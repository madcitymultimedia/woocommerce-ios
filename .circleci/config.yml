--- conflicted
+++ resolved
@@ -6,7 +6,6 @@
   git: wordpress-mobile/git@1.0
   slack: circleci/slack@3.4.2
 
-<<<<<<< HEAD
 parameters:
   beta_build:
     type: boolean
@@ -18,10 +17,6 @@
 xcode_version: &xcode_version
   xcode-version: "12.0.0"
 
-=======
-xcode_version: &xcode_version
-  xcode-version: "12.0.0"
-
 iphone_test_device: &iphone_test_device
   device: iPhone 11
   ios-version: "14.0"
@@ -30,7 +25,6 @@
   device: iPad Air (4th generation)
   ios-version: "14.0"
 
->>>>>>> b5aa7a8b
 commands:
   fix-image:
     steps:
@@ -97,12 +91,6 @@
     steps:
       - git/shallow-checkout
       - fix-image
-<<<<<<< HEAD
-      - ios/boot-simulator:
-          <<: *xcode_version
-          device: iPhone 11
-=======
->>>>>>> b5aa7a8b
       - attach_workspace:
           at: ./
       - run:
@@ -131,12 +119,6 @@
     steps:
       - git/shallow-checkout
       - fix-image
-<<<<<<< HEAD
-      - ios/boot-simulator:
-          <<: *xcode_version
-          device: << parameters.device >>
-=======
->>>>>>> b5aa7a8b
       - attach_workspace:
           at: ./
       - run:
