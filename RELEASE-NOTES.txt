--- conflicted
+++ resolved
@@ -2,12 +2,9 @@
 
 10.5
 -----
-<<<<<<< HEAD
 - [*] Help center: Added help center web page with FAQs for "Wrong WordPress.com account error" screen. [https://github.com/woocommerce/woocommerce-ios/pull/7747]
-=======
 - [**] Products: Now you can duplicate products from the More menu of the product detail screen. [https://github.com/woocommerce/woocommerce-ios/pull/7727]
 
->>>>>>> 4ea3d06b
 
 10.4
 -----
