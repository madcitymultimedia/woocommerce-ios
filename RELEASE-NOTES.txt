--- conflicted
+++ resolved
@@ -2,12 +2,9 @@
 
 10.4
 -----
-<<<<<<< HEAD
 - [*] Help center: Added help center web page with FAQs for "Pick a WooCommerce Store" and "Enter WordPress.com password" screens. [https://github.com/woocommerce/woocommerce-ios/pull/7641, https://github.com/woocommerce/woocommerce-ios/pull/7730]
-=======
 - [***] Stats: Now you can add a Today's Stats Widget to your homescreen to monitor your sales. [https://github.com/woocommerce/woocommerce-ios/pull/7732]
 - [*] Help center: Added help center web page with FAQs for "Pick a WooCommerce Store" screen. [https://github.com/woocommerce/woocommerce-ios/pull/7641]
->>>>>>> 498acdb9
 - [*] In-Person Payments: Fixed a bug where cancelling a card reader connection would temporarily prevent further connections [https://github.com/woocommerce/woocommerce-ios/pull/7689]
 - [*] In-Person Payments: Improvements to the card reader connection flow UI [https://github.com/woocommerce/woocommerce-ios/pull/7687]
 - [*] Login: Users can now set up the Jetpack connection between a self-hosted site and their WP.com account. [https://github.com/woocommerce/woocommerce-ios/pull/7608]
