--- conflicted
+++ resolved
@@ -2,11 +2,8 @@
 
 9.6
 -----
-<<<<<<< HEAD
 - [*] Coupons: Removed the redundant animation when reloading the coupon list. [https://github.com/woocommerce/woocommerce-ios/pull/7137]
-=======
-
->>>>>>> 3c2e5f2f
+
 
 9.5
 -----
