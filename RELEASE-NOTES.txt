--- conflicted
+++ resolved
@@ -3,12 +3,9 @@
 12.7
 -----
 - [Internal] Shipping Label: add condition checks before showing contact options [https://github.com/woocommerce/woocommerce-ios/pull/8982]
-<<<<<<< HEAD
 - [*] Main screens are accessible through the Home Screen Spotlight Search [https://github.com/woocommerce/woocommerce-ios/pull/9082]
-=======
 - [*] Stats: Fixed a crash when order stats use a date and time matching the start of Daylight Saving Time. [https://github.com/woocommerce/woocommerce-ios/pull/9083]
 - [*] Fix: Dismiss Take Payment popup after sharing the payment link to another app. [https://github.com/woocommerce/woocommerce-ios/pull/9042]
->>>>>>> 298cca62
 
 12.6
 -----
