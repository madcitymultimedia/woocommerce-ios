*** PLEASE FOLLOW THIS FORMAT: [<priority indicator, more stars = higher priority>] <description> [<PR URL>]

7.1
-----
<<<<<<< HEAD
- [*] Fix: Frozen refresh control and placeholder when switching tabs [https://github.com/woocommerce/woocommerce-ios/pull/4505]
=======
- [internal] Stats tab: added network sync throttling [https://github.com/woocommerce/woocommerce-ios/pull/4494]

>>>>>>> cc19707a

7.0
-----
- [**] Order Detail: now we display Order Items and Shipping Label Packages as separate sections. [https://github.com/woocommerce/woocommerce-ios/pull/4445]
- [*] Fix: Orders for a variable product with different configurations of a single variation will now show each order item separately. [https://github.com/woocommerce/woocommerce-ios/pull/4445]
- [*] If the Orders, Products, or Reviews lists can't load, a banner now appears at the top of the screen with links to troubleshoot or contact support. [https://github.com/woocommerce/woocommerce-ios/pull/4400, https://github.com/woocommerce/woocommerce-ios/pull/4407]
- [*] Fix: Stats tabs are now displayed and ordered correctly in RTL languages. [https://github.com/woocommerce/woocommerce-ios/pull/4444]


6.9
-----
- [*] Order Detail: now we display a loader on top, to communicate that the order detail view has not yet been fully loaded. [https://github.com/woocommerce/woocommerce-ios/pull/4396]
- [*] Products: You can edit product attributes for variations right from the main product form. [https://github.com/woocommerce/woocommerce-ios/pull/4350]
- [*] Improved CTA. "Print Shipping Label" instead of "Reprint Shipping Label". [https://github.com/woocommerce/woocommerce-ios/pull/4394]
- [*] Improved application log viewer. [https://github.com/woocommerce/woocommerce-ios/pull/4387]
- [*] Improved the experience when creating the first variation. [https://github.com/woocommerce/woocommerce-ios/pull/4405]

6.8
-----

- [***] Dropped iOS 13 support. From now we support iOS 14 and later. [https://github.com/woocommerce/woocommerce-ios/pull/4209]
- [**] Products: Added the option to create and edit a virtual product directly from the product detail screen. [https://github.com/woocommerce/woocommerce-ios/pull/4214]

6.7
-----
- [**] Add-Ons: Order add-ons are now available as a beta feature. To try it, enable it from settings! [https://github.com/woocommerce/woocommerce-ios/pull/4119]

6.6
-----
- [*] Fix: Product variations only support at most one image, so we won't show an option to add a second one. [https://github.com/woocommerce/woocommerce-ios/pull/3994]
- [*] Fix: The screen to select images from the Media Library would sometimes crash when the library had a specific number of images. [https://github.com/woocommerce/woocommerce-ios/pull/4003]
- [*] Improved error messages for logins. [https://github.com/woocommerce/woocommerce-ios/pull/3957]

6.5
-----
- [*] Fix: Product images with non-latin characters in filenames now will load correctly and won't break Media Library. [https://github.com/woocommerce/woocommerce-ios/pull/3935]
- [*] Fix: The screen to select images from the Media Library would sometimes crash when the library had a specific number of images. [https://github.com/woocommerce/woocommerce-ios/pull/4070]

6.4
-----
- [*] Login: New design and illustrations for the initial login screen, promoting the app's main features. [https://github.com/woocommerce/woocommerce-ios/pull/3867]
- [*] Enhancement/fix: Unify back button style across the app. [https://github.com/woocommerce/woocommerce-ios/pull/3872]

6.3
-----
- [**] Products: Now you can add variable products from the create product action sheet. [https://github.com/woocommerce/woocommerce-ios/pull/3836]
- [**] Products: Now you can easily publish a product draft or pending product using the navigation bar buttons [https://github.com/woocommerce/woocommerce-ios/pull/3846]
- [*] Fix: In landscape orientation, all backgrounds on detail screens and their subsections now extend edge-to-edge. [https://github.com/woocommerce/woocommerce-ios/pull/3808]
- [*] Fix: Creating an attribute or a variation no longer saves your product pending changes. [https://github.com/woocommerce/woocommerce-ios/pull/3832]
- [*] Enhancement/fix: image & text footnote info link rows are now center aligned in order details reprint shipping label info row and reprint screen. [https://github.com/woocommerce/woocommerce-ios/pull/3805]

6.2
-----

- [***] Products: When editing a product, you can now create/delete/update product variations, product attributes and product attribute options. https://github.com/woocommerce/woocommerce-ios/pull/3791
- [**] Large titles are enabled for the four main tabs like in Android. In Dashboard and Orders tab, a workaround is implemented with some UI/UX tradeoffs where the title size animation is not as smooth among other minor differences from Products and Reviews tab. We can encourage beta users to share any UI issues they find with large titles. [https://github.com/woocommerce/woocommerce-ios/pull/3763]
- [*] Fix: Load product inventory settings in read-only mode when the product has a decimal stock quantity. This fixes the products tab not loading due to product decoding errors when third-party plugins enable decimal stock quantities. [https://github.com/woocommerce/woocommerce-ios/pull/3717]
- [*] Fix: Loading state stuck in Reviews List. [https://github.com/woocommerce/woocommerce-ios/pull/3753]

6.1
-----
- [**] Products: When editing variable products, you can now edit the variation attributes to select different attribute options. [https://github.com/woocommerce/woocommerce-ios/pull/3628]
- [*] Fixes a bug where long pressing the back button sometimes displayed an empty list of screens.
- [*] Product Type: Updated product type detail to display "Downloadable" if a product is downloadable. [https://github.com/woocommerce/woocommerce-ios/pull/3647]
- [*] Product Description: Updated the placeholder text in the Aztec Editor screens to provide more context. [https://github.com/woocommerce/woocommerce-ios/pull/3668]
- [*] Fix: Update the downloadable files row to read-only, if the product is accessed from Order Details. [https://github.com/woocommerce/woocommerce-ios/pull/3669]
- [*] Fix: Thumbnail image of a product wasn't being loaded correctly in Order Details. [https://github.com/woocommerce/woocommerce-ios/pull/3678]
- [*] Fix: Allow product's `regular_price` to be a number and `sold_individually` to be `null` as some third-party plugins could alter the type in the API. This could help with the products tab not loading due to product decoding errors. [https://github.com/woocommerce/woocommerce-ios/pull/3679]
- [internal] Attempted fix for a crash in product image upload. [https://github.com/woocommerce/woocommerce-ios/pull/3693]

6.0
-----
- [**] Due to popular demand, the product SKU is displayed once again in Order Details screen. [https://github.com/woocommerce/woocommerce-ios/pull/3564]
- [*] Updated copyright notice to WooCommerce
- [*] Fix: top performers in "This Week" tab should be showing the same data as in WC Admin.
- [*] Fix: visitor stats in Dashboard should be more consistent with web data on days when the end date for more than one tab is the same (e.g. "This Week" and "This Month" both end on January 31). [https://github.com/woocommerce/woocommerce-ios/pull/3532]
- [*] Fix: navbar title on cross-sells products list displayed title for upsells [https://github.com/woocommerce/woocommerce-ios/pull/3565]
- [*] Added drag-and-drop sorting to Linked Products [https://github.com/woocommerce/woocommerce-ios/pull/3548]
- [internal] Refactored Core Data migrator stack to help reduce crashes [https://github.com/woocommerce/woocommerce-ios/pull/3523]


5.9
-----
- [**] Product List: if a user applies custom sort orders and filters in the Product List, now when they reopen the app will be able to see the previous settings applied. [https://github.com/woocommerce/woocommerce-ios/pull/3454]
- [*] Removed fulfillment screen and moved fulfillment to the order details screen. [https://github.com/woocommerce/woocommerce-ios/pull/3453]
- [*] Fix: billing information action sheets now are presented correctly on iPad. [https://github.com/woocommerce/woocommerce-ios/pull/3457]
- [*] fix: the rows in the product search list now don't have double separators. [https://github.com/woocommerce/woocommerce-ios/pull/3456]
- [*] Fix: During login, the spinner when a continue button is in loading state is now visible in dark mode. [https://github.com/woocommerce/woocommerce-ios/pull/3472]
- [*] fix: when adding a note to an order, the text gets no more deleted if you tap on “Email note to customer”. [https://github.com/woocommerce/woocommerce-ios/pull/3473]
- [*] Added Fees to order details. [https://github.com/woocommerce/woocommerce-ios/pull/3475]
- [*] fix: now we don't show any more similar alert notices if an error occurred. [https://github.com/woocommerce/woocommerce-ios/pull/3474]
- [*] fix: in Settings > Switch Store, the spinner in the "Continue" button at the bottom is now visible in dark mode. [https://github.com/woocommerce/woocommerce-ios/pull/3468]
- [*] fix: in order details, the shipping and billing address are displayed in the order of the country (in some eastern Asian countries, the address starts from the largest unit to the smallest). [https://github.com/woocommerce/woocommerce-ios/pull/3469]
- [*] fix: product is now read-only when opened from the order details. [https://github.com/woocommerce/woocommerce-ios/pull/3491]
- [*] fix: pull to refresh on the order status picker screen does not resets anymore the current selection. [https://github.com/woocommerce/woocommerce-ios/pull/3493]
- [*] When adding or editing a link (e.g. in a product description) link settings are now presented as a popover on iPad. [https://github.com/woocommerce/woocommerce-ios/pull/3492]
- [*] fix: the glitch when launching the app in logged out state or after tapping "Try another account" in store picker is now gone. [https://github.com/woocommerce/woocommerce-ios/pull/3498]
- [*] Minor enhancements: in product editing form > product reviews list, the rows don't show highlighted state on tap anymore since they are not actionable. Same for the number of upsell and cross-sell products in product editing form > linked products. [https://github.com/woocommerce/woocommerce-ios/pull/3502]


5.8
-----
- [***] Products M5 features are now available to all. Products M5 features: add and edit linked products, add and edit downloadable files, product deletion. [https://github.com/woocommerce/woocommerce-ios/pull/3420]
- [***] Shipping labels M1 features are now available to all: view shipping label details, request a refund, and reprint a shipping label via AirPrint. [https://github.com/woocommerce/woocommerce-ios/pull/3436]
- [**] Improved login flow, including better error handling. [https://github.com/woocommerce/woocommerce-ios/pull/3332]


5.7
-----
- [***] Dropped iOS 12 support. From now we support iOS 13 and later. [https://github.com/woocommerce/woocommerce-ios/pull/3216]
- [*] Fixed spinner appearance in the footer of orders list. [https://github.com/woocommerce/woocommerce-ios/pull/3249]
- [*] In order details, the image for a line item associated with a variation is shown now after the variation has been synced. [https://github.com/woocommerce/woocommerce-ios/pull/3314]
- [internal] Refactored Core Data stack so more errors will be propagated. [https://github.com/woocommerce/woocommerce-ios/pull/3267]


5.6
-----
- [**] Fixed order list sometimes not showing newly submitted orders. 
- [*] now the date pickers on iOS 14 are opened as modal view. [https://github.com/woocommerce/woocommerce-ios/pull/3148]
- [*] now it's possible to remove an image from a Product Variation if the WC version 4.7+. [https://github.com/woocommerce/woocommerce-ios/pull/3159]
- [*] removed the Product Title in product screen navigation bar. [https://github.com/woocommerce/woocommerce-ios/pull/3187]
- [*] the icon of the cells inside the Product Detail are now aligned at 10px from the top margin. [https://github.com/woocommerce/woocommerce-ios/pull/3199]
- [**] Added the ability to issue refunds from the order screen. Refunds can be done towards products or towards shipping. [https://github.com/woocommerce/woocommerce-ios/pull/3204]
- [*] Prevent banner dismiss when tapping "give feedback" on products screen. [https://github.com/woocommerce/woocommerce-ios/pull/3221]
- [*] Add keyboard dismiss in Add Tracking screen [https://github.com/woocommerce/woocommerce-ios/pull/3220]


5.5
----- 
- [**] Products M4 features are now available to all. Products M4 features: add a simple/grouped/external product with actions to publish or save as draft. [https://github.com/woocommerce/woocommerce-ios/pull/3133]
- [*] enhancement: Order details screen now shows variation attributes for WC version 4.7+. [https://github.com/woocommerce/woocommerce-ios/pull/3109]
- [*] fix: Product detail screen now includes the number of ratings for that product. [https://github.com/woocommerce/woocommerce-ios/pull/3089]
- [*] fix: Product subtitle now wraps correctly in order details. [https://github.com/woocommerce/woocommerce-ios/pull/3201]


5.4
-----
- [*] fix: text headers on Product price screen are no more clipped with large text sizes. [https://github.com/woocommerce/woocommerce-ios/pull/3090]


5.4
-----
- [*] fix: the footer in app Settings is now correctly centered.
- [*] fix: Products tab: earlier draft products now show up in the same order as in core when sorting by "Newest to Oldest".
- [*] enhancement: in product details > price settings, the sale dates can be edited inline in iOS 14 using the new date picker. Also, the sale end date picker editing does not automatically end on changes anymore. [https://github.com/woocommerce/woocommerce-ios/pull/3044]
- [*] enhancement: in order details > add tracking, the date shipped can be edited inline in iOS 14 using the new date picker. [https://github.com/woocommerce/woocommerce-ios/pull/3044]
- [*] enhancement: in products list, the "(No Title)" placeholder will be showed when a product doesn't have the title set. [https://github.com/woocommerce/woocommerce-ios/pull/3068]
- [*] fix: the placeholder views in the top dashboard chart and orders tab do not have unexpected white background color in Dark mode in iOS 14 anymore. [https://github.com/woocommerce/woocommerce-ios/pull/3063]


5.3
-----
- [**] In Settings > Experimental Features, a Products switch is now available for turning Products M4 features on and off (default off). Products M4 features: add a simple/grouped/external product with actions to publish or save as draft.
- [*] Opening a product from order details now shows readonly product details of the same styles as in editable product details.
- [*] Opening a product variation from order details now shows readonly product variation details and this product variation does not appear in the Products tab anymore.
- [*] Enhancement: when not saving a product as "published", the in-progress modal now shows title and message like "saving your product" instead of "publishing your product".
- [*] In product and variation list, the stock quantity is not shown anymore when stock management is disabled.
- [*] Enhancement: when the user attempts to dismiss the product selector search modal while at least one product is selected for a grouped product's linked products, a discard changes action sheet is shown.
- [internal] Renamed a product database table (Attribute) to GenericAttribute. This adds a new database migration.  [https://github.com/woocommerce/woocommerce-ios/pull/2883]
- [internal] Refactored the text fields in the Manual Shipment Tracking page. [https://github.com/woocommerce/woocommerce-ios/pull/2979]
- [internal] Attempt fix for startup crashes. [https://github.com/woocommerce/woocommerce-ios/pull/3069]


5.2
-----
- [**] Products: now you can editing basic fields for non-core products (whose product type is not simple/external/variable/grouped) - images, name, description, readonly price, readonly inventory, tags, categories, short description, and product settings.
- [*] Enhancement: for variable products, the stock status is now shown in its variation list.
- [*] Sign In With Apple: if the Apple ID has been disconnected from the WordPress app (e.g. in Settings > Apple ID > Password & Security > Apps using Apple ID), the app is logged out on app launch or app switch.
- [*] Now from an Order Detail it's only possible to open a Product in read-only mode.
- [internal] #2881 Upgraded WPAuth from 1.24 to 1.26-beta.12. Regressions may happen in login flows.
- [internal] #2896 Configured the same user agent header for all the network requests made through the app.
- [internal] #2879 After logging out, the persistent store is not reset anymore to fix a crash in SIWA revoked token scenario after app launch (issue #2830). No user-facing changes are intended, the data should be associated with a site after logging out and in like before.

5.1
-----
- [*] bugfix: now reviews are refreshed correctly. If you try to delete or to set as spam a review from the web, the result will match in the product reviews list.
- [*] If the Products switch is on in Settings > Experimental Features:
  - For a variable product, the stock status is not shown in the product details anymore when stock management is disabled since stock status is controlled at variation level.
- [internal] The Order List and Orders Search → Filter has a new backend architecture (#2820). This was changed as an experiment to fix #1543. This affects iOS 13.0 users only. No new behaviors have been added. Github project: https://git.io/JUBco. 
- [*] Orders → Search list will now show the full counts instead of “99+”. #2825


5.0
-----
- [*] Order details > product details: tapping outside of the bottom sheet from "Add more details" menu does not dismiss the whole product details anymore.
- [*] If the Products switch is on in Settings > Experimental Features, product editing for basic fields are enabled for non-core products (whose product type is not simple/external/variable/grouped) - images, name, description, readonly price, readonly inventory, tags, categories, short description, and product settings.
- [*] Order Detail: added "Guest" placeholder on Order Details card when there's no customer name.
- [*] If the Products switch is on in Settings > Experimental Features:
  - Product editing for basic fields are enabled for non-core products (whose product type is not simple/external/variable/grouped) - images, name, description, readonly price, readonly inventory, tags, categories, short description, and product settings.
  - Inventory and shipping settings are now editable for a variable product.
  - A product variation's stock status is now editable in inventory settings.
  - Reviews row is now hidden if reviews are disabled.
  - Now it's possible to open the product's reviews screen also if there are no reviews.
  - We improved our VoiceOver support in Product Detail screen.
- [*] In Settings, the "Feature Request" button was replaced with "Send Feedback" (Survey) (https://git.io/JUmUY)


4.9
-----
- [**] Sign in with Apple is now available in the log in process.
- [**] In Settings > Experimental Features, a Products switch is now available for turning Products M3 features on and off for core products (default off for beta testing). Products M3 features: edit grouped, external and variable products, enable/disable reviews, change product type and update categories and tags.
- [*] Edit Products: the update action now shows up on the product details after updating just the sale price.
- [*] Fix a crash that sometimes happen when tapping on a Product Review push notification.
- [*] Variable product > variation list: a warning banner is shown if any variations do not have a price, and warning text is shown on these variation rows.


4.8
-----
- [*] Enabled right/left swipe on product images.


4.7
-----
- [*] Fixed an intermittent crash when sending an SMS from the app.


4.6
-----
- [*] Fix an issue in the y-axis values on the dashboard charts where a negative value could show two minus signs.
- [*] When a simple product doesn't have a price set, the price row on the product details screen now shows "Add Price" placeholder instead of an empty regular price.
- [*] If WooCommerce 4.0 is available the app will show the new stats dashboard, otherwise will show a banner indicating the user to upgrade.
- [*] The total orders row is removed from the readonly product details (products that are not a simple product) to avoid confusion since it's not shown on the editable form for simple products.


4.5
-----
- [**] Products: now you can update product images, product settings, viewing and sharing a product.
- [*] In Order Details, the item subtotal is now shown on the right side instead of the quantity. The quantity can still be viewed underneath the product name.
- [*] In Order Details, SKU was removed from the Products List. It is still shown when fulfilling the order or viewing the product details.
- [*] Polish the loading state on the product variations screen.
- [*] When opening a simple product from outside of the Products tab (e.g. from Top Performers section or an order), the product name and ellipsis menu (if the Products feature switch is enabled) should be visible in the navigation bar.
 

4.4
-----
- Order Detail: the HTML shipping method is now showed correctly
- [internal] Logging in via 'Log in with Google' has changes that can cause regressions. See https://git.io/Jf2Fs for full testing details.
- [**] Fix bugs related to push notifications: after receiving a new order push notification, the Reviews tab does not show a badge anymore. The application icon badge number is now cleared by navigating to the Orders tab and/or the Reviews tab, depending on the types of notifications received.
- [*] The discard changes prompt now only appears when navigating from product images screen if any images have been deleted.
- [*] Fix the issue where product details screen cannot be scrolled to the bottom in landscape after keyboard is dismissed (e.g. from editing product title).
- [*] The product name is now shown in the product details navigation bar so that the name is always visible.
- [*] The images pending upload should be visible after editing product images from product details.
- [*] The discard changes prompt does not appear when navigating from product settings detail screens with a text field (slug, purchase note, and menu order) anymore.
- [*] Fix the wrong cell appearance in the order status list.
- [*] The "View product in store" action will be shown only if the product is published.
- [internal] Modified the component used for fetching data from the database. Please watch out for crashes in lists.


4.3
-----
- Products: now the Product details can be edited and saved outside Products tab (e.g. from Order details or Top Performers).
- [internal]: the navigation to the password entry screen has changed and can cause regressions. See https://git.io/JflDW for testing details.
- [internal] Refactored some API calls for fetching a Note, Product, and Product Review. 
- Products: we improved our VoiceOver support in Product Price settings
- In Settings > Experimental Features, a Products switch is now available for turning Products M2 features on and off for simple products (default off for beta testing). Products M2 features: update product images, product settings, viewing and sharing a product.
- The WIP banner on the Products tab is now collapsed by default for more vertical space.
- Dropped iOS 11 support. From now we support iOS 12 and later.
- In Order Details, the Payment card is now shown right after the Products and Refunded Products cards.


4.2
-----
- Products: now tapping anywhere on a product cell where you need to insert data, like in Product Price and Product Shipping settings, you start to edit the text field.
- Products: now the keyboard pop up automatically in Edit Description
- The Processing orders list will now show upcoming (future) orders.
- Improved stats: fixed the incorrect time range on "This Week" tab when loading improved stats on a day when daily saving time changes.
- [internal]: the "send magic link" screen has navigation changes that can cause regressions. See https://git.io/Jfqio for testing details.
- The Orders list is now automatically refreshed when reopening the app. 
- The Orders list is automatically refreshed if a new order (push notification) comes in.
- Orders -> Search: The statuses now shows the total number of orders with that status.


4.1
-----
- Fix an intermittent crash when downloading Orders
- The Photo Library permission alert shouldn't be prompted when opening the readonly product details or edit product for simple products, which is reproducible on iOS 11 or 12 devices. (The permission is only triggered when uploading images in Zendesk support or in debug builds with Products M2 enabled.)
- [internal] Updated the empty search result views for Products and Orders. https://git.io/Jvdap

 
4.0
-----
- Products is now available with limited editing for simple products!
- Fix pulling to refresh on the Processing tab sometimes will not show the up-to-date orders.
- Edit Product > Price Settings: schedule sale is now available even when either the start or end date is not set, and the sale end date can be removed now.
- Improved stats: fixed a crash when loading improved stats on a day when daily saving time changes.
- [internal] Changed the Shipping and Tax classes list loading so that any cached data is shown right away
- [internal] Edit Products M2: added an image upload source for product images - WordPress Media Library.
- [internal] Slightly changed the dependency graph of the database fetching component. Please watch out for data loading regressions.
- [internal] the signup and login Magic Link flows have code changes. See https://git.io/JvyB3 for testing details.
- [internal] the login via Magic Link flows have code changes. See https://git.io/JvyB3 for testing details.
- [internal] the login via Continue with Google flows have code changes that can cause regressions. See https://git.io/Jvyjg for testing details.
- [internal] the signup and login Magic Link flows have code changes. See https://git.io/JvyB3 for testing details.
- [internal] under Edit Products M2 feature flag, there are 4 ways to sort the products on the products tab.
- [internal] the login flow has changes to the 2-factor authentication navigation. See https://git.io/JvdKP for testing details.

3.9
-----
- bugfix: now in the Order List the order status label is no more clipped
- bugfix: now the launch screen is no more stretched
- The Shipping Provider flow, will be called now Shipping Carrier.
- Edit Products: in price settings, the order of currency and price field follows the store currency options under wp-admin > WooCommerce > Settings > General.
- [internal] The signup and login flows have code changes. See https://git.io/Jv1Me for testing details.
 
3.8
-----
- Dashboard stats: any negative revenue (from refunds for example) for a time period are shown now.
- Redesigned Orders List: Processing and All Orders are now shown in front. Filtering was moved to the Search view.
- Fix Reviews sometimes failing to load on some WooCommerce configurations
- Experimental: a Products feature switch is visible in Settings > Experimental Features that shows/hides the Products tab, and allow to edit a product.
 
3.7
-----
- Dashboard: now tapping on a product on "Top Performers" section open the product detail

3.6
-----
- Order Details: see a list of issued refunds inside the order detail screen
- Orders tab: Orders to fulfill badge shows numbers 1-99, and now 99+ for anything over 99. Previously, it was 9+.
- Orders tab: The full total amount is now shown.
- Order Details & Product UI: if a Product name has HTML escape characters, they should be decoded in the app.
- Order Details: if the Order has multiple Products, tapping on any Product should open the same Product now.
- bugfix: the orders badge on tab bar now is correctly refreshed after switching to a store with badge count equal to zero.
- The orders tab now localizes item quantities and the order badge.


3.5
-----
- bugfix: when the app is in the foreground while receiving a push notification, the badge on the Orders tab and Reviews tab should be updated correctly based on the type of the notification.
- bugfix: after logging out and in, the Product list should be loaded to the correct store instead of being empty.
- bugfix: in Contact Support, a message should always be sent successfully now.

3.4
-----
- bugfix: on the Order Details screen, the product quantity title in the 2-column header view aligns to the right now
- bugfix: tapping on a new Order push notification, it used to go to the Reviews tab. Now it should go to the new Order screen
- bugfix: on the Products tab, if tapping on a Product and then switching stores, the old Product details used to remain on the Products tab. Now the Product list is always shown on the Products tab after switching stores.
- Dark mode: colors are updated up to design for the navigation bar, tab bar, Fulfill Order > add tracking icon, Review Details > product link icon.
- bugfix/enhancement: on the Products tab, if there are no Products the "Work In Progress" banner is shown with an image placeholder below now.
- bugfix: the deleted Product Variations should not show up after syncing anymore.
- bugfix: now the shipping address in the Order Detail is hidden if the order contains only virtual products
- bugfix: when logged out, Contact Support should be enabled now after typing a valid email address with an email keyboard type.

3.3
-----
- bugfix: add some padding to an order item image in the Fulfillment view, when no SKU exists
- bugfix: View Billing Information > Contact Details: the email button wouldn't do anything if you don't have an email account configured in the Mail app. Now an option to copy the email address is presented instead of doing nothing.
- bugfix: Fulfill Order screen now displays full customer provided note, instead of cutting it to a single line.
- bugfix: Fixed clipped content on section headings with larger font sizes
- bugfix: Fixed footer overlapping the last row in Settings > About with larger font sizes
- bugfix: the Orders badge on tab bar now is correctly refreshed after switching stores
 
3.2.1
-----
- bugfix: the order detail status and "Begin fulfillment" button now are correctly updated when the order status changes
- bugfix: after adding a new order note, now it appear correctly inside the order detail

3.2
-----
- Experimental: a Products feature switch is visible in Settings > Experimental Features that shows/hides the Products tab with a Work In Progress banner at the top.
- Experimental: if a Product has variations, the variants info are shown on the Product Details that navigates to a list of variations with each price or visibility shown.
- Enhancement: Support for dark mode
- bugfix: Settings no longer convert to partial dark mode.
- Experimental: Support the latest wc-admin plugin release, v0.23.0 and up
 
3.1
-----
- The order detail view now includes the shipping method of the order.
- Enhancement: The Reviews tab now presents all the Product Reviews
- Updated appearance of Order Details - temporarily disabling dark mode.
- bugfix: fixed UI appearance on cells of Order List when tapping with dark mode enabled.
- bugfix: Reviews no longer convert to partial dark mode. Dark mode coming soon!
- bugfix: Order Details now has the right space between cells.
- bugfix: update the new stats endpoint for WC Admin plugin version 0.22+, and notify the user about the minimum plugin version when they cannot see the new stats. It'd be great to also mention this in the App Store release notes: the new stats UI now requires WC Admin plugin version 0.22+.

3.0
-----
- bugfix: for sites with empty site time zone in the API (usually with UTC specified in wp-admin settings) and when the site time zone is not GMT+0, the stats v4 data no longer has the wrong boundaries (example in #1357).
- bugfix: fixed a UI appearance problem on mail composer on iOS 13.
 
2.9
-----
- bugfix: the badge "9+" on the Orders tab doesn't overlap with the tab label on iPhone SE/8 landscape now, and polished based on design spec.
- bugfix: the Top Performers in the new stats page should not have a dark header bar when launching the app in Dark mode.
- Enhancement: preselect current Order status when editing the status with a list of order statuses.
- bugfix: on Orders tab, the order status filter now stays after changing an Order status.
 
2.8
-----
 
2.7
-----
- Enhancement: Enhancements to the Order Details screen, adding more customer information.
- bugfix: the App Logs shouldn't be editable, only copy / paste.
- bugfix: Reviews were not localized.
- bugfix: On log in, some users would see the Continue button but be unable to Continue, due to errors with the account. A new "Try another account" button has been added as an option.
- bugfix: Product Details page was displaying the Price in the wrong currency.
- Enhancement: removed the "New Orders" card from the My store tab, now that the Orders tab displays the same information.
- Added brand new stats page for user with the WooCommerce Admin plugin and provided an option for users to opt in or out directly from the Settings page.
- bugfix: Order Details: icon on "Details" cell for fulfilled order can be wrong.
 
2.6
-----
- bugfix: 9+ orders in the orders badge text is now easier to read
- bugfix: Keep those sign-in bugs coming! We tracked down and fixed a `Log in with Jetpack` issue, where users with a Byte Order Mark in their `wp-config.php` file were returning error responses during API requests. These users would see their store listed in the sign-in screen, but were unable to tap the Continue button.
- bugfix: prevents a potential edge case where the login screen could be dismissed in a future version of iOS.
- bugfix: While tuning up the behind-the-scenes for Order Detail screens, we accidentally lost the ability to automatically download any missing product images. Product image downloads restored!

2.5
-----
- bugfix: on certain devices, pulling down to refresh on Order Details screen used to result in weird UI with misplaced labels. Should be fixed in this release.
- Enhancement: Display a badge in the bottom tab, overlapping the Orders icon, to indicate the number of orders processing.
- Enhancement: The Notifications tab has been replaced by Reviews 

2.4
-----
- New feature: in Order Details > Shipment Tracking, a new action is added to the "more" action menu for copying tracking number.
- Enhancement: updated the footer in Settings to inform users that we're hiring.
- bugfix & improvement: when Jetpack site stats module is turned off or when user has no permission to view site stats, the generic error toast is not shown to the user anymore. Additionally, the visitors stats UI is shown/hidden when the Jetpack module is activated/deactivated respectively.

2.3
-----
- Improvement: improved Dynamic Type support in the body of the notification in the Notifications tab.

2.2
-----
- improvement: opting out of Tracks syncs with WordPress.com
 
2.1
-----
- improvement: improved support for RTL languages in the Dashboard
- enhancement: You can now view product images on orders. Tapping on Products in Orders will present a view-only version of the Product's Details.
 
2.0
-----
- bugfix: dates in the Order Details screen are now localised.
- improvement: improved support for larger font sizes in the login screen
 
1.9
-----
- bugfix: fixes "Unable to load content" error message when attempting to get Top Performers content.
- new feature: You can now manually add shipment tracking to an Order. This feature is for users who have the [Shipment Tracking plugin](https://woocommerce.com/products/shipment-tracking) installed.
- bugfix: fixes Store Picker: some users are unable to continue after logging in.
- bugfix: fixes a crash when the network connection is slow
 
1.8
-----

1.7.1
-----
- Fixed a bug where Order List did not load for some users.
- update: this app supports iOS 12.0 and up.
- improvement: improved support for large text sizes.
- bugfix: fixes Order List not loading for some users.
- bugfix: fixes "Unable to load content" error message when attempting to get Top Performers content.
 
1.7
-----
- improvement: you can now log in using a site address.

1.6
-----
- improvement: Tracking numbers can now be copied to the pasteboard from the order details screen.

1.5
-----
- bugfix: Sometimes Settings would style all the options like "Log Out". No longer happens now.
- bugfix: order status refreshes upon pull-to-refresh in Order Details
- bugfix: payment status label background color showing up beyond rounded border
- improvement: change top performers text from "Total Product Order" to "Total orders" for clarity
- bugfix: fixed an issue on the order details screen where the shipment tracking dates were incorrect

1.4
-----
- bugfix: fix a crash happening on log out
- new feature: Add shipment tracking to Order Details screen
- improvement: The store switcher now allows you to go back to the previous screen without logging you out
- improvement: Custom order status labels are now supported! Instead of just displaying the order status slug and capitalizing the slug, the custom order status label will now be fetched from the server and properly displayed.
- improvement: Filtering by custom order status now supported!
- new feature: You can now manually change the status of an order on the order details screen
- bugfix: correctly flips chevron on Dashboard > New Orders, to support RTL languages.
- bugfix: fixed an issue on the order details screen where the shipment tracking dates were incorrect

1.3
-----
- bugfix: Allows for decimal quantities which some extensions have
- new feature: quick site select. Navigate to Settings > select row with store website.
- improvement: Updated the colors of the bars in the charts for better readability
- improvement: Present an error message with an option to retry when adding a note to an order fails
- improvement: Present an error message with an option to retry when fulfilling an order fails
- bugfix: Log out of the current account right after selecting "Try another account" in store picker
- improvement: Use the store name for the title of the view in "My store" tab
- improvement: Add an alert to let the user know about our new store switcher
- improvement: Display Address in Order Details screen unless every field is empty<|MERGE_RESOLUTION|>--- conflicted
+++ resolved
@@ -2,12 +2,8 @@
 
 7.1
 -----
-<<<<<<< HEAD
 - [*] Fix: Frozen refresh control and placeholder when switching tabs [https://github.com/woocommerce/woocommerce-ios/pull/4505]
-=======
 - [internal] Stats tab: added network sync throttling [https://github.com/woocommerce/woocommerce-ios/pull/4494]
-
->>>>>>> cc19707a
 
 7.0
 -----
