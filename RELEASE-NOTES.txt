*** PLEASE FOLLOW THIS FORMAT: [<priority indicator, more stars = higher priority>] <description> [<PR URL>]

8.7
-----
<<<<<<< HEAD

=======
- [**] In-Person Payments: Added card details to refund confirmation screen to help with refunding to the payment card [https://github.com/woocommerce/woocommerce-ios/pull/6241]
- [internal] Removed all feature flags for Shipping Labels. Please smoke test all parts of Shipping Labels to make sure that everything still works as before. [https://github.com/woocommerce/woocommerce-ios/pull/6270]
>>>>>>> e259d0c6

8.6
-----
- [***] Merchants can now view coupons in their stores by enabling Coupon Management in Experimental Features. [https://github.com/woocommerce/woocommerce-ios/pull/6209]
- [*] Orders: In the experimental Order Creation feature, product variations added to a new order now show a list of their attributes. [https://github.com/woocommerce/woocommerce-ios/pull/6131]
- [*] Enlarged the tap area for the action button on the notice view. [https://github.com/woocommerce/woocommerce-ios/pull/6146]
- [*] Reviews: Fixed crash on iPad when tapping the More button. [https://github.com/woocommerce/woocommerce-ios/pull/6187]
- [*] In-Person Payments: Remove Stripe from Experimental Features as it is always enabled now. [https://github.com/woocommerce/woocommerce-ios/pull/6205]
- [*] Disabled unnecessary selection of the "Refund via" row on the Refund Confirmation screen [https://github.com/woocommerce/woocommerce-ios/pull/6198]
- [*] Increased minimum version of Stripe extension for In-Person Payments to 6.2.0 [https://github.com/woocommerce/woocommerce-ios/pull/xxxx]
- [internal] Removed `pushNotificationsForAllStores` feature flag. Since the changes are non-trivial, it would be great to smoke test push notifications for all stores in beta testing. [https://github.com/woocommerce/woocommerce-ios/pull/6231]

8.5
-----
- [*] In-Person Payments: Inform the user when a card reader battery is so low that it needs to be charged before the reader can be connected. [https://github.com/woocommerce/woocommerce-ios/pull/5998]
- [***] The My store tab is having a new look with new conversion stats and shows up to 5 top performing products now (used to be 3). [https://github.com/woocommerce/woocommerce-ios/pull/5991]
- [**] Fixed a crash at the startup of the app, related to Gridicons. [https://github.com/woocommerce/woocommerce-ios/pull/6005]
- [***] Experimental Feature: It's now possible to create Orders in the app by enabling it in Settings > Experimental Features. For now you can change the order status, add products, and add customer details (billing and shipping addresses). [https://github.com/woocommerce/woocommerce-ios/pull/6060]
- [*] Fixed issue in date range selection for the orders filters where is some cases dates are not available for selection. [https://github.com/woocommerce/woocommerce-ios/pull/6090]
- [*] Enabled "view product in store" and "share product" options for variable products when accessing them through the order details screen. [https://github.com/woocommerce/woocommerce-ios/pull/6091]

8.4
-----
- [***] In-Person Payments: Support for Stripe M2 card reader. [https://github.com/woocommerce/woocommerce-ios/pull/5844]
- [***] We introduced a new tab called "Menu", a tab in the main navigation where you can browser different sub-sections of the app: Switch Store, Settings, WooCommerce Admin, View Store and Reviews. [https://github.com/woocommerce/woocommerce-ios/pull/5926]
- [***] Store admins can now access sites with plugins that have Jetpack Connection Package (e.g. WooCommerce Payments, Jetpack Backup) in the app. These sites do not require Jetpack-the-plugin to connect anymore. Store admins can still install Jetpack-the-plugin from the app through settings or a Jetpack banner. [https://github.com/woocommerce/woocommerce-ios/pull/5924]
- [*] Add/Edit Product screen: Fix transient product name while adding images.[https://github.com/woocommerce/woocommerce-ios/pull/5840]

8.3
-----
- [***] All merchants can create Simple Payments orders. [https://github.com/woocommerce/woocommerce-ios/pull/5684]
- [**] System status report can now be viewed and copied directly from within the app. [https://github.com/woocommerce/woocommerce-ios/pull/5702]
- [**] Product SKU input scanner is now available as a beta feature. To try it, enable it from settings and you can scan a barcode to use as the product SKU in product inventory settings! [https://github.com/woocommerce/woocommerce-ios/pull/5695]
- [**] Now you chan share a payment link when creating a Simple Payments order [https://github.com/woocommerce/woocommerce-ios/pull/5819]
- [*] Reviews: "Mark all as read" checkmark bar button item button replaced with menu button which launches an action sheet. Menu button is displayed only if there are unread reviews available.[https://github.com/woocommerce/woocommerce-ios/pull/5833]
- [internal] Refactored ReviewsViewController to add tests. [https://github.com/woocommerce/woocommerce-ios/pull/5834]

8.2
-----
- [***] In-Person Payments: Now you can collect Simple Payments on the go. [https://github.com/woocommerce/woocommerce-ios/pull/5635]
- [*] Products: After generating a new variation for a variable product, you are now taken directly to edit the new variation. [https://github.com/woocommerce/woocommerce-ios/pull/5649]
- [*] Dashboard: the visitor count in the Today tab is now shown when Jetpack site stats are enabled.
- [*] Add/Edit Product Images: tapping on the last `n` images while `n` images are pending upload does not crash the app anymore. [https://github.com/woocommerce/woocommerce-ios/pull/5672]

8.2
-----
- [*] Shipping Labels: Fixes a crash when saving a new shipping label after opening the order from a push notification. [https://github.com/woocommerce/woocommerce-ios/pull/5549]
- [**] In-Person Payments: Improved support for VoiceOver. [https://github.com/woocommerce/woocommerce-ios/pull/5572]
- [*] In-Person Payments: Fixes a crash when printing more than one receipt. [https://github.com/woocommerce/woocommerce-ios/pull/5575]

8.1
-----
- [***] Now it's possible to filter Order List by multiple statuses and date ranges. Plus, we removed the top tab bar on Orders Tab. [https://github.com/woocommerce/woocommerce-ios/pull/5491]
- [*] Login: Password AutoFill will suggest wordpress.com accounts. [https://github.com/woocommerce/woocommerce-ios/pull/5399]
- [*] Store picker: after logging in with store address, the pre-selected store is now the currently selected store instead of the store from login flow. [https://github.com/woocommerce/woocommerce-ios/pull/5508]
- [*] The application icon number from order push notifications is now cleared after visiting the orders tab. [https://github.com/woocommerce/woocommerce-ios/pull/5715]
- [internal] Migrated Settings screen to MVVM [https://github.com/woocommerce/woocommerce-ios/pull/5393]


8.0
-----
- [*] Product List: Add support for product filtering by category. [https://github.com/woocommerce/woocommerce-ios/pull/5388]
- [***] Push notifications are now supported for all connected stores. [https://github.com/woocommerce/woocommerce-ios/pull/5299]
- [*] Fix: in Settings > Switch Store, tapping "Dismiss" after selecting a different store does not switch stores anymore. [https://github.com/woocommerce/woocommerce-ios/pull/5359]

7.9
-----
- [*] Fix: after disconnecting a site or connecting to a new site, the sites in site picker (Settings > Switch Store) should be updated accordingly. The only exception is when the newly disconnected site is the currently selected site. [https://github.com/woocommerce/woocommerce-ios/pull/5241]
- [*] Order Details: Show a button on the "Product" section of Order Details screen to allow recreating shipping labels. [https://github.com/woocommerce/woocommerce-ios/pull/5255]
- [*] Edit Order Address - Enable `Done` button when `Use as {Shipping/Billing} Address` toggle is turned on. [https://github.com/woocommerce/woocommerce-ios/pull/5254]
- [*] Add/Edit Product: fix an issue where the product name keyboard is English only. [https://github.com/woocommerce/woocommerce-ios/pull/5288]
- [*] Order Details: some sites cannot parse order requests where the fields parameter has spaces, and the products section cannot load as a result. The spaces are now removed. [https://github.com/woocommerce/woocommerce-ios/pull/5298]

7.8
-----
- [***] Shipping Labels: merchants can create multiple packages for the same order, moving the items between different packages. [https://github.com/woocommerce/woocommerce-ios/pull/5190]
- [*] Fix: Navigation bar buttons are now consistently pink on iOS 15. [https://github.com/woocommerce/woocommerce-ios/pull/5139]
- [*] Fix incorrect info banner color and signature option spacing on Carrier and Rates screen. [https://github.com/woocommerce/woocommerce-ios/pull/5144]
- [x] Fix an error where merchants were unable to connect to valid stores when they have other stores with corrupted information https://github.com/woocommerce/woocommerce-ios/pull/5161
- [*] Shipping Labels: Fix issue with decimal values on customs form when setting the device with locales that use comma as decimal point. [https://github.com/woocommerce/woocommerce-ios/pull/5195]
- [*] Shipping Labels: Fix crash when tapping on Learn more rows of customs form. [https://github.com/woocommerce/woocommerce-ios/pull/5207]
- [*] Shipping Labels: The shipping address now prefills the phone number from the billing address if a shipping phone number is not available. [https://github.com/woocommerce/woocommerce-ios/pull/5177]
- [*] Shipping Labels: now in Carrier and Rates we always display the discounted rate instead of the retail rate if available. [https://github.com/woocommerce/woocommerce-ios/pull/5188]
- [*] Shipping Labels: If the shipping address is invalid, there are now options to email, call, or message the customer. [https://github.com/woocommerce/woocommerce-ios/pull/5228]
- [*] Accessibility: notify when offline mode banner appears or disappears. [https://github.com/woocommerce/woocommerce-ios/pull/5225]

7.7
-----
- [***] In-Person Payments: US merchants can now obtain a card reader and then collect payments directly from the app. [https://github.com/woocommerce/woocommerce-ios/pull/5030]
- [***] Shipping Labels: Merchants can now add new payment methods for shipping labels directly from the app. [https://github.com/woocommerce/woocommerce-ios/pull/5023]
- [**] Merchants can now edit shipping & billing addresses from orders. [https://github.com/woocommerce/woocommerce-ios/pull/5097]
- [x] Fix: now a default paper size will be selected in Shipping Label print screen. [https://github.com/woocommerce/woocommerce-ios/pull/5035]
- [*] Show banner on screens that use cached data when device is offline. [https://github.com/woocommerce/woocommerce-ios/pull/5000]
- [*] Fix incorrect subtitle on customs row of Shipping Label purchase flow. [https://github.com/woocommerce/woocommerce-ios/pull/5093]
- [*] Make sure customs form printing option is not available on non-international orders. [https://github.com/woocommerce/woocommerce-ios/pull/5104]
- [*] Fix incorrect logo for DHL in Shipping Labels flow. [https://github.com/woocommerce/woocommerce-ios/pull/5105]
 
7.6
-----
- [x] Show an improved error modal if there are problems while selecting a store. [https://github.com/woocommerce/woocommerce-ios/pull/5006]
- [***] Shipping Labels: Merchants can now add new custom and service packages for shipping labels directly from the app. [https://github.com/woocommerce/woocommerce-ios/pull/4976]
- [*] Fix: when product image upload fails, the image cell stop loading. [https://github.com/woocommerce/woocommerce-ios/pull/4989]

7.5
-----
- [***] Merchants can now purchase shipping labels and declare customs forms for international orders. [https://github.com/woocommerce/woocommerce-ios/pull/4896]
- [**] Merchants can now edit customer provided notes from orders. [https://github.com/woocommerce/woocommerce-ios/pull/4893]
- [*] Fix empty states sometimes not centered vertically [https://github.com/woocommerce/woocommerce-ios/pull/4890]
- [*] Fix error syncing products due to decoding failure of regular_price in product variations. [https://github.com/woocommerce/woocommerce-ios/pull/4901]
- [*] Hide bottom bar on shipping label purchase form. [https://github.com/woocommerce/woocommerce-ios/pull/4902]

7.4
-----
- [*] Fix an issue where some extension was not shown in order item details. [https://github.com/woocommerce/woocommerce-ios/pull/4753]
- [*] Fix: The refund button within Order Details will be hidden if the refund is zero. [https://github.com/woocommerce/woocommerce-ios/pull/4789]
- [*] Fix: Incorrect arrow direction for right-to-left languages on Shipping Label flow. [https://github.com/woocommerce/woocommerce-ios/pull/4796]
- [*] Fix: Shouldn't be able to schedule a sale without sale price. [https://github.com/woocommerce/woocommerce-ios/pull/4825]
- [*] Fix: Edit address screen is pushed twice in Shipping Label flow when missing name in origin or destination address. [https://github.com/woocommerce/woocommerce-ios/pull/4845]

7.3
-----
- [*] Order Detail: now we do not offer the "email note to customer" option if no email is available. [https://github.com/woocommerce/woocommerce-ios/pull/4680]
- [*] My Store: If there are errors loading the My Store screen, a banner now appears at the top of the screen with links to troubleshoot or contact support. [https://github.com/woocommerce/woocommerce-ios/pull/4704]
- [*] Fix: Added 'Product saved' confirmation message when a product is updated [https://github.com/woocommerce/woocommerce-ios/pull/4709]
- [*] Shipping Labels: Updated address validation to automatically use trivially normalized address for origin and destination. [https://github.com/woocommerce/woocommerce-ios/pull/4719]
- [*] Fix: Order details for products with negative prices now will show correctly [https://github.com/woocommerce/woocommerce-ios/pull/4683]
- [*] Fix: Order list not extend edge-to-edge in dark mode. [https://github.com/woocommerce/woocommerce-ios/pull/4728]
- [*] Plugins: Added list of active and inactive plugins that can be reached by admins in the settings screen. [https://github.com/woocommerce/woocommerce-ios/pull/4735]
- [*] Login: Updated appearance of back buttons in navigation bar to minimal style. [https://github.com/woocommerce/woocommerce-ios/pull/4726]
- [internal] Upgraded Zendesk SDK to version 5.3.0. [https://github.com/woocommerce/woocommerce-ios/pull/4699]
- [internal] Updated GoogleSignIn to version 6.0.1 through WordPressAuthenticator. There should be no functional changes, but may impact Google sign in flow. [https://github.com/woocommerce/woocommerce-ios/pull/4725]

7.2
-----
- [*] Order Fulfillment: Updated success notice message [https://github.com/woocommerce/woocommerce-ios/pull/4589]
- [*] Order Fulfillment: Fixed issue footer view getting clipped of by iPhone notch [https://github.com/woocommerce/woocommerce-ios/pull/4631]
- [*] Shipping Labels: Updated address validation to make sure a name is entered for each address. [https://github.com/woocommerce/woocommerce-ios/pull/4601]
- [*] Shipping Labels: Hide Contact button on Shipping To Address form when customer phone number is not provided. [https://github.com/woocommerce/woocommerce-ios/pull/4663]
- [*] Shipping Labels: Updated edge-to-edge table views for all forms. [https://github.com/woocommerce/woocommerce-ios/pull/4657]
- [*] Orders and Order Details: Updated edge-to-edge table views for consistent look across the app. [https://github.com/woocommerce/woocommerce-ios/pull/4638]
- [*] Reviews and Review Details: Updated edge-to-edge table views for consistent look across the app. [https://github.com/woocommerce/woocommerce-ios/pull/4637]
- [*] New error screen displayed to users without the required roles to access the store. [https://github.com/woocommerce/woocommerce-ios/pull/4493]

7.1
-----
- [***] Merchants from US can create shipping labels for physical orders from the app. The feature supports for now only orders where the shipping address is in the US. [https://github.com/woocommerce/woocommerce-ios/pull/4578]
- [**] Due to popular demand, the Order fulfill is displayed once again when clicking on the Mark order complete button. [https://github.com/woocommerce/woocommerce-ios/pull/4567]
- [*] Fix: Interactive pop gesture on Order Details and Settings screen. [https://github.com/woocommerce/woocommerce-ios/pull/4504]
- [*] Fix: Frozen refresh control and placeholder when switching tabs [https://github.com/woocommerce/woocommerce-ios/pull/4505]
- [internal] Stats tab: added network sync throttling [https://github.com/woocommerce/woocommerce-ios/pull/4494]

7.0
-----
- [**] Order Detail: now we display Order Items and Shipping Label Packages as separate sections. [https://github.com/woocommerce/woocommerce-ios/pull/4445]
- [*] Fix: Orders for a variable product with different configurations of a single variation will now show each order item separately. [https://github.com/woocommerce/woocommerce-ios/pull/4445]
- [*] If the Orders, Products, or Reviews lists can't load, a banner now appears at the top of the screen with links to troubleshoot or contact support. [https://github.com/woocommerce/woocommerce-ios/pull/4400, https://github.com/woocommerce/woocommerce-ios/pull/4407]
- [*] Fix: Stats tabs are now displayed and ordered correctly in RTL languages. [https://github.com/woocommerce/woocommerce-ios/pull/4444]
- [*] Fix: Missing "Add Tracking" button in orders details. [https://github.com/woocommerce/woocommerce-ios/pull/4520]


6.9
-----
- [*] Order Detail: now we display a loader on top, to communicate that the order detail view has not yet been fully loaded. [https://github.com/woocommerce/woocommerce-ios/pull/4396]
- [*] Products: You can edit product attributes for variations right from the main product form. [https://github.com/woocommerce/woocommerce-ios/pull/4350]
- [*] Improved CTA. "Print Shipping Label" instead of "Reprint Shipping Label". [https://github.com/woocommerce/woocommerce-ios/pull/4394]
- [*] Improved application log viewer. [https://github.com/woocommerce/woocommerce-ios/pull/4387]
- [*] Improved the experience when creating the first variation. [https://github.com/woocommerce/woocommerce-ios/pull/4405]

6.8
-----

- [***] Dropped iOS 13 support. From now we support iOS 14 and later. [https://github.com/woocommerce/woocommerce-ios/pull/4209]
- [**] Products: Added the option to create and edit a virtual product directly from the product detail screen. [https://github.com/woocommerce/woocommerce-ios/pull/4214]

6.7
-----
- [**] Add-Ons: Order add-ons are now available as a beta feature. To try it, enable it from settings! [https://github.com/woocommerce/woocommerce-ios/pull/4119]

6.6
-----
- [*] Fix: Product variations only support at most one image, so we won't show an option to add a second one. [https://github.com/woocommerce/woocommerce-ios/pull/3994]
- [*] Fix: The screen to select images from the Media Library would sometimes crash when the library had a specific number of images. [https://github.com/woocommerce/woocommerce-ios/pull/4003]
- [*] Improved error messages for logins. [https://github.com/woocommerce/woocommerce-ios/pull/3957]

6.5
-----
- [*] Fix: Product images with non-latin characters in filenames now will load correctly and won't break Media Library. [https://github.com/woocommerce/woocommerce-ios/pull/3935]
- [*] Fix: The screen to select images from the Media Library would sometimes crash when the library had a specific number of images. [https://github.com/woocommerce/woocommerce-ios/pull/4070]

6.4
-----
- [*] Login: New design and illustrations for the initial login screen, promoting the app's main features. [https://github.com/woocommerce/woocommerce-ios/pull/3867]
- [*] Enhancement/fix: Unify back button style across the app. [https://github.com/woocommerce/woocommerce-ios/pull/3872]

6.3
-----
- [**] Products: Now you can add variable products from the create product action sheet. [https://github.com/woocommerce/woocommerce-ios/pull/3836]
- [**] Products: Now you can easily publish a product draft or pending product using the navigation bar buttons [https://github.com/woocommerce/woocommerce-ios/pull/3846]
- [*] Fix: In landscape orientation, all backgrounds on detail screens and their subsections now extend edge-to-edge. [https://github.com/woocommerce/woocommerce-ios/pull/3808]
- [*] Fix: Creating an attribute or a variation no longer saves your product pending changes. [https://github.com/woocommerce/woocommerce-ios/pull/3832]
- [*] Enhancement/fix: image & text footnote info link rows are now center aligned in order details reprint shipping label info row and reprint screen. [https://github.com/woocommerce/woocommerce-ios/pull/3805]

6.2
-----

- [***] Products: When editing a product, you can now create/delete/update product variations, product attributes and product attribute options. https://github.com/woocommerce/woocommerce-ios/pull/3791
- [**] Large titles are enabled for the four main tabs like in Android. In Dashboard and Orders tab, a workaround is implemented with some UI/UX tradeoffs where the title size animation is not as smooth among other minor differences from Products and Reviews tab. We can encourage beta users to share any UI issues they find with large titles. [https://github.com/woocommerce/woocommerce-ios/pull/3763]
- [*] Fix: Load product inventory settings in read-only mode when the product has a decimal stock quantity. This fixes the products tab not loading due to product decoding errors when third-party plugins enable decimal stock quantities. [https://github.com/woocommerce/woocommerce-ios/pull/3717]
- [*] Fix: Loading state stuck in Reviews List. [https://github.com/woocommerce/woocommerce-ios/pull/3753]

6.1
-----
- [**] Products: When editing variable products, you can now edit the variation attributes to select different attribute options. [https://github.com/woocommerce/woocommerce-ios/pull/3628]
- [*] Fixes a bug where long pressing the back button sometimes displayed an empty list of screens.
- [*] Product Type: Updated product type detail to display "Downloadable" if a product is downloadable. [https://github.com/woocommerce/woocommerce-ios/pull/3647]
- [*] Product Description: Updated the placeholder text in the Aztec Editor screens to provide more context. [https://github.com/woocommerce/woocommerce-ios/pull/3668]
- [*] Fix: Update the downloadable files row to read-only, if the product is accessed from Order Details. [https://github.com/woocommerce/woocommerce-ios/pull/3669]
- [*] Fix: Thumbnail image of a product wasn't being loaded correctly in Order Details. [https://github.com/woocommerce/woocommerce-ios/pull/3678]
- [*] Fix: Allow product's `regular_price` to be a number and `sold_individually` to be `null` as some third-party plugins could alter the type in the API. This could help with the products tab not loading due to product decoding errors. [https://github.com/woocommerce/woocommerce-ios/pull/3679]
- [internal] Attempted fix for a crash in product image upload. [https://github.com/woocommerce/woocommerce-ios/pull/3693]

6.0
-----
- [**] Due to popular demand, the product SKU is displayed once again in Order Details screen. [https://github.com/woocommerce/woocommerce-ios/pull/3564]
- [*] Updated copyright notice to WooCommerce
- [*] Fix: top performers in "This Week" tab should be showing the same data as in WC Admin.
- [*] Fix: visitor stats in Dashboard should be more consistent with web data on days when the end date for more than one tab is the same (e.g. "This Week" and "This Month" both end on January 31). [https://github.com/woocommerce/woocommerce-ios/pull/3532]
- [*] Fix: navbar title on cross-sells products list displayed title for upsells [https://github.com/woocommerce/woocommerce-ios/pull/3565]
- [*] Added drag-and-drop sorting to Linked Products [https://github.com/woocommerce/woocommerce-ios/pull/3548]
- [internal] Refactored Core Data migrator stack to help reduce crashes [https://github.com/woocommerce/woocommerce-ios/pull/3523]


5.9
-----
- [**] Product List: if a user applies custom sort orders and filters in the Product List, now when they reopen the app will be able to see the previous settings applied. [https://github.com/woocommerce/woocommerce-ios/pull/3454]
- [*] Removed fulfillment screen and moved fulfillment to the order details screen. [https://github.com/woocommerce/woocommerce-ios/pull/3453]
- [*] Fix: billing information action sheets now are presented correctly on iPad. [https://github.com/woocommerce/woocommerce-ios/pull/3457]
- [*] fix: the rows in the product search list now don't have double separators. [https://github.com/woocommerce/woocommerce-ios/pull/3456]
- [*] Fix: During login, the spinner when a continue button is in loading state is now visible in dark mode. [https://github.com/woocommerce/woocommerce-ios/pull/3472]
- [*] fix: when adding a note to an order, the text gets no more deleted if you tap on “Email note to customer”. [https://github.com/woocommerce/woocommerce-ios/pull/3473]
- [*] Added Fees to order details. [https://github.com/woocommerce/woocommerce-ios/pull/3475]
- [*] fix: now we don't show any more similar alert notices if an error occurred. [https://github.com/woocommerce/woocommerce-ios/pull/3474]
- [*] fix: in Settings > Switch Store, the spinner in the "Continue" button at the bottom is now visible in dark mode. [https://github.com/woocommerce/woocommerce-ios/pull/3468]
- [*] fix: in order details, the shipping and billing address are displayed in the order of the country (in some eastern Asian countries, the address starts from the largest unit to the smallest). [https://github.com/woocommerce/woocommerce-ios/pull/3469]
- [*] fix: product is now read-only when opened from the order details. [https://github.com/woocommerce/woocommerce-ios/pull/3491]
- [*] fix: pull to refresh on the order status picker screen does not resets anymore the current selection. [https://github.com/woocommerce/woocommerce-ios/pull/3493]
- [*] When adding or editing a link (e.g. in a product description) link settings are now presented as a popover on iPad. [https://github.com/woocommerce/woocommerce-ios/pull/3492]
- [*] fix: the glitch when launching the app in logged out state or after tapping "Try another account" in store picker is now gone. [https://github.com/woocommerce/woocommerce-ios/pull/3498]
- [*] Minor enhancements: in product editing form > product reviews list, the rows don't show highlighted state on tap anymore since they are not actionable. Same for the number of upsell and cross-sell products in product editing form > linked products. [https://github.com/woocommerce/woocommerce-ios/pull/3502]


5.8
-----
- [***] Products M5 features are now available to all. Products M5 features: add and edit linked products, add and edit downloadable files, product deletion. [https://github.com/woocommerce/woocommerce-ios/pull/3420]
- [***] Shipping labels M1 features are now available to all: view shipping label details, request a refund, and reprint a shipping label via AirPrint. [https://github.com/woocommerce/woocommerce-ios/pull/3436]
- [**] Improved login flow, including better error handling. [https://github.com/woocommerce/woocommerce-ios/pull/3332]


5.7
-----
- [***] Dropped iOS 12 support. From now we support iOS 13 and later. [https://github.com/woocommerce/woocommerce-ios/pull/3216]
- [*] Fixed spinner appearance in the footer of orders list. [https://github.com/woocommerce/woocommerce-ios/pull/3249]
- [*] In order details, the image for a line item associated with a variation is shown now after the variation has been synced. [https://github.com/woocommerce/woocommerce-ios/pull/3314]
- [internal] Refactored Core Data stack so more errors will be propagated. [https://github.com/woocommerce/woocommerce-ios/pull/3267]


5.6
-----
- [**] Fixed order list sometimes not showing newly submitted orders. 
- [*] now the date pickers on iOS 14 are opened as modal view. [https://github.com/woocommerce/woocommerce-ios/pull/3148]
- [*] now it's possible to remove an image from a Product Variation if the WC version 4.7+. [https://github.com/woocommerce/woocommerce-ios/pull/3159]
- [*] removed the Product Title in product screen navigation bar. [https://github.com/woocommerce/woocommerce-ios/pull/3187]
- [*] the icon of the cells inside the Product Detail are now aligned at 10px from the top margin. [https://github.com/woocommerce/woocommerce-ios/pull/3199]
- [**] Added the ability to issue refunds from the order screen. Refunds can be done towards products or towards shipping. [https://github.com/woocommerce/woocommerce-ios/pull/3204]
- [*] Prevent banner dismiss when tapping "give feedback" on products screen. [https://github.com/woocommerce/woocommerce-ios/pull/3221]
- [*] Add keyboard dismiss in Add Tracking screen [https://github.com/woocommerce/woocommerce-ios/pull/3220]


5.5
----- 
- [**] Products M4 features are now available to all. Products M4 features: add a simple/grouped/external product with actions to publish or save as draft. [https://github.com/woocommerce/woocommerce-ios/pull/3133]
- [*] enhancement: Order details screen now shows variation attributes for WC version 4.7+. [https://github.com/woocommerce/woocommerce-ios/pull/3109]
- [*] fix: Product detail screen now includes the number of ratings for that product. [https://github.com/woocommerce/woocommerce-ios/pull/3089]
- [*] fix: Product subtitle now wraps correctly in order details. [https://github.com/woocommerce/woocommerce-ios/pull/3201]


5.4
-----
- [*] fix: text headers on Product price screen are no more clipped with large text sizes. [https://github.com/woocommerce/woocommerce-ios/pull/3090]


5.4
-----
- [*] fix: the footer in app Settings is now correctly centered.
- [*] fix: Products tab: earlier draft products now show up in the same order as in core when sorting by "Newest to Oldest".
- [*] enhancement: in product details > price settings, the sale dates can be edited inline in iOS 14 using the new date picker. Also, the sale end date picker editing does not automatically end on changes anymore. [https://github.com/woocommerce/woocommerce-ios/pull/3044]
- [*] enhancement: in order details > add tracking, the date shipped can be edited inline in iOS 14 using the new date picker. [https://github.com/woocommerce/woocommerce-ios/pull/3044]
- [*] enhancement: in products list, the "(No Title)" placeholder will be showed when a product doesn't have the title set. [https://github.com/woocommerce/woocommerce-ios/pull/3068]
- [*] fix: the placeholder views in the top dashboard chart and orders tab do not have unexpected white background color in Dark mode in iOS 14 anymore. [https://github.com/woocommerce/woocommerce-ios/pull/3063]


5.3
-----
- [**] In Settings > Experimental Features, a Products switch is now available for turning Products M4 features on and off (default off). Products M4 features: add a simple/grouped/external product with actions to publish or save as draft.
- [*] Opening a product from order details now shows readonly product details of the same styles as in editable product details.
- [*] Opening a product variation from order details now shows readonly product variation details and this product variation does not appear in the Products tab anymore.
- [*] Enhancement: when not saving a product as "published", the in-progress modal now shows title and message like "saving your product" instead of "publishing your product".
- [*] In product and variation list, the stock quantity is not shown anymore when stock management is disabled.
- [*] Enhancement: when the user attempts to dismiss the product selector search modal while at least one product is selected for a grouped product's linked products, a discard changes action sheet is shown.
- [internal] Renamed a product database table (Attribute) to GenericAttribute. This adds a new database migration.  [https://github.com/woocommerce/woocommerce-ios/pull/2883]
- [internal] Refactored the text fields in the Manual Shipment Tracking page. [https://github.com/woocommerce/woocommerce-ios/pull/2979]
- [internal] Attempt fix for startup crashes. [https://github.com/woocommerce/woocommerce-ios/pull/3069]


5.2
-----
- [**] Products: now you can editing basic fields for non-core products (whose product type is not simple/external/variable/grouped) - images, name, description, readonly price, readonly inventory, tags, categories, short description, and product settings.
- [*] Enhancement: for variable products, the stock status is now shown in its variation list.
- [*] Sign In With Apple: if the Apple ID has been disconnected from the WordPress app (e.g. in Settings > Apple ID > Password & Security > Apps using Apple ID), the app is logged out on app launch or app switch.
- [*] Now from an Order Detail it's only possible to open a Product in read-only mode.
- [internal] #2881 Upgraded WPAuth from 1.24 to 1.26-beta.12. Regressions may happen in login flows.
- [internal] #2896 Configured the same user agent header for all the network requests made through the app.
- [internal] #2879 After logging out, the persistent store is not reset anymore to fix a crash in SIWA revoked token scenario after app launch (issue #2830). No user-facing changes are intended, the data should be associated with a site after logging out and in like before.

5.1
-----
- [*] bugfix: now reviews are refreshed correctly. If you try to delete or to set as spam a review from the web, the result will match in the product reviews list.
- [*] If the Products switch is on in Settings > Experimental Features:
  - For a variable product, the stock status is not shown in the product details anymore when stock management is disabled since stock status is controlled at variation level.
- [internal] The Order List and Orders Search → Filter has a new backend architecture (#2820). This was changed as an experiment to fix #1543. This affects iOS 13.0 users only. No new behaviors have been added. Github project: https://git.io/JUBco. 
- [*] Orders → Search list will now show the full counts instead of “99+”. #2825


5.0
-----
- [*] Order details > product details: tapping outside of the bottom sheet from "Add more details" menu does not dismiss the whole product details anymore.
- [*] If the Products switch is on in Settings > Experimental Features, product editing for basic fields are enabled for non-core products (whose product type is not simple/external/variable/grouped) - images, name, description, readonly price, readonly inventory, tags, categories, short description, and product settings.
- [*] Order Detail: added "Guest" placeholder on Order Details card when there's no customer name.
- [*] If the Products switch is on in Settings > Experimental Features:
  - Product editing for basic fields are enabled for non-core products (whose product type is not simple/external/variable/grouped) - images, name, description, readonly price, readonly inventory, tags, categories, short description, and product settings.
  - Inventory and shipping settings are now editable for a variable product.
  - A product variation's stock status is now editable in inventory settings.
  - Reviews row is now hidden if reviews are disabled.
  - Now it's possible to open the product's reviews screen also if there are no reviews.
  - We improved our VoiceOver support in Product Detail screen.
- [*] In Settings, the "Feature Request" button was replaced with "Send Feedback" (Survey) (https://git.io/JUmUY)


4.9
-----
- [**] Sign in with Apple is now available in the log in process.
- [**] In Settings > Experimental Features, a Products switch is now available for turning Products M3 features on and off for core products (default off for beta testing). Products M3 features: edit grouped, external and variable products, enable/disable reviews, change product type and update categories and tags.
- [*] Edit Products: the update action now shows up on the product details after updating just the sale price.
- [*] Fix a crash that sometimes happen when tapping on a Product Review push notification.
- [*] Variable product > variation list: a warning banner is shown if any variations do not have a price, and warning text is shown on these variation rows.


4.8
-----
- [*] Enabled right/left swipe on product images.


4.7
-----
- [*] Fixed an intermittent crash when sending an SMS from the app.


4.6
-----
- [*] Fix an issue in the y-axis values on the dashboard charts where a negative value could show two minus signs.
- [*] When a simple product doesn't have a price set, the price row on the product details screen now shows "Add Price" placeholder instead of an empty regular price.
- [*] If WooCommerce 4.0 is available the app will show the new stats dashboard, otherwise will show a banner indicating the user to upgrade.
- [*] The total orders row is removed from the readonly product details (products that are not a simple product) to avoid confusion since it's not shown on the editable form for simple products.


4.5
-----
- [**] Products: now you can update product images, product settings, viewing and sharing a product.
- [*] In Order Details, the item subtotal is now shown on the right side instead of the quantity. The quantity can still be viewed underneath the product name.
- [*] In Order Details, SKU was removed from the Products List. It is still shown when fulfilling the order or viewing the product details.
- [*] Polish the loading state on the product variations screen.
- [*] When opening a simple product from outside of the Products tab (e.g. from Top Performers section or an order), the product name and ellipsis menu (if the Products feature switch is enabled) should be visible in the navigation bar.
 

4.4
-----
- Order Detail: the HTML shipping method is now showed correctly
- [internal] Logging in via 'Log in with Google' has changes that can cause regressions. See https://git.io/Jf2Fs for full testing details.
- [**] Fix bugs related to push notifications: after receiving a new order push notification, the Reviews tab does not show a badge anymore. The application icon badge number is now cleared by navigating to the Orders tab and/or the Reviews tab, depending on the types of notifications received.
- [*] The discard changes prompt now only appears when navigating from product images screen if any images have been deleted.
- [*] Fix the issue where product details screen cannot be scrolled to the bottom in landscape after keyboard is dismissed (e.g. from editing product title).
- [*] The product name is now shown in the product details navigation bar so that the name is always visible.
- [*] The images pending upload should be visible after editing product images from product details.
- [*] The discard changes prompt does not appear when navigating from product settings detail screens with a text field (slug, purchase note, and menu order) anymore.
- [*] Fix the wrong cell appearance in the order status list.
- [*] The "View product in store" action will be shown only if the product is published.
- [internal] Modified the component used for fetching data from the database. Please watch out for crashes in lists.


4.3
-----
- Products: now the Product details can be edited and saved outside Products tab (e.g. from Order details or Top Performers).
- [internal]: the navigation to the password entry screen has changed and can cause regressions. See https://git.io/JflDW for testing details.
- [internal] Refactored some API calls for fetching a Note, Product, and Product Review. 
- Products: we improved our VoiceOver support in Product Price settings
- In Settings > Experimental Features, a Products switch is now available for turning Products M2 features on and off for simple products (default off for beta testing). Products M2 features: update product images, product settings, viewing and sharing a product.
- The WIP banner on the Products tab is now collapsed by default for more vertical space.
- Dropped iOS 11 support. From now we support iOS 12 and later.
- In Order Details, the Payment card is now shown right after the Products and Refunded Products cards.


4.2
-----
- Products: now tapping anywhere on a product cell where you need to insert data, like in Product Price and Product Shipping settings, you start to edit the text field.
- Products: now the keyboard pop up automatically in Edit Description
- The Processing orders list will now show upcoming (future) orders.
- Improved stats: fixed the incorrect time range on "This Week" tab when loading improved stats on a day when daily saving time changes.
- [internal]: the "send magic link" screen has navigation changes that can cause regressions. See https://git.io/Jfqio for testing details.
- The Orders list is now automatically refreshed when reopening the app. 
- The Orders list is automatically refreshed if a new order (push notification) comes in.
- Orders -> Search: The statuses now shows the total number of orders with that status.


4.1
-----
- Fix an intermittent crash when downloading Orders
- The Photo Library permission alert shouldn't be prompted when opening the readonly product details or edit product for simple products, which is reproducible on iOS 11 or 12 devices. (The permission is only triggered when uploading images in Zendesk support or in debug builds with Products M2 enabled.)
- [internal] Updated the empty search result views for Products and Orders. https://git.io/Jvdap

 
4.0
-----
- Products is now available with limited editing for simple products!
- Fix pulling to refresh on the Processing tab sometimes will not show the up-to-date orders.
- Edit Product > Price Settings: schedule sale is now available even when either the start or end date is not set, and the sale end date can be removed now.
- Improved stats: fixed a crash when loading improved stats on a day when daily saving time changes.
- [internal] Changed the Shipping and Tax classes list loading so that any cached data is shown right away
- [internal] Edit Products M2: added an image upload source for product images - WordPress Media Library.
- [internal] Slightly changed the dependency graph of the database fetching component. Please watch out for data loading regressions.
- [internal] the signup and login Magic Link flows have code changes. See https://git.io/JvyB3 for testing details.
- [internal] the login via Magic Link flows have code changes. See https://git.io/JvyB3 for testing details.
- [internal] the login via Continue with Google flows have code changes that can cause regressions. See https://git.io/Jvyjg for testing details.
- [internal] the signup and login Magic Link flows have code changes. See https://git.io/JvyB3 for testing details.
- [internal] under Edit Products M2 feature flag, there are 4 ways to sort the products on the products tab.
- [internal] the login flow has changes to the 2-factor authentication navigation. See https://git.io/JvdKP for testing details.

3.9
-----
- bugfix: now in the Order List the order status label is no more clipped
- bugfix: now the launch screen is no more stretched
- The Shipping Provider flow, will be called now Shipping Carrier.
- Edit Products: in price settings, the order of currency and price field follows the store currency options under wp-admin > WooCommerce > Settings > General.
- [internal] The signup and login flows have code changes. See https://git.io/Jv1Me for testing details.
 
3.8
-----
- Dashboard stats: any negative revenue (from refunds for example) for a time period are shown now.
- Redesigned Orders List: Processing and All Orders are now shown in front. Filtering was moved to the Search view.
- Fix Reviews sometimes failing to load on some WooCommerce configurations
- Experimental: a Products feature switch is visible in Settings > Experimental Features that shows/hides the Products tab, and allow to edit a product.
 
3.7
-----
- Dashboard: now tapping on a product on "Top Performers" section open the product detail

3.6
-----
- Order Details: see a list of issued refunds inside the order detail screen
- Orders tab: Orders to fulfill badge shows numbers 1-99, and now 99+ for anything over 99. Previously, it was 9+.
- Orders tab: The full total amount is now shown.
- Order Details & Product UI: if a Product name has HTML escape characters, they should be decoded in the app.
- Order Details: if the Order has multiple Products, tapping on any Product should open the same Product now.
- bugfix: the orders badge on tab bar now is correctly refreshed after switching to a store with badge count equal to zero.
- The orders tab now localizes item quantities and the order badge.


3.5
-----
- bugfix: when the app is in the foreground while receiving a push notification, the badge on the Orders tab and Reviews tab should be updated correctly based on the type of the notification.
- bugfix: after logging out and in, the Product list should be loaded to the correct store instead of being empty.
- bugfix: in Contact Support, a message should always be sent successfully now.

3.4
-----
- bugfix: on the Order Details screen, the product quantity title in the 2-column header view aligns to the right now
- bugfix: tapping on a new Order push notification, it used to go to the Reviews tab. Now it should go to the new Order screen
- bugfix: on the Products tab, if tapping on a Product and then switching stores, the old Product details used to remain on the Products tab. Now the Product list is always shown on the Products tab after switching stores.
- Dark mode: colors are updated up to design for the navigation bar, tab bar, Fulfill Order > add tracking icon, Review Details > product link icon.
- bugfix/enhancement: on the Products tab, if there are no Products the "Work In Progress" banner is shown with an image placeholder below now.
- bugfix: the deleted Product Variations should not show up after syncing anymore.
- bugfix: now the shipping address in the Order Detail is hidden if the order contains only virtual products
- bugfix: when logged out, Contact Support should be enabled now after typing a valid email address with an email keyboard type.

3.3
-----
- bugfix: add some padding to an order item image in the Fulfillment view, when no SKU exists
- bugfix: View Billing Information > Contact Details: the email button wouldn't do anything if you don't have an email account configured in the Mail app. Now an option to copy the email address is presented instead of doing nothing.
- bugfix: Fulfill Order screen now displays full customer provided note, instead of cutting it to a single line.
- bugfix: Fixed clipped content on section headings with larger font sizes
- bugfix: Fixed footer overlapping the last row in Settings > About with larger font sizes
- bugfix: the Orders badge on tab bar now is correctly refreshed after switching stores
 
3.2.1
-----
- bugfix: the order detail status and "Begin fulfillment" button now are correctly updated when the order status changes
- bugfix: after adding a new order note, now it appear correctly inside the order detail

3.2
-----
- Experimental: a Products feature switch is visible in Settings > Experimental Features that shows/hides the Products tab with a Work In Progress banner at the top.
- Experimental: if a Product has variations, the variants info are shown on the Product Details that navigates to a list of variations with each price or visibility shown.
- Enhancement: Support for dark mode
- bugfix: Settings no longer convert to partial dark mode.
- Experimental: Support the latest wc-admin plugin release, v0.23.0 and up
 
3.1
-----
- The order detail view now includes the shipping method of the order.
- Enhancement: The Reviews tab now presents all the Product Reviews
- Updated appearance of Order Details - temporarily disabling dark mode.
- bugfix: fixed UI appearance on cells of Order List when tapping with dark mode enabled.
- bugfix: Reviews no longer convert to partial dark mode. Dark mode coming soon!
- bugfix: Order Details now has the right space between cells.
- bugfix: update the new stats endpoint for WC Admin plugin version 0.22+, and notify the user about the minimum plugin version when they cannot see the new stats. It'd be great to also mention this in the App Store release notes: the new stats UI now requires WC Admin plugin version 0.22+.

3.0
-----
- bugfix: for sites with empty site time zone in the API (usually with UTC specified in wp-admin settings) and when the site time zone is not GMT+0, the stats v4 data no longer has the wrong boundaries (example in #1357).
- bugfix: fixed a UI appearance problem on mail composer on iOS 13.
 
2.9
-----
- bugfix: the badge "9+" on the Orders tab doesn't overlap with the tab label on iPhone SE/8 landscape now, and polished based on design spec.
- bugfix: the Top Performers in the new stats page should not have a dark header bar when launching the app in Dark mode.
- Enhancement: preselect current Order status when editing the status with a list of order statuses.
- bugfix: on Orders tab, the order status filter now stays after changing an Order status.
 
2.8
-----
 
2.7
-----
- Enhancement: Enhancements to the Order Details screen, adding more customer information.
- bugfix: the App Logs shouldn't be editable, only copy / paste.
- bugfix: Reviews were not localized.
- bugfix: On log in, some users would see the Continue button but be unable to Continue, due to errors with the account. A new "Try another account" button has been added as an option.
- bugfix: Product Details page was displaying the Price in the wrong currency.
- Enhancement: removed the "New Orders" card from the My store tab, now that the Orders tab displays the same information.
- Added brand new stats page for user with the WooCommerce Admin plugin and provided an option for users to opt in or out directly from the Settings page.
- bugfix: Order Details: icon on "Details" cell for fulfilled order can be wrong.
 
2.6
-----
- bugfix: 9+ orders in the orders badge text is now easier to read
- bugfix: Keep those sign-in bugs coming! We tracked down and fixed a `Log in with Jetpack` issue, where users with a Byte Order Mark in their `wp-config.php` file were returning error responses during API requests. These users would see their store listed in the sign-in screen, but were unable to tap the Continue button.
- bugfix: prevents a potential edge case where the login screen could be dismissed in a future version of iOS.
- bugfix: While tuning up the behind-the-scenes for Order Detail screens, we accidentally lost the ability to automatically download any missing product images. Product image downloads restored!

2.5
-----
- bugfix: on certain devices, pulling down to refresh on Order Details screen used to result in weird UI with misplaced labels. Should be fixed in this release.
- Enhancement: Display a badge in the bottom tab, overlapping the Orders icon, to indicate the number of orders processing.
- Enhancement: The Notifications tab has been replaced by Reviews 

2.4
-----
- New feature: in Order Details > Shipment Tracking, a new action is added to the "more" action menu for copying tracking number.
- Enhancement: updated the footer in Settings to inform users that we're hiring.
- bugfix & improvement: when Jetpack site stats module is turned off or when user has no permission to view site stats, the generic error toast is not shown to the user anymore. Additionally, the visitors stats UI is shown/hidden when the Jetpack module is activated/deactivated respectively.

2.3
-----
- Improvement: improved Dynamic Type support in the body of the notification in the Notifications tab.

2.2
-----
- improvement: opting out of Tracks syncs with WordPress.com
 
2.1
-----
- improvement: improved support for RTL languages in the Dashboard
- enhancement: You can now view product images on orders. Tapping on Products in Orders will present a view-only version of the Product's Details.
 
2.0
-----
- bugfix: dates in the Order Details screen are now localised.
- improvement: improved support for larger font sizes in the login screen
 
1.9
-----
- bugfix: fixes "Unable to load content" error message when attempting to get Top Performers content.
- new feature: You can now manually add shipment tracking to an Order. This feature is for users who have the [Shipment Tracking plugin](https://woocommerce.com/products/shipment-tracking) installed.
- bugfix: fixes Store Picker: some users are unable to continue after logging in.
- bugfix: fixes a crash when the network connection is slow
 
1.8
-----

1.7.1
-----
- Fixed a bug where Order List did not load for some users.
- update: this app supports iOS 12.0 and up.
- improvement: improved support for large text sizes.
- bugfix: fixes Order List not loading for some users.
- bugfix: fixes "Unable to load content" error message when attempting to get Top Performers content.
 
1.7
-----
- improvement: you can now log in using a site address.

1.6
-----
- improvement: Tracking numbers can now be copied to the pasteboard from the order details screen.

1.5
-----
- bugfix: Sometimes Settings would style all the options like "Log Out". No longer happens now.
- bugfix: order status refreshes upon pull-to-refresh in Order Details
- bugfix: payment status label background color showing up beyond rounded border
- improvement: change top performers text from "Total Product Order" to "Total orders" for clarity
- bugfix: fixed an issue on the order details screen where the shipment tracking dates were incorrect

1.4
-----
- bugfix: fix a crash happening on log out
- new feature: Add shipment tracking to Order Details screen
- improvement: The store switcher now allows you to go back to the previous screen without logging you out
- improvement: Custom order status labels are now supported! Instead of just displaying the order status slug and capitalizing the slug, the custom order status label will now be fetched from the server and properly displayed.
- improvement: Filtering by custom order status now supported!
- new feature: You can now manually change the status of an order on the order details screen
- bugfix: correctly flips chevron on Dashboard > New Orders, to support RTL languages.
- bugfix: fixed an issue on the order details screen where the shipment tracking dates were incorrect

1.3
-----
- bugfix: Allows for decimal quantities which some extensions have
- new feature: quick site select. Navigate to Settings > select row with store website.
- improvement: Updated the colors of the bars in the charts for better readability
- improvement: Present an error message with an option to retry when adding a note to an order fails
- improvement: Present an error message with an option to retry when fulfilling an order fails
- bugfix: Log out of the current account right after selecting "Try another account" in store picker
- improvement: Use the store name for the title of the view in "My store" tab
- improvement: Add an alert to let the user know about our new store switcher
- improvement: Display Address in Order Details screen unless every field is empty<|MERGE_RESOLUTION|>--- conflicted
+++ resolved
@@ -2,12 +2,8 @@
 
 8.7
 -----
-<<<<<<< HEAD
-
-=======
 - [**] In-Person Payments: Added card details to refund confirmation screen to help with refunding to the payment card [https://github.com/woocommerce/woocommerce-ios/pull/6241]
 - [internal] Removed all feature flags for Shipping Labels. Please smoke test all parts of Shipping Labels to make sure that everything still works as before. [https://github.com/woocommerce/woocommerce-ios/pull/6270]
->>>>>>> e259d0c6
 
 8.6
 -----
