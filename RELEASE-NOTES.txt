--- conflicted
+++ resolved
@@ -4,12 +4,8 @@
 -----
 - [*] Products: You can edit product attributes for variations right from the main product form. [https://github.com/woocommerce/woocommerce-ios/pull/4350]
 - [*] Improved CTA. "Print Shipping Label" instead of "Reprint Shipping Label". [https://github.com/woocommerce/woocommerce-ios/pull/4394]
-<<<<<<< HEAD
+- [*] Improved application log viewer. [https://github.com/woocommerce/woocommerce-ios/pull/4387]
 - [*] If the Orders, Products, or Reviews lists can't load, a banner now appears at the top of the screen with links to troubleshoot or contact support. [https://github.com/woocommerce/woocommerce-ios/pull/4400, https://github.com/woocommerce/woocommerce-ios/pull/4407]
-=======
-- [*] Products: If the Products list can't load, a banner now appears at the top of the screen with links to troubleshoot or contact support. [https://github.com/woocommerce/woocommerce-ios/pull/4400]
-- [*] Improved application log viewer. [https://github.com/woocommerce/woocommerce-ios/pull/4387]
->>>>>>> 56d5ffb5
 
 6.8
 -----
