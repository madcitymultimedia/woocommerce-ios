*** PLEASE FOLLOW THIS FORMAT: [<priority indicator, more stars = higher priority>] <description> [<PR URL>]

7.9
-----
<<<<<<< HEAD
- [*] Fix: after disconnecting a site or connecting to a new site, the sites in site picker (Settings > Switch Store) should be updated accordingly. The only exception is when the newly disconnected site is the currently selected site. [https://github.com/woocommerce/woocommerce-ios/pull/5241]
=======

>>>>>>> 6bc42ef1

7.8
-----
- [***] Shipping Labels: merchants can create multiple packages for the same order, moving the items between different packages. [https://github.com/woocommerce/woocommerce-ios/pull/5190]
- [*] Fix: Navigation bar buttons are now consistently pink on iOS 15. [https://github.com/woocommerce/woocommerce-ios/pull/5139]
- [*] Fix incorrect info banner color and signature option spacing on Carrier and Rates screen. [https://github.com/woocommerce/woocommerce-ios/pull/5144]
- [x] Fix an error where merchants were unable to connect to valid stores when they have other stores with corrupted information https://github.com/woocommerce/woocommerce-ios/pull/5161
- [*] Shipping Labels: Fix issue with decimal values on customs form when setting the device with locales that use comma as decimal point. [https://github.com/woocommerce/woocommerce-ios/pull/5195]
- [*] Shipping Labels: Fix crash when tapping on Learn more rows of customs form. [https://github.com/woocommerce/woocommerce-ios/pull/5207]
- [*] Shipping Labels: The shipping address now prefills the phone number from the billing address if a shipping phone number is not available. [https://github.com/woocommerce/woocommerce-ios/pull/5177]
- [*] Shipping Labels: now in Carrier and Rates we always display the discounted rate instead of the retail rate if available. [https://github.com/woocommerce/woocommerce-ios/pull/5188]
- [*] Accessibility: notify when offline mode banner appears or disappears. [https://github.com/woocommerce/woocommerce-ios/pull/5225]

7.7
-----
- [***] In-Person Payments: US merchants can now obtain a card reader and then collect payments directly from the app. [https://github.com/woocommerce/woocommerce-ios/pull/5030]
- [***] Shipping Labels: Merchants can now add new payment methods for shipping labels directly from the app. [https://github.com/woocommerce/woocommerce-ios/pull/5023]
- [**] Merchants can now edit shipping & billing addresses from orders. [https://github.com/woocommerce/woocommerce-ios/pull/5097]
- [x] Fix: now a default paper size will be selected in Shipping Label print screen. [https://github.com/woocommerce/woocommerce-ios/pull/5035]
- [*] Show banner on screens that use cached data when device is offline. [https://github.com/woocommerce/woocommerce-ios/pull/5000]
- [*] Fix incorrect subtitle on customs row of Shipping Label purchase flow. [https://github.com/woocommerce/woocommerce-ios/pull/5093]
- [*] Make sure customs form printing option is not available on non-international orders. [https://github.com/woocommerce/woocommerce-ios/pull/5104]
- [*] Fix incorrect logo for DHL in Shipping Labels flow. [https://github.com/woocommerce/woocommerce-ios/pull/5105]
 
7.6
-----
- [x] Show an improved error modal if there are problems while selecting a store. [https://github.com/woocommerce/woocommerce-ios/pull/5006]
- [***] Shipping Labels: Merchants can now add new custom and service packages for shipping labels directly from the app. [https://github.com/woocommerce/woocommerce-ios/pull/4976]
- [*] Fix: when product image upload fails, the image cell stop loading. [https://github.com/woocommerce/woocommerce-ios/pull/4989]

7.5
-----
- [***] Merchants can now purchase shipping labels and declare customs forms for international orders. [https://github.com/woocommerce/woocommerce-ios/pull/4896]
- [**] Merchants can now edit customer provided notes from orders. [https://github.com/woocommerce/woocommerce-ios/pull/4893]
- [*] Fix empty states sometimes not centered vertically [https://github.com/woocommerce/woocommerce-ios/pull/4890]
- [*] Fix error syncing products due to decoding failure of regular_price in product variations. [https://github.com/woocommerce/woocommerce-ios/pull/4901]
- [*] Hide bottom bar on shipping label purchase form. [https://github.com/woocommerce/woocommerce-ios/pull/4902]

7.4
-----
- [*] Fix an issue where some extension was not shown in order item details. [https://github.com/woocommerce/woocommerce-ios/pull/4753]
- [*] Fix: The refund button within Order Details will be hidden if the refund is zero. [https://github.com/woocommerce/woocommerce-ios/pull/4789]
- [*] Fix: Incorrect arrow direction for right-to-left languages on Shipping Label flow. [https://github.com/woocommerce/woocommerce-ios/pull/4796]
- [*] Fix: Shouldn't be able to schedule a sale without sale price. [https://github.com/woocommerce/woocommerce-ios/pull/4825]
- [*] Fix: Edit address screen is pushed twice in Shipping Label flow when missing name in origin or destination address. [https://github.com/woocommerce/woocommerce-ios/pull/4845]

7.3
-----
- [*] Order Detail: now we do not offer the "email note to customer" option if no email is available. [https://github.com/woocommerce/woocommerce-ios/pull/4680]
- [*] My Store: If there are errors loading the My Store screen, a banner now appears at the top of the screen with links to troubleshoot or contact support. [https://github.com/woocommerce/woocommerce-ios/pull/4704]
- [*] Fix: Added 'Product saved' confirmation message when a product is updated [https://github.com/woocommerce/woocommerce-ios/pull/4709]
- [*] Shipping Labels: Updated address validation to automatically use trivially normalized address for origin and destination. [https://github.com/woocommerce/woocommerce-ios/pull/4719]
- [*] Fix: Order details for products with negative prices now will show correctly [https://github.com/woocommerce/woocommerce-ios/pull/4683]
- [*] Fix: Order list not extend edge-to-edge in dark mode. [https://github.com/woocommerce/woocommerce-ios/pull/4728]
- [*] Plugins: Added list of active and inactive plugins that can be reached by admins in the settings screen. [https://github.com/woocommerce/woocommerce-ios/pull/4735]
- [*] Login: Updated appearance of back buttons in navigation bar to minimal style. [https://github.com/woocommerce/woocommerce-ios/pull/4726]
- [internal] Upgraded Zendesk SDK to version 5.3.0. [https://github.com/woocommerce/woocommerce-ios/pull/4699]
- [internal] Updated GoogleSignIn to version 6.0.1 through WordPressAuthenticator. There should be no functional changes, but may impact Google sign in flow. [https://github.com/woocommerce/woocommerce-ios/pull/4725]

7.2
-----
- [*] Order Fulfillment: Updated success notice message [https://github.com/woocommerce/woocommerce-ios/pull/4589]
- [*] Order Fulfillment: Fixed issue footer view getting clipped of by iPhone notch [https://github.com/woocommerce/woocommerce-ios/pull/4631]
- [*] Shipping Labels: Updated address validation to make sure a name is entered for each address. [https://github.com/woocommerce/woocommerce-ios/pull/4601]
- [*] Shipping Labels: Hide Contact button on Shipping To Address form when customer phone number is not provided. [https://github.com/woocommerce/woocommerce-ios/pull/4663]
- [*] Shipping Labels: Updated edge-to-edge table views for all forms. [https://github.com/woocommerce/woocommerce-ios/pull/4657]
- [*] Orders and Order Details: Updated edge-to-edge table views for consistent look across the app. [https://github.com/woocommerce/woocommerce-ios/pull/4638]
- [*] Reviews and Review Details: Updated edge-to-edge table views for consistent look across the app. [https://github.com/woocommerce/woocommerce-ios/pull/4637]
- [*] New error screen displayed to users without the required roles to access the store. [https://github.com/woocommerce/woocommerce-ios/pull/4493]

7.1
-----
- [***] Merchants from US can create shipping labels for physical orders from the app. The feature supports for now only orders where the shipping address is in the US. [https://github.com/woocommerce/woocommerce-ios/pull/4578]
- [**] Due to popular demand, the Order fulfill is displayed once again when clicking on the Mark order complete button. [https://github.com/woocommerce/woocommerce-ios/pull/4567]
- [*] Fix: Interactive pop gesture on Order Details and Settings screen. [https://github.com/woocommerce/woocommerce-ios/pull/4504]
- [*] Fix: Frozen refresh control and placeholder when switching tabs [https://github.com/woocommerce/woocommerce-ios/pull/4505]
- [internal] Stats tab: added network sync throttling [https://github.com/woocommerce/woocommerce-ios/pull/4494]

7.0
-----
- [**] Order Detail: now we display Order Items and Shipping Label Packages as separate sections. [https://github.com/woocommerce/woocommerce-ios/pull/4445]
- [*] Fix: Orders for a variable product with different configurations of a single variation will now show each order item separately. [https://github.com/woocommerce/woocommerce-ios/pull/4445]
- [*] If the Orders, Products, or Reviews lists can't load, a banner now appears at the top of the screen with links to troubleshoot or contact support. [https://github.com/woocommerce/woocommerce-ios/pull/4400, https://github.com/woocommerce/woocommerce-ios/pull/4407]
- [*] Fix: Stats tabs are now displayed and ordered correctly in RTL languages. [https://github.com/woocommerce/woocommerce-ios/pull/4444]
- [*] Fix: Missing "Add Tracking" button in orders details. [https://github.com/woocommerce/woocommerce-ios/pull/4520]


6.9
-----
- [*] Order Detail: now we display a loader on top, to communicate that the order detail view has not yet been fully loaded. [https://github.com/woocommerce/woocommerce-ios/pull/4396]
- [*] Products: You can edit product attributes for variations right from the main product form. [https://github.com/woocommerce/woocommerce-ios/pull/4350]
- [*] Improved CTA. "Print Shipping Label" instead of "Reprint Shipping Label". [https://github.com/woocommerce/woocommerce-ios/pull/4394]
- [*] Improved application log viewer. [https://github.com/woocommerce/woocommerce-ios/pull/4387]
- [*] Improved the experience when creating the first variation. [https://github.com/woocommerce/woocommerce-ios/pull/4405]

6.8
-----

- [***] Dropped iOS 13 support. From now we support iOS 14 and later. [https://github.com/woocommerce/woocommerce-ios/pull/4209]
- [**] Products: Added the option to create and edit a virtual product directly from the product detail screen. [https://github.com/woocommerce/woocommerce-ios/pull/4214]

6.7
-----
- [**] Add-Ons: Order add-ons are now available as a beta feature. To try it, enable it from settings! [https://github.com/woocommerce/woocommerce-ios/pull/4119]

6.6
-----
- [*] Fix: Product variations only support at most one image, so we won't show an option to add a second one. [https://github.com/woocommerce/woocommerce-ios/pull/3994]
- [*] Fix: The screen to select images from the Media Library would sometimes crash when the library had a specific number of images. [https://github.com/woocommerce/woocommerce-ios/pull/4003]
- [*] Improved error messages for logins. [https://github.com/woocommerce/woocommerce-ios/pull/3957]

6.5
-----
- [*] Fix: Product images with non-latin characters in filenames now will load correctly and won't break Media Library. [https://github.com/woocommerce/woocommerce-ios/pull/3935]
- [*] Fix: The screen to select images from the Media Library would sometimes crash when the library had a specific number of images. [https://github.com/woocommerce/woocommerce-ios/pull/4070]

6.4
-----
- [*] Login: New design and illustrations for the initial login screen, promoting the app's main features. [https://github.com/woocommerce/woocommerce-ios/pull/3867]
- [*] Enhancement/fix: Unify back button style across the app. [https://github.com/woocommerce/woocommerce-ios/pull/3872]

6.3
-----
- [**] Products: Now you can add variable products from the create product action sheet. [https://github.com/woocommerce/woocommerce-ios/pull/3836]
- [**] Products: Now you can easily publish a product draft or pending product using the navigation bar buttons [https://github.com/woocommerce/woocommerce-ios/pull/3846]
- [*] Fix: In landscape orientation, all backgrounds on detail screens and their subsections now extend edge-to-edge. [https://github.com/woocommerce/woocommerce-ios/pull/3808]
- [*] Fix: Creating an attribute or a variation no longer saves your product pending changes. [https://github.com/woocommerce/woocommerce-ios/pull/3832]
- [*] Enhancement/fix: image & text footnote info link rows are now center aligned in order details reprint shipping label info row and reprint screen. [https://github.com/woocommerce/woocommerce-ios/pull/3805]

6.2
-----

- [***] Products: When editing a product, you can now create/delete/update product variations, product attributes and product attribute options. https://github.com/woocommerce/woocommerce-ios/pull/3791
- [**] Large titles are enabled for the four main tabs like in Android. In Dashboard and Orders tab, a workaround is implemented with some UI/UX tradeoffs where the title size animation is not as smooth among other minor differences from Products and Reviews tab. We can encourage beta users to share any UI issues they find with large titles. [https://github.com/woocommerce/woocommerce-ios/pull/3763]
- [*] Fix: Load product inventory settings in read-only mode when the product has a decimal stock quantity. This fixes the products tab not loading due to product decoding errors when third-party plugins enable decimal stock quantities. [https://github.com/woocommerce/woocommerce-ios/pull/3717]
- [*] Fix: Loading state stuck in Reviews List. [https://github.com/woocommerce/woocommerce-ios/pull/3753]

6.1
-----
- [**] Products: When editing variable products, you can now edit the variation attributes to select different attribute options. [https://github.com/woocommerce/woocommerce-ios/pull/3628]
- [*] Fixes a bug where long pressing the back button sometimes displayed an empty list of screens.
- [*] Product Type: Updated product type detail to display "Downloadable" if a product is downloadable. [https://github.com/woocommerce/woocommerce-ios/pull/3647]
- [*] Product Description: Updated the placeholder text in the Aztec Editor screens to provide more context. [https://github.com/woocommerce/woocommerce-ios/pull/3668]
- [*] Fix: Update the downloadable files row to read-only, if the product is accessed from Order Details. [https://github.com/woocommerce/woocommerce-ios/pull/3669]
- [*] Fix: Thumbnail image of a product wasn't being loaded correctly in Order Details. [https://github.com/woocommerce/woocommerce-ios/pull/3678]
- [*] Fix: Allow product's `regular_price` to be a number and `sold_individually` to be `null` as some third-party plugins could alter the type in the API. This could help with the products tab not loading due to product decoding errors. [https://github.com/woocommerce/woocommerce-ios/pull/3679]
- [internal] Attempted fix for a crash in product image upload. [https://github.com/woocommerce/woocommerce-ios/pull/3693]

6.0
-----
- [**] Due to popular demand, the product SKU is displayed once again in Order Details screen. [https://github.com/woocommerce/woocommerce-ios/pull/3564]
- [*] Updated copyright notice to WooCommerce
- [*] Fix: top performers in "This Week" tab should be showing the same data as in WC Admin.
- [*] Fix: visitor stats in Dashboard should be more consistent with web data on days when the end date for more than one tab is the same (e.g. "This Week" and "This Month" both end on January 31). [https://github.com/woocommerce/woocommerce-ios/pull/3532]
- [*] Fix: navbar title on cross-sells products list displayed title for upsells [https://github.com/woocommerce/woocommerce-ios/pull/3565]
- [*] Added drag-and-drop sorting to Linked Products [https://github.com/woocommerce/woocommerce-ios/pull/3548]
- [internal] Refactored Core Data migrator stack to help reduce crashes [https://github.com/woocommerce/woocommerce-ios/pull/3523]


5.9
-----
- [**] Product List: if a user applies custom sort orders and filters in the Product List, now when they reopen the app will be able to see the previous settings applied. [https://github.com/woocommerce/woocommerce-ios/pull/3454]
- [*] Removed fulfillment screen and moved fulfillment to the order details screen. [https://github.com/woocommerce/woocommerce-ios/pull/3453]
- [*] Fix: billing information action sheets now are presented correctly on iPad. [https://github.com/woocommerce/woocommerce-ios/pull/3457]
- [*] fix: the rows in the product search list now don't have double separators. [https://github.com/woocommerce/woocommerce-ios/pull/3456]
- [*] Fix: During login, the spinner when a continue button is in loading state is now visible in dark mode. [https://github.com/woocommerce/woocommerce-ios/pull/3472]
- [*] fix: when adding a note to an order, the text gets no more deleted if you tap on “Email note to customer”. [https://github.com/woocommerce/woocommerce-ios/pull/3473]
- [*] Added Fees to order details. [https://github.com/woocommerce/woocommerce-ios/pull/3475]
- [*] fix: now we don't show any more similar alert notices if an error occurred. [https://github.com/woocommerce/woocommerce-ios/pull/3474]
- [*] fix: in Settings > Switch Store, the spinner in the "Continue" button at the bottom is now visible in dark mode. [https://github.com/woocommerce/woocommerce-ios/pull/3468]
- [*] fix: in order details, the shipping and billing address are displayed in the order of the country (in some eastern Asian countries, the address starts from the largest unit to the smallest). [https://github.com/woocommerce/woocommerce-ios/pull/3469]
- [*] fix: product is now read-only when opened from the order details. [https://github.com/woocommerce/woocommerce-ios/pull/3491]
- [*] fix: pull to refresh on the order status picker screen does not resets anymore the current selection. [https://github.com/woocommerce/woocommerce-ios/pull/3493]
- [*] When adding or editing a link (e.g. in a product description) link settings are now presented as a popover on iPad. [https://github.com/woocommerce/woocommerce-ios/pull/3492]
- [*] fix: the glitch when launching the app in logged out state or after tapping "Try another account" in store picker is now gone. [https://github.com/woocommerce/woocommerce-ios/pull/3498]
- [*] Minor enhancements: in product editing form > product reviews list, the rows don't show highlighted state on tap anymore since they are not actionable. Same for the number of upsell and cross-sell products in product editing form > linked products. [https://github.com/woocommerce/woocommerce-ios/pull/3502]


5.8
-----
- [***] Products M5 features are now available to all. Products M5 features: add and edit linked products, add and edit downloadable files, product deletion. [https://github.com/woocommerce/woocommerce-ios/pull/3420]
- [***] Shipping labels M1 features are now available to all: view shipping label details, request a refund, and reprint a shipping label via AirPrint. [https://github.com/woocommerce/woocommerce-ios/pull/3436]
- [**] Improved login flow, including better error handling. [https://github.com/woocommerce/woocommerce-ios/pull/3332]


5.7
-----
- [***] Dropped iOS 12 support. From now we support iOS 13 and later. [https://github.com/woocommerce/woocommerce-ios/pull/3216]
- [*] Fixed spinner appearance in the footer of orders list. [https://github.com/woocommerce/woocommerce-ios/pull/3249]
- [*] In order details, the image for a line item associated with a variation is shown now after the variation has been synced. [https://github.com/woocommerce/woocommerce-ios/pull/3314]
- [internal] Refactored Core Data stack so more errors will be propagated. [https://github.com/woocommerce/woocommerce-ios/pull/3267]


5.6
-----
- [**] Fixed order list sometimes not showing newly submitted orders. 
- [*] now the date pickers on iOS 14 are opened as modal view. [https://github.com/woocommerce/woocommerce-ios/pull/3148]
- [*] now it's possible to remove an image from a Product Variation if the WC version 4.7+. [https://github.com/woocommerce/woocommerce-ios/pull/3159]
- [*] removed the Product Title in product screen navigation bar. [https://github.com/woocommerce/woocommerce-ios/pull/3187]
- [*] the icon of the cells inside the Product Detail are now aligned at 10px from the top margin. [https://github.com/woocommerce/woocommerce-ios/pull/3199]
- [**] Added the ability to issue refunds from the order screen. Refunds can be done towards products or towards shipping. [https://github.com/woocommerce/woocommerce-ios/pull/3204]
- [*] Prevent banner dismiss when tapping "give feedback" on products screen. [https://github.com/woocommerce/woocommerce-ios/pull/3221]
- [*] Add keyboard dismiss in Add Tracking screen [https://github.com/woocommerce/woocommerce-ios/pull/3220]


5.5
----- 
- [**] Products M4 features are now available to all. Products M4 features: add a simple/grouped/external product with actions to publish or save as draft. [https://github.com/woocommerce/woocommerce-ios/pull/3133]
- [*] enhancement: Order details screen now shows variation attributes for WC version 4.7+. [https://github.com/woocommerce/woocommerce-ios/pull/3109]
- [*] fix: Product detail screen now includes the number of ratings for that product. [https://github.com/woocommerce/woocommerce-ios/pull/3089]
- [*] fix: Product subtitle now wraps correctly in order details. [https://github.com/woocommerce/woocommerce-ios/pull/3201]


5.4
-----
- [*] fix: text headers on Product price screen are no more clipped with large text sizes. [https://github.com/woocommerce/woocommerce-ios/pull/3090]


5.4
-----
- [*] fix: the footer in app Settings is now correctly centered.
- [*] fix: Products tab: earlier draft products now show up in the same order as in core when sorting by "Newest to Oldest".
- [*] enhancement: in product details > price settings, the sale dates can be edited inline in iOS 14 using the new date picker. Also, the sale end date picker editing does not automatically end on changes anymore. [https://github.com/woocommerce/woocommerce-ios/pull/3044]
- [*] enhancement: in order details > add tracking, the date shipped can be edited inline in iOS 14 using the new date picker. [https://github.com/woocommerce/woocommerce-ios/pull/3044]
- [*] enhancement: in products list, the "(No Title)" placeholder will be showed when a product doesn't have the title set. [https://github.com/woocommerce/woocommerce-ios/pull/3068]
- [*] fix: the placeholder views in the top dashboard chart and orders tab do not have unexpected white background color in Dark mode in iOS 14 anymore. [https://github.com/woocommerce/woocommerce-ios/pull/3063]


5.3
-----
- [**] In Settings > Experimental Features, a Products switch is now available for turning Products M4 features on and off (default off). Products M4 features: add a simple/grouped/external product with actions to publish or save as draft.
- [*] Opening a product from order details now shows readonly product details of the same styles as in editable product details.
- [*] Opening a product variation from order details now shows readonly product variation details and this product variation does not appear in the Products tab anymore.
- [*] Enhancement: when not saving a product as "published", the in-progress modal now shows title and message like "saving your product" instead of "publishing your product".
- [*] In product and variation list, the stock quantity is not shown anymore when stock management is disabled.
- [*] Enhancement: when the user attempts to dismiss the product selector search modal while at least one product is selected for a grouped product's linked products, a discard changes action sheet is shown.
- [internal] Renamed a product database table (Attribute) to GenericAttribute. This adds a new database migration.  [https://github.com/woocommerce/woocommerce-ios/pull/2883]
- [internal] Refactored the text fields in the Manual Shipment Tracking page. [https://github.com/woocommerce/woocommerce-ios/pull/2979]
- [internal] Attempt fix for startup crashes. [https://github.com/woocommerce/woocommerce-ios/pull/3069]


5.2
-----
- [**] Products: now you can editing basic fields for non-core products (whose product type is not simple/external/variable/grouped) - images, name, description, readonly price, readonly inventory, tags, categories, short description, and product settings.
- [*] Enhancement: for variable products, the stock status is now shown in its variation list.
- [*] Sign In With Apple: if the Apple ID has been disconnected from the WordPress app (e.g. in Settings > Apple ID > Password & Security > Apps using Apple ID), the app is logged out on app launch or app switch.
- [*] Now from an Order Detail it's only possible to open a Product in read-only mode.
- [internal] #2881 Upgraded WPAuth from 1.24 to 1.26-beta.12. Regressions may happen in login flows.
- [internal] #2896 Configured the same user agent header for all the network requests made through the app.
- [internal] #2879 After logging out, the persistent store is not reset anymore to fix a crash in SIWA revoked token scenario after app launch (issue #2830). No user-facing changes are intended, the data should be associated with a site after logging out and in like before.

5.1
-----
- [*] bugfix: now reviews are refreshed correctly. If you try to delete or to set as spam a review from the web, the result will match in the product reviews list.
- [*] If the Products switch is on in Settings > Experimental Features:
  - For a variable product, the stock status is not shown in the product details anymore when stock management is disabled since stock status is controlled at variation level.
- [internal] The Order List and Orders Search → Filter has a new backend architecture (#2820). This was changed as an experiment to fix #1543. This affects iOS 13.0 users only. No new behaviors have been added. Github project: https://git.io/JUBco. 
- [*] Orders → Search list will now show the full counts instead of “99+”. #2825


5.0
-----
- [*] Order details > product details: tapping outside of the bottom sheet from "Add more details" menu does not dismiss the whole product details anymore.
- [*] If the Products switch is on in Settings > Experimental Features, product editing for basic fields are enabled for non-core products (whose product type is not simple/external/variable/grouped) - images, name, description, readonly price, readonly inventory, tags, categories, short description, and product settings.
- [*] Order Detail: added "Guest" placeholder on Order Details card when there's no customer name.
- [*] If the Products switch is on in Settings > Experimental Features:
  - Product editing for basic fields are enabled for non-core products (whose product type is not simple/external/variable/grouped) - images, name, description, readonly price, readonly inventory, tags, categories, short description, and product settings.
  - Inventory and shipping settings are now editable for a variable product.
  - A product variation's stock status is now editable in inventory settings.
  - Reviews row is now hidden if reviews are disabled.
  - Now it's possible to open the product's reviews screen also if there are no reviews.
  - We improved our VoiceOver support in Product Detail screen.
- [*] In Settings, the "Feature Request" button was replaced with "Send Feedback" (Survey) (https://git.io/JUmUY)


4.9
-----
- [**] Sign in with Apple is now available in the log in process.
- [**] In Settings > Experimental Features, a Products switch is now available for turning Products M3 features on and off for core products (default off for beta testing). Products M3 features: edit grouped, external and variable products, enable/disable reviews, change product type and update categories and tags.
- [*] Edit Products: the update action now shows up on the product details after updating just the sale price.
- [*] Fix a crash that sometimes happen when tapping on a Product Review push notification.
- [*] Variable product > variation list: a warning banner is shown if any variations do not have a price, and warning text is shown on these variation rows.


4.8
-----
- [*] Enabled right/left swipe on product images.


4.7
-----
- [*] Fixed an intermittent crash when sending an SMS from the app.


4.6
-----
- [*] Fix an issue in the y-axis values on the dashboard charts where a negative value could show two minus signs.
- [*] When a simple product doesn't have a price set, the price row on the product details screen now shows "Add Price" placeholder instead of an empty regular price.
- [*] If WooCommerce 4.0 is available the app will show the new stats dashboard, otherwise will show a banner indicating the user to upgrade.
- [*] The total orders row is removed from the readonly product details (products that are not a simple product) to avoid confusion since it's not shown on the editable form for simple products.


4.5
-----
- [**] Products: now you can update product images, product settings, viewing and sharing a product.
- [*] In Order Details, the item subtotal is now shown on the right side instead of the quantity. The quantity can still be viewed underneath the product name.
- [*] In Order Details, SKU was removed from the Products List. It is still shown when fulfilling the order or viewing the product details.
- [*] Polish the loading state on the product variations screen.
- [*] When opening a simple product from outside of the Products tab (e.g. from Top Performers section or an order), the product name and ellipsis menu (if the Products feature switch is enabled) should be visible in the navigation bar.
 

4.4
-----
- Order Detail: the HTML shipping method is now showed correctly
- [internal] Logging in via 'Log in with Google' has changes that can cause regressions. See https://git.io/Jf2Fs for full testing details.
- [**] Fix bugs related to push notifications: after receiving a new order push notification, the Reviews tab does not show a badge anymore. The application icon badge number is now cleared by navigating to the Orders tab and/or the Reviews tab, depending on the types of notifications received.
- [*] The discard changes prompt now only appears when navigating from product images screen if any images have been deleted.
- [*] Fix the issue where product details screen cannot be scrolled to the bottom in landscape after keyboard is dismissed (e.g. from editing product title).
- [*] The product name is now shown in the product details navigation bar so that the name is always visible.
- [*] The images pending upload should be visible after editing product images from product details.
- [*] The discard changes prompt does not appear when navigating from product settings detail screens with a text field (slug, purchase note, and menu order) anymore.
- [*] Fix the wrong cell appearance in the order status list.
- [*] The "View product in store" action will be shown only if the product is published.
- [internal] Modified the component used for fetching data from the database. Please watch out for crashes in lists.


4.3
-----
- Products: now the Product details can be edited and saved outside Products tab (e.g. from Order details or Top Performers).
- [internal]: the navigation to the password entry screen has changed and can cause regressions. See https://git.io/JflDW for testing details.
- [internal] Refactored some API calls for fetching a Note, Product, and Product Review. 
- Products: we improved our VoiceOver support in Product Price settings
- In Settings > Experimental Features, a Products switch is now available for turning Products M2 features on and off for simple products (default off for beta testing). Products M2 features: update product images, product settings, viewing and sharing a product.
- The WIP banner on the Products tab is now collapsed by default for more vertical space.
- Dropped iOS 11 support. From now we support iOS 12 and later.
- In Order Details, the Payment card is now shown right after the Products and Refunded Products cards.


4.2
-----
- Products: now tapping anywhere on a product cell where you need to insert data, like in Product Price and Product Shipping settings, you start to edit the text field.
- Products: now the keyboard pop up automatically in Edit Description
- The Processing orders list will now show upcoming (future) orders.
- Improved stats: fixed the incorrect time range on "This Week" tab when loading improved stats on a day when daily saving time changes.
- [internal]: the "send magic link" screen has navigation changes that can cause regressions. See https://git.io/Jfqio for testing details.
- The Orders list is now automatically refreshed when reopening the app. 
- The Orders list is automatically refreshed if a new order (push notification) comes in.
- Orders -> Search: The statuses now shows the total number of orders with that status.


4.1
-----
- Fix an intermittent crash when downloading Orders
- The Photo Library permission alert shouldn't be prompted when opening the readonly product details or edit product for simple products, which is reproducible on iOS 11 or 12 devices. (The permission is only triggered when uploading images in Zendesk support or in debug builds with Products M2 enabled.)
- [internal] Updated the empty search result views for Products and Orders. https://git.io/Jvdap

 
4.0
-----
- Products is now available with limited editing for simple products!
- Fix pulling to refresh on the Processing tab sometimes will not show the up-to-date orders.
- Edit Product > Price Settings: schedule sale is now available even when either the start or end date is not set, and the sale end date can be removed now.
- Improved stats: fixed a crash when loading improved stats on a day when daily saving time changes.
- [internal] Changed the Shipping and Tax classes list loading so that any cached data is shown right away
- [internal] Edit Products M2: added an image upload source for product images - WordPress Media Library.
- [internal] Slightly changed the dependency graph of the database fetching component. Please watch out for data loading regressions.
- [internal] the signup and login Magic Link flows have code changes. See https://git.io/JvyB3 for testing details.
- [internal] the login via Magic Link flows have code changes. See https://git.io/JvyB3 for testing details.
- [internal] the login via Continue with Google flows have code changes that can cause regressions. See https://git.io/Jvyjg for testing details.
- [internal] the signup and login Magic Link flows have code changes. See https://git.io/JvyB3 for testing details.
- [internal] under Edit Products M2 feature flag, there are 4 ways to sort the products on the products tab.
- [internal] the login flow has changes to the 2-factor authentication navigation. See https://git.io/JvdKP for testing details.

3.9
-----
- bugfix: now in the Order List the order status label is no more clipped
- bugfix: now the launch screen is no more stretched
- The Shipping Provider flow, will be called now Shipping Carrier.
- Edit Products: in price settings, the order of currency and price field follows the store currency options under wp-admin > WooCommerce > Settings > General.
- [internal] The signup and login flows have code changes. See https://git.io/Jv1Me for testing details.
 
3.8
-----
- Dashboard stats: any negative revenue (from refunds for example) for a time period are shown now.
- Redesigned Orders List: Processing and All Orders are now shown in front. Filtering was moved to the Search view.
- Fix Reviews sometimes failing to load on some WooCommerce configurations
- Experimental: a Products feature switch is visible in Settings > Experimental Features that shows/hides the Products tab, and allow to edit a product.
 
3.7
-----
- Dashboard: now tapping on a product on "Top Performers" section open the product detail

3.6
-----
- Order Details: see a list of issued refunds inside the order detail screen
- Orders tab: Orders to fulfill badge shows numbers 1-99, and now 99+ for anything over 99. Previously, it was 9+.
- Orders tab: The full total amount is now shown.
- Order Details & Product UI: if a Product name has HTML escape characters, they should be decoded in the app.
- Order Details: if the Order has multiple Products, tapping on any Product should open the same Product now.
- bugfix: the orders badge on tab bar now is correctly refreshed after switching to a store with badge count equal to zero.
- The orders tab now localizes item quantities and the order badge.


3.5
-----
- bugfix: when the app is in the foreground while receiving a push notification, the badge on the Orders tab and Reviews tab should be updated correctly based on the type of the notification.
- bugfix: after logging out and in, the Product list should be loaded to the correct store instead of being empty.
- bugfix: in Contact Support, a message should always be sent successfully now.

3.4
-----
- bugfix: on the Order Details screen, the product quantity title in the 2-column header view aligns to the right now
- bugfix: tapping on a new Order push notification, it used to go to the Reviews tab. Now it should go to the new Order screen
- bugfix: on the Products tab, if tapping on a Product and then switching stores, the old Product details used to remain on the Products tab. Now the Product list is always shown on the Products tab after switching stores.
- Dark mode: colors are updated up to design for the navigation bar, tab bar, Fulfill Order > add tracking icon, Review Details > product link icon.
- bugfix/enhancement: on the Products tab, if there are no Products the "Work In Progress" banner is shown with an image placeholder below now.
- bugfix: the deleted Product Variations should not show up after syncing anymore.
- bugfix: now the shipping address in the Order Detail is hidden if the order contains only virtual products
- bugfix: when logged out, Contact Support should be enabled now after typing a valid email address with an email keyboard type.

3.3
-----
- bugfix: add some padding to an order item image in the Fulfillment view, when no SKU exists
- bugfix: View Billing Information > Contact Details: the email button wouldn't do anything if you don't have an email account configured in the Mail app. Now an option to copy the email address is presented instead of doing nothing.
- bugfix: Fulfill Order screen now displays full customer provided note, instead of cutting it to a single line.
- bugfix: Fixed clipped content on section headings with larger font sizes
- bugfix: Fixed footer overlapping the last row in Settings > About with larger font sizes
- bugfix: the Orders badge on tab bar now is correctly refreshed after switching stores
 
3.2.1
-----
- bugfix: the order detail status and "Begin fulfillment" button now are correctly updated when the order status changes
- bugfix: after adding a new order note, now it appear correctly inside the order detail

3.2
-----
- Experimental: a Products feature switch is visible in Settings > Experimental Features that shows/hides the Products tab with a Work In Progress banner at the top.
- Experimental: if a Product has variations, the variants info are shown on the Product Details that navigates to a list of variations with each price or visibility shown.
- Enhancement: Support for dark mode
- bugfix: Settings no longer convert to partial dark mode.
- Experimental: Support the latest wc-admin plugin release, v0.23.0 and up
 
3.1
-----
- The order detail view now includes the shipping method of the order.
- Enhancement: The Reviews tab now presents all the Product Reviews
- Updated appearance of Order Details - temporarily disabling dark mode.
- bugfix: fixed UI appearance on cells of Order List when tapping with dark mode enabled.
- bugfix: Reviews no longer convert to partial dark mode. Dark mode coming soon!
- bugfix: Order Details now has the right space between cells.
- bugfix: update the new stats endpoint for WC Admin plugin version 0.22+, and notify the user about the minimum plugin version when they cannot see the new stats. It'd be great to also mention this in the App Store release notes: the new stats UI now requires WC Admin plugin version 0.22+.

3.0
-----
- bugfix: for sites with empty site time zone in the API (usually with UTC specified in wp-admin settings) and when the site time zone is not GMT+0, the stats v4 data no longer has the wrong boundaries (example in #1357).
- bugfix: fixed a UI appearance problem on mail composer on iOS 13.
 
2.9
-----
- bugfix: the badge "9+" on the Orders tab doesn't overlap with the tab label on iPhone SE/8 landscape now, and polished based on design spec.
- bugfix: the Top Performers in the new stats page should not have a dark header bar when launching the app in Dark mode.
- Enhancement: preselect current Order status when editing the status with a list of order statuses.
- bugfix: on Orders tab, the order status filter now stays after changing an Order status.
 
2.8
-----
 
2.7
-----
- Enhancement: Enhancements to the Order Details screen, adding more customer information.
- bugfix: the App Logs shouldn't be editable, only copy / paste.
- bugfix: Reviews were not localized.
- bugfix: On log in, some users would see the Continue button but be unable to Continue, due to errors with the account. A new "Try another account" button has been added as an option.
- bugfix: Product Details page was displaying the Price in the wrong currency.
- Enhancement: removed the "New Orders" card from the My store tab, now that the Orders tab displays the same information.
- Added brand new stats page for user with the WooCommerce Admin plugin and provided an option for users to opt in or out directly from the Settings page.
- bugfix: Order Details: icon on "Details" cell for fulfilled order can be wrong.
 
2.6
-----
- bugfix: 9+ orders in the orders badge text is now easier to read
- bugfix: Keep those sign-in bugs coming! We tracked down and fixed a `Log in with Jetpack` issue, where users with a Byte Order Mark in their `wp-config.php` file were returning error responses during API requests. These users would see their store listed in the sign-in screen, but were unable to tap the Continue button.
- bugfix: prevents a potential edge case where the login screen could be dismissed in a future version of iOS.
- bugfix: While tuning up the behind-the-scenes for Order Detail screens, we accidentally lost the ability to automatically download any missing product images. Product image downloads restored!

2.5
-----
- bugfix: on certain devices, pulling down to refresh on Order Details screen used to result in weird UI with misplaced labels. Should be fixed in this release.
- Enhancement: Display a badge in the bottom tab, overlapping the Orders icon, to indicate the number of orders processing.
- Enhancement: The Notifications tab has been replaced by Reviews 

2.4
-----
- New feature: in Order Details > Shipment Tracking, a new action is added to the "more" action menu for copying tracking number.
- Enhancement: updated the footer in Settings to inform users that we're hiring.
- bugfix & improvement: when Jetpack site stats module is turned off or when user has no permission to view site stats, the generic error toast is not shown to the user anymore. Additionally, the visitors stats UI is shown/hidden when the Jetpack module is activated/deactivated respectively.

2.3
-----
- Improvement: improved Dynamic Type support in the body of the notification in the Notifications tab.

2.2
-----
- improvement: opting out of Tracks syncs with WordPress.com
 
2.1
-----
- improvement: improved support for RTL languages in the Dashboard
- enhancement: You can now view product images on orders. Tapping on Products in Orders will present a view-only version of the Product's Details.
 
2.0
-----
- bugfix: dates in the Order Details screen are now localised.
- improvement: improved support for larger font sizes in the login screen
 
1.9
-----
- bugfix: fixes "Unable to load content" error message when attempting to get Top Performers content.
- new feature: You can now manually add shipment tracking to an Order. This feature is for users who have the [Shipment Tracking plugin](https://woocommerce.com/products/shipment-tracking) installed.
- bugfix: fixes Store Picker: some users are unable to continue after logging in.
- bugfix: fixes a crash when the network connection is slow
 
1.8
-----

1.7.1
-----
- Fixed a bug where Order List did not load for some users.
- update: this app supports iOS 12.0 and up.
- improvement: improved support for large text sizes.
- bugfix: fixes Order List not loading for some users.
- bugfix: fixes "Unable to load content" error message when attempting to get Top Performers content.
 
1.7
-----
- improvement: you can now log in using a site address.

1.6
-----
- improvement: Tracking numbers can now be copied to the pasteboard from the order details screen.

1.5
-----
- bugfix: Sometimes Settings would style all the options like "Log Out". No longer happens now.
- bugfix: order status refreshes upon pull-to-refresh in Order Details
- bugfix: payment status label background color showing up beyond rounded border
- improvement: change top performers text from "Total Product Order" to "Total orders" for clarity
- bugfix: fixed an issue on the order details screen where the shipment tracking dates were incorrect

1.4
-----
- bugfix: fix a crash happening on log out
- new feature: Add shipment tracking to Order Details screen
- improvement: The store switcher now allows you to go back to the previous screen without logging you out
- improvement: Custom order status labels are now supported! Instead of just displaying the order status slug and capitalizing the slug, the custom order status label will now be fetched from the server and properly displayed.
- improvement: Filtering by custom order status now supported!
- new feature: You can now manually change the status of an order on the order details screen
- bugfix: correctly flips chevron on Dashboard > New Orders, to support RTL languages.
- bugfix: fixed an issue on the order details screen where the shipment tracking dates were incorrect

1.3
-----
- bugfix: Allows for decimal quantities which some extensions have
- new feature: quick site select. Navigate to Settings > select row with store website.
- improvement: Updated the colors of the bars in the charts for better readability
- improvement: Present an error message with an option to retry when adding a note to an order fails
- improvement: Present an error message with an option to retry when fulfilling an order fails
- bugfix: Log out of the current account right after selecting "Try another account" in store picker
- improvement: Use the store name for the title of the view in "My store" tab
- improvement: Add an alert to let the user know about our new store switcher
- improvement: Display Address in Order Details screen unless every field is empty<|MERGE_RESOLUTION|>--- conflicted
+++ resolved
@@ -2,11 +2,8 @@
 
 7.9
 -----
-<<<<<<< HEAD
 - [*] Fix: after disconnecting a site or connecting to a new site, the sites in site picker (Settings > Switch Store) should be updated accordingly. The only exception is when the newly disconnected site is the currently selected site. [https://github.com/woocommerce/woocommerce-ios/pull/5241]
-=======
-
->>>>>>> 6bc42ef1
+
 
 7.8
 -----
