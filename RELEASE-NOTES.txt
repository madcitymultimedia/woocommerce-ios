*** PLEASE FOLLOW THIS FORMAT: [<priority indicator, more stars = higher priority>] <description> [<PR URL>]

7.3
-----
- [*] Order Detail: now we do not offer the "email note to customer" option if no email is available. [https://github.com/woocommerce/woocommerce-ios/pull/4680]
<<<<<<< HEAD
- [*] My Store: If there are errors loading the My Store screen, a banner now appears at the top of the screen with links to troubleshoot or contact support. [https://github.com/woocommerce/woocommerce-ios/pull/4704]
=======
- [internal] Upgraded Zendesk SDK to version 5.3.0 [https://github.com/woocommerce/woocommerce-ios/pull/4699]
>>>>>>> aaee7ebf

7.2
-----
- [*] Order Fulfillment: Updated success notice message [https://github.com/woocommerce/woocommerce-ios/pull/4589]
- [*] Order Fulfillment: Fixed issue footer view getting clipped of by iPhone notch [https://github.com/woocommerce/woocommerce-ios/pull/4631]
- [*] Shipping Labels: Updated address validation to make sure a name is entered for each address. [https://github.com/woocommerce/woocommerce-ios/pull/4601]
- [*] Shipping Labels: Hide Contact button on Shipping To Address form when customer phone number is not provided. [https://github.com/woocommerce/woocommerce-ios/pull/4663]
- [*] Shipping Labels: Updated edge-to-edge table views for all forms. [https://github.com/woocommerce/woocommerce-ios/pull/4657]
- [*] Orders and Order Details: Updated edge-to-edge table views for consistent look across the app. [https://github.com/woocommerce/woocommerce-ios/pull/4638]
- [*] Reviews and Review Details: Updated edge-to-edge table views for consistent look across the app. [https://github.com/woocommerce/woocommerce-ios/pull/4637]
- [*] New error screen displayed to users without the required roles to access the store. [https://github.com/woocommerce/woocommerce-ios/pull/4493]

7.1
-----
- [***] Merchants from US can create shipping labels for physical orders from the app. The feature supports for now only orders where the shipping address is in the US. [https://github.com/woocommerce/woocommerce-ios/pull/4578]
- [**] Due to popular demand, the Order fulfill is displayed once again when clicking on the Mark order complete button. [https://github.com/woocommerce/woocommerce-ios/pull/4567]
- [*] Fix: Interactive pop gesture on Order Details and Settings screen. [https://github.com/woocommerce/woocommerce-ios/pull/4504]
- [*] Fix: Frozen refresh control and placeholder when switching tabs [https://github.com/woocommerce/woocommerce-ios/pull/4505]
- [internal] Stats tab: added network sync throttling [https://github.com/woocommerce/woocommerce-ios/pull/4494]

7.0
-----
- [**] Order Detail: now we display Order Items and Shipping Label Packages as separate sections. [https://github.com/woocommerce/woocommerce-ios/pull/4445]
- [*] Fix: Orders for a variable product with different configurations of a single variation will now show each order item separately. [https://github.com/woocommerce/woocommerce-ios/pull/4445]
- [*] If the Orders, Products, or Reviews lists can't load, a banner now appears at the top of the screen with links to troubleshoot or contact support. [https://github.com/woocommerce/woocommerce-ios/pull/4400, https://github.com/woocommerce/woocommerce-ios/pull/4407]
- [*] Fix: Stats tabs are now displayed and ordered correctly in RTL languages. [https://github.com/woocommerce/woocommerce-ios/pull/4444]
- [*] Fix: Missing "Add Tracking" button in orders details. [https://github.com/woocommerce/woocommerce-ios/pull/4520]


6.9
-----
- [*] Order Detail: now we display a loader on top, to communicate that the order detail view has not yet been fully loaded. [https://github.com/woocommerce/woocommerce-ios/pull/4396]
- [*] Products: You can edit product attributes for variations right from the main product form. [https://github.com/woocommerce/woocommerce-ios/pull/4350]
- [*] Improved CTA. "Print Shipping Label" instead of "Reprint Shipping Label". [https://github.com/woocommerce/woocommerce-ios/pull/4394]
- [*] Improved application log viewer. [https://github.com/woocommerce/woocommerce-ios/pull/4387]
- [*] Improved the experience when creating the first variation. [https://github.com/woocommerce/woocommerce-ios/pull/4405]

6.8
-----

- [***] Dropped iOS 13 support. From now we support iOS 14 and later. [https://github.com/woocommerce/woocommerce-ios/pull/4209]
- [**] Products: Added the option to create and edit a virtual product directly from the product detail screen. [https://github.com/woocommerce/woocommerce-ios/pull/4214]

6.7
-----
- [**] Add-Ons: Order add-ons are now available as a beta feature. To try it, enable it from settings! [https://github.com/woocommerce/woocommerce-ios/pull/4119]

6.6
-----
- [*] Fix: Product variations only support at most one image, so we won't show an option to add a second one. [https://github.com/woocommerce/woocommerce-ios/pull/3994]
- [*] Fix: The screen to select images from the Media Library would sometimes crash when the library had a specific number of images. [https://github.com/woocommerce/woocommerce-ios/pull/4003]
- [*] Improved error messages for logins. [https://github.com/woocommerce/woocommerce-ios/pull/3957]

6.5
-----
- [*] Fix: Product images with non-latin characters in filenames now will load correctly and won't break Media Library. [https://github.com/woocommerce/woocommerce-ios/pull/3935]
- [*] Fix: The screen to select images from the Media Library would sometimes crash when the library had a specific number of images. [https://github.com/woocommerce/woocommerce-ios/pull/4070]

6.4
-----
- [*] Login: New design and illustrations for the initial login screen, promoting the app's main features. [https://github.com/woocommerce/woocommerce-ios/pull/3867]
- [*] Enhancement/fix: Unify back button style across the app. [https://github.com/woocommerce/woocommerce-ios/pull/3872]

6.3
-----
- [**] Products: Now you can add variable products from the create product action sheet. [https://github.com/woocommerce/woocommerce-ios/pull/3836]
- [**] Products: Now you can easily publish a product draft or pending product using the navigation bar buttons [https://github.com/woocommerce/woocommerce-ios/pull/3846]
- [*] Fix: In landscape orientation, all backgrounds on detail screens and their subsections now extend edge-to-edge. [https://github.com/woocommerce/woocommerce-ios/pull/3808]
- [*] Fix: Creating an attribute or a variation no longer saves your product pending changes. [https://github.com/woocommerce/woocommerce-ios/pull/3832]
- [*] Enhancement/fix: image & text footnote info link rows are now center aligned in order details reprint shipping label info row and reprint screen. [https://github.com/woocommerce/woocommerce-ios/pull/3805]

6.2
-----

- [***] Products: When editing a product, you can now create/delete/update product variations, product attributes and product attribute options. https://github.com/woocommerce/woocommerce-ios/pull/3791
- [**] Large titles are enabled for the four main tabs like in Android. In Dashboard and Orders tab, a workaround is implemented with some UI/UX tradeoffs where the title size animation is not as smooth among other minor differences from Products and Reviews tab. We can encourage beta users to share any UI issues they find with large titles. [https://github.com/woocommerce/woocommerce-ios/pull/3763]
- [*] Fix: Load product inventory settings in read-only mode when the product has a decimal stock quantity. This fixes the products tab not loading due to product decoding errors when third-party plugins enable decimal stock quantities. [https://github.com/woocommerce/woocommerce-ios/pull/3717]
- [*] Fix: Loading state stuck in Reviews List. [https://github.com/woocommerce/woocommerce-ios/pull/3753]

6.1
-----
- [**] Products: When editing variable products, you can now edit the variation attributes to select different attribute options. [https://github.com/woocommerce/woocommerce-ios/pull/3628]
- [*] Fixes a bug where long pressing the back button sometimes displayed an empty list of screens.
- [*] Product Type: Updated product type detail to display "Downloadable" if a product is downloadable. [https://github.com/woocommerce/woocommerce-ios/pull/3647]
- [*] Product Description: Updated the placeholder text in the Aztec Editor screens to provide more context. [https://github.com/woocommerce/woocommerce-ios/pull/3668]
- [*] Fix: Update the downloadable files row to read-only, if the product is accessed from Order Details. [https://github.com/woocommerce/woocommerce-ios/pull/3669]
- [*] Fix: Thumbnail image of a product wasn't being loaded correctly in Order Details. [https://github.com/woocommerce/woocommerce-ios/pull/3678]
- [*] Fix: Allow product's `regular_price` to be a number and `sold_individually` to be `null` as some third-party plugins could alter the type in the API. This could help with the products tab not loading due to product decoding errors. [https://github.com/woocommerce/woocommerce-ios/pull/3679]
- [internal] Attempted fix for a crash in product image upload. [https://github.com/woocommerce/woocommerce-ios/pull/3693]

6.0
-----
- [**] Due to popular demand, the product SKU is displayed once again in Order Details screen. [https://github.com/woocommerce/woocommerce-ios/pull/3564]
- [*] Updated copyright notice to WooCommerce
- [*] Fix: top performers in "This Week" tab should be showing the same data as in WC Admin.
- [*] Fix: visitor stats in Dashboard should be more consistent with web data on days when the end date for more than one tab is the same (e.g. "This Week" and "This Month" both end on January 31). [https://github.com/woocommerce/woocommerce-ios/pull/3532]
- [*] Fix: navbar title on cross-sells products list displayed title for upsells [https://github.com/woocommerce/woocommerce-ios/pull/3565]
- [*] Added drag-and-drop sorting to Linked Products [https://github.com/woocommerce/woocommerce-ios/pull/3548]
- [internal] Refactored Core Data migrator stack to help reduce crashes [https://github.com/woocommerce/woocommerce-ios/pull/3523]


5.9
-----
- [**] Product List: if a user applies custom sort orders and filters in the Product List, now when they reopen the app will be able to see the previous settings applied. [https://github.com/woocommerce/woocommerce-ios/pull/3454]
- [*] Removed fulfillment screen and moved fulfillment to the order details screen. [https://github.com/woocommerce/woocommerce-ios/pull/3453]
- [*] Fix: billing information action sheets now are presented correctly on iPad. [https://github.com/woocommerce/woocommerce-ios/pull/3457]
- [*] fix: the rows in the product search list now don't have double separators. [https://github.com/woocommerce/woocommerce-ios/pull/3456]
- [*] Fix: During login, the spinner when a continue button is in loading state is now visible in dark mode. [https://github.com/woocommerce/woocommerce-ios/pull/3472]
- [*] fix: when adding a note to an order, the text gets no more deleted if you tap on “Email note to customer”. [https://github.com/woocommerce/woocommerce-ios/pull/3473]
- [*] Added Fees to order details. [https://github.com/woocommerce/woocommerce-ios/pull/3475]
- [*] fix: now we don't show any more similar alert notices if an error occurred. [https://github.com/woocommerce/woocommerce-ios/pull/3474]
- [*] fix: in Settings > Switch Store, the spinner in the "Continue" button at the bottom is now visible in dark mode. [https://github.com/woocommerce/woocommerce-ios/pull/3468]
- [*] fix: in order details, the shipping and billing address are displayed in the order of the country (in some eastern Asian countries, the address starts from the largest unit to the smallest). [https://github.com/woocommerce/woocommerce-ios/pull/3469]
- [*] fix: product is now read-only when opened from the order details. [https://github.com/woocommerce/woocommerce-ios/pull/3491]
- [*] fix: pull to refresh on the order status picker screen does not resets anymore the current selection. [https://github.com/woocommerce/woocommerce-ios/pull/3493]
- [*] When adding or editing a link (e.g. in a product description) link settings are now presented as a popover on iPad. [https://github.com/woocommerce/woocommerce-ios/pull/3492]
- [*] fix: the glitch when launching the app in logged out state or after tapping "Try another account" in store picker is now gone. [https://github.com/woocommerce/woocommerce-ios/pull/3498]
- [*] Minor enhancements: in product editing form > product reviews list, the rows don't show highlighted state on tap anymore since they are not actionable. Same for the number of upsell and cross-sell products in product editing form > linked products. [https://github.com/woocommerce/woocommerce-ios/pull/3502]


5.8
-----
- [***] Products M5 features are now available to all. Products M5 features: add and edit linked products, add and edit downloadable files, product deletion. [https://github.com/woocommerce/woocommerce-ios/pull/3420]
- [***] Shipping labels M1 features are now available to all: view shipping label details, request a refund, and reprint a shipping label via AirPrint. [https://github.com/woocommerce/woocommerce-ios/pull/3436]
- [**] Improved login flow, including better error handling. [https://github.com/woocommerce/woocommerce-ios/pull/3332]


5.7
-----
- [***] Dropped iOS 12 support. From now we support iOS 13 and later. [https://github.com/woocommerce/woocommerce-ios/pull/3216]
- [*] Fixed spinner appearance in the footer of orders list. [https://github.com/woocommerce/woocommerce-ios/pull/3249]
- [*] In order details, the image for a line item associated with a variation is shown now after the variation has been synced. [https://github.com/woocommerce/woocommerce-ios/pull/3314]
- [internal] Refactored Core Data stack so more errors will be propagated. [https://github.com/woocommerce/woocommerce-ios/pull/3267]


5.6
-----
- [**] Fixed order list sometimes not showing newly submitted orders. 
- [*] now the date pickers on iOS 14 are opened as modal view. [https://github.com/woocommerce/woocommerce-ios/pull/3148]
- [*] now it's possible to remove an image from a Product Variation if the WC version 4.7+. [https://github.com/woocommerce/woocommerce-ios/pull/3159]
- [*] removed the Product Title in product screen navigation bar. [https://github.com/woocommerce/woocommerce-ios/pull/3187]
- [*] the icon of the cells inside the Product Detail are now aligned at 10px from the top margin. [https://github.com/woocommerce/woocommerce-ios/pull/3199]
- [**] Added the ability to issue refunds from the order screen. Refunds can be done towards products or towards shipping. [https://github.com/woocommerce/woocommerce-ios/pull/3204]
- [*] Prevent banner dismiss when tapping "give feedback" on products screen. [https://github.com/woocommerce/woocommerce-ios/pull/3221]
- [*] Add keyboard dismiss in Add Tracking screen [https://github.com/woocommerce/woocommerce-ios/pull/3220]


5.5
----- 
- [**] Products M4 features are now available to all. Products M4 features: add a simple/grouped/external product with actions to publish or save as draft. [https://github.com/woocommerce/woocommerce-ios/pull/3133]
- [*] enhancement: Order details screen now shows variation attributes for WC version 4.7+. [https://github.com/woocommerce/woocommerce-ios/pull/3109]
- [*] fix: Product detail screen now includes the number of ratings for that product. [https://github.com/woocommerce/woocommerce-ios/pull/3089]
- [*] fix: Product subtitle now wraps correctly in order details. [https://github.com/woocommerce/woocommerce-ios/pull/3201]


5.4
-----
- [*] fix: text headers on Product price screen are no more clipped with large text sizes. [https://github.com/woocommerce/woocommerce-ios/pull/3090]


5.4
-----
- [*] fix: the footer in app Settings is now correctly centered.
- [*] fix: Products tab: earlier draft products now show up in the same order as in core when sorting by "Newest to Oldest".
- [*] enhancement: in product details > price settings, the sale dates can be edited inline in iOS 14 using the new date picker. Also, the sale end date picker editing does not automatically end on changes anymore. [https://github.com/woocommerce/woocommerce-ios/pull/3044]
- [*] enhancement: in order details > add tracking, the date shipped can be edited inline in iOS 14 using the new date picker. [https://github.com/woocommerce/woocommerce-ios/pull/3044]
- [*] enhancement: in products list, the "(No Title)" placeholder will be showed when a product doesn't have the title set. [https://github.com/woocommerce/woocommerce-ios/pull/3068]
- [*] fix: the placeholder views in the top dashboard chart and orders tab do not have unexpected white background color in Dark mode in iOS 14 anymore. [https://github.com/woocommerce/woocommerce-ios/pull/3063]


5.3
-----
- [**] In Settings > Experimental Features, a Products switch is now available for turning Products M4 features on and off (default off). Products M4 features: add a simple/grouped/external product with actions to publish or save as draft.
- [*] Opening a product from order details now shows readonly product details of the same styles as in editable product details.
- [*] Opening a product variation from order details now shows readonly product variation details and this product variation does not appear in the Products tab anymore.
- [*] Enhancement: when not saving a product as "published", the in-progress modal now shows title and message like "saving your product" instead of "publishing your product".
- [*] In product and variation list, the stock quantity is not shown anymore when stock management is disabled.
- [*] Enhancement: when the user attempts to dismiss the product selector search modal while at least one product is selected for a grouped product's linked products, a discard changes action sheet is shown.
- [internal] Renamed a product database table (Attribute) to GenericAttribute. This adds a new database migration.  [https://github.com/woocommerce/woocommerce-ios/pull/2883]
- [internal] Refactored the text fields in the Manual Shipment Tracking page. [https://github.com/woocommerce/woocommerce-ios/pull/2979]
- [internal] Attempt fix for startup crashes. [https://github.com/woocommerce/woocommerce-ios/pull/3069]


5.2
-----
- [**] Products: now you can editing basic fields for non-core products (whose product type is not simple/external/variable/grouped) - images, name, description, readonly price, readonly inventory, tags, categories, short description, and product settings.
- [*] Enhancement: for variable products, the stock status is now shown in its variation list.
- [*] Sign In With Apple: if the Apple ID has been disconnected from the WordPress app (e.g. in Settings > Apple ID > Password & Security > Apps using Apple ID), the app is logged out on app launch or app switch.
- [*] Now from an Order Detail it's only possible to open a Product in read-only mode.
- [internal] #2881 Upgraded WPAuth from 1.24 to 1.26-beta.12. Regressions may happen in login flows.
- [internal] #2896 Configured the same user agent header for all the network requests made through the app.
- [internal] #2879 After logging out, the persistent store is not reset anymore to fix a crash in SIWA revoked token scenario after app launch (issue #2830). No user-facing changes are intended, the data should be associated with a site after logging out and in like before.

5.1
-----
- [*] bugfix: now reviews are refreshed correctly. If you try to delete or to set as spam a review from the web, the result will match in the product reviews list.
- [*] If the Products switch is on in Settings > Experimental Features:
  - For a variable product, the stock status is not shown in the product details anymore when stock management is disabled since stock status is controlled at variation level.
- [internal] The Order List and Orders Search → Filter has a new backend architecture (#2820). This was changed as an experiment to fix #1543. This affects iOS 13.0 users only. No new behaviors have been added. Github project: https://git.io/JUBco. 
- [*] Orders → Search list will now show the full counts instead of “99+”. #2825


5.0
-----
- [*] Order details > product details: tapping outside of the bottom sheet from "Add more details" menu does not dismiss the whole product details anymore.
- [*] If the Products switch is on in Settings > Experimental Features, product editing for basic fields are enabled for non-core products (whose product type is not simple/external/variable/grouped) - images, name, description, readonly price, readonly inventory, tags, categories, short description, and product settings.
- [*] Order Detail: added "Guest" placeholder on Order Details card when there's no customer name.
- [*] If the Products switch is on in Settings > Experimental Features:
  - Product editing for basic fields are enabled for non-core products (whose product type is not simple/external/variable/grouped) - images, name, description, readonly price, readonly inventory, tags, categories, short description, and product settings.
  - Inventory and shipping settings are now editable for a variable product.
  - A product variation's stock status is now editable in inventory settings.
  - Reviews row is now hidden if reviews are disabled.
  - Now it's possible to open the product's reviews screen also if there are no reviews.
  - We improved our VoiceOver support in Product Detail screen.
- [*] In Settings, the "Feature Request" button was replaced with "Send Feedback" (Survey) (https://git.io/JUmUY)


4.9
-----
- [**] Sign in with Apple is now available in the log in process.
- [**] In Settings > Experimental Features, a Products switch is now available for turning Products M3 features on and off for core products (default off for beta testing). Products M3 features: edit grouped, external and variable products, enable/disable reviews, change product type and update categories and tags.
- [*] Edit Products: the update action now shows up on the product details after updating just the sale price.
- [*] Fix a crash that sometimes happen when tapping on a Product Review push notification.
- [*] Variable product > variation list: a warning banner is shown if any variations do not have a price, and warning text is shown on these variation rows.


4.8
-----
- [*] Enabled right/left swipe on product images.


4.7
-----
- [*] Fixed an intermittent crash when sending an SMS from the app.


4.6
-----
- [*] Fix an issue in the y-axis values on the dashboard charts where a negative value could show two minus signs.
- [*] When a simple product doesn't have a price set, the price row on the product details screen now shows "Add Price" placeholder instead of an empty regular price.
- [*] If WooCommerce 4.0 is available the app will show the new stats dashboard, otherwise will show a banner indicating the user to upgrade.
- [*] The total orders row is removed from the readonly product details (products that are not a simple product) to avoid confusion since it's not shown on the editable form for simple products.


4.5
-----
- [**] Products: now you can update product images, product settings, viewing and sharing a product.
- [*] In Order Details, the item subtotal is now shown on the right side instead of the quantity. The quantity can still be viewed underneath the product name.
- [*] In Order Details, SKU was removed from the Products List. It is still shown when fulfilling the order or viewing the product details.
- [*] Polish the loading state on the product variations screen.
- [*] When opening a simple product from outside of the Products tab (e.g. from Top Performers section or an order), the product name and ellipsis menu (if the Products feature switch is enabled) should be visible in the navigation bar.
 

4.4
-----
- Order Detail: the HTML shipping method is now showed correctly
- [internal] Logging in via 'Log in with Google' has changes that can cause regressions. See https://git.io/Jf2Fs for full testing details.
- [**] Fix bugs related to push notifications: after receiving a new order push notification, the Reviews tab does not show a badge anymore. The application icon badge number is now cleared by navigating to the Orders tab and/or the Reviews tab, depending on the types of notifications received.
- [*] The discard changes prompt now only appears when navigating from product images screen if any images have been deleted.
- [*] Fix the issue where product details screen cannot be scrolled to the bottom in landscape after keyboard is dismissed (e.g. from editing product title).
- [*] The product name is now shown in the product details navigation bar so that the name is always visible.
- [*] The images pending upload should be visible after editing product images from product details.
- [*] The discard changes prompt does not appear when navigating from product settings detail screens with a text field (slug, purchase note, and menu order) anymore.
- [*] Fix the wrong cell appearance in the order status list.
- [*] The "View product in store" action will be shown only if the product is published.
- [internal] Modified the component used for fetching data from the database. Please watch out for crashes in lists.


4.3
-----
- Products: now the Product details can be edited and saved outside Products tab (e.g. from Order details or Top Performers).
- [internal]: the navigation to the password entry screen has changed and can cause regressions. See https://git.io/JflDW for testing details.
- [internal] Refactored some API calls for fetching a Note, Product, and Product Review. 
- Products: we improved our VoiceOver support in Product Price settings
- In Settings > Experimental Features, a Products switch is now available for turning Products M2 features on and off for simple products (default off for beta testing). Products M2 features: update product images, product settings, viewing and sharing a product.
- The WIP banner on the Products tab is now collapsed by default for more vertical space.
- Dropped iOS 11 support. From now we support iOS 12 and later.
- In Order Details, the Payment card is now shown right after the Products and Refunded Products cards.


4.2
-----
- Products: now tapping anywhere on a product cell where you need to insert data, like in Product Price and Product Shipping settings, you start to edit the text field.
- Products: now the keyboard pop up automatically in Edit Description
- The Processing orders list will now show upcoming (future) orders.
- Improved stats: fixed the incorrect time range on "This Week" tab when loading improved stats on a day when daily saving time changes.
- [internal]: the "send magic link" screen has navigation changes that can cause regressions. See https://git.io/Jfqio for testing details.
- The Orders list is now automatically refreshed when reopening the app. 
- The Orders list is automatically refreshed if a new order (push notification) comes in.
- Orders -> Search: The statuses now shows the total number of orders with that status.


4.1
-----
- Fix an intermittent crash when downloading Orders
- The Photo Library permission alert shouldn't be prompted when opening the readonly product details or edit product for simple products, which is reproducible on iOS 11 or 12 devices. (The permission is only triggered when uploading images in Zendesk support or in debug builds with Products M2 enabled.)
- [internal] Updated the empty search result views for Products and Orders. https://git.io/Jvdap

 
4.0
-----
- Products is now available with limited editing for simple products!
- Fix pulling to refresh on the Processing tab sometimes will not show the up-to-date orders.
- Edit Product > Price Settings: schedule sale is now available even when either the start or end date is not set, and the sale end date can be removed now.
- Improved stats: fixed a crash when loading improved stats on a day when daily saving time changes.
- [internal] Changed the Shipping and Tax classes list loading so that any cached data is shown right away
- [internal] Edit Products M2: added an image upload source for product images - WordPress Media Library.
- [internal] Slightly changed the dependency graph of the database fetching component. Please watch out for data loading regressions.
- [internal] the signup and login Magic Link flows have code changes. See https://git.io/JvyB3 for testing details.
- [internal] the login via Magic Link flows have code changes. See https://git.io/JvyB3 for testing details.
- [internal] the login via Continue with Google flows have code changes that can cause regressions. See https://git.io/Jvyjg for testing details.
- [internal] the signup and login Magic Link flows have code changes. See https://git.io/JvyB3 for testing details.
- [internal] under Edit Products M2 feature flag, there are 4 ways to sort the products on the products tab.
- [internal] the login flow has changes to the 2-factor authentication navigation. See https://git.io/JvdKP for testing details.

3.9
-----
- bugfix: now in the Order List the order status label is no more clipped
- bugfix: now the launch screen is no more stretched
- The Shipping Provider flow, will be called now Shipping Carrier.
- Edit Products: in price settings, the order of currency and price field follows the store currency options under wp-admin > WooCommerce > Settings > General.
- [internal] The signup and login flows have code changes. See https://git.io/Jv1Me for testing details.
 
3.8
-----
- Dashboard stats: any negative revenue (from refunds for example) for a time period are shown now.
- Redesigned Orders List: Processing and All Orders are now shown in front. Filtering was moved to the Search view.
- Fix Reviews sometimes failing to load on some WooCommerce configurations
- Experimental: a Products feature switch is visible in Settings > Experimental Features that shows/hides the Products tab, and allow to edit a product.
 
3.7
-----
- Dashboard: now tapping on a product on "Top Performers" section open the product detail

3.6
-----
- Order Details: see a list of issued refunds inside the order detail screen
- Orders tab: Orders to fulfill badge shows numbers 1-99, and now 99+ for anything over 99. Previously, it was 9+.
- Orders tab: The full total amount is now shown.
- Order Details & Product UI: if a Product name has HTML escape characters, they should be decoded in the app.
- Order Details: if the Order has multiple Products, tapping on any Product should open the same Product now.
- bugfix: the orders badge on tab bar now is correctly refreshed after switching to a store with badge count equal to zero.
- The orders tab now localizes item quantities and the order badge.


3.5
-----
- bugfix: when the app is in the foreground while receiving a push notification, the badge on the Orders tab and Reviews tab should be updated correctly based on the type of the notification.
- bugfix: after logging out and in, the Product list should be loaded to the correct store instead of being empty.
- bugfix: in Contact Support, a message should always be sent successfully now.

3.4
-----
- bugfix: on the Order Details screen, the product quantity title in the 2-column header view aligns to the right now
- bugfix: tapping on a new Order push notification, it used to go to the Reviews tab. Now it should go to the new Order screen
- bugfix: on the Products tab, if tapping on a Product and then switching stores, the old Product details used to remain on the Products tab. Now the Product list is always shown on the Products tab after switching stores.
- Dark mode: colors are updated up to design for the navigation bar, tab bar, Fulfill Order > add tracking icon, Review Details > product link icon.
- bugfix/enhancement: on the Products tab, if there are no Products the "Work In Progress" banner is shown with an image placeholder below now.
- bugfix: the deleted Product Variations should not show up after syncing anymore.
- bugfix: now the shipping address in the Order Detail is hidden if the order contains only virtual products
- bugfix: when logged out, Contact Support should be enabled now after typing a valid email address with an email keyboard type.

3.3
-----
- bugfix: add some padding to an order item image in the Fulfillment view, when no SKU exists
- bugfix: View Billing Information > Contact Details: the email button wouldn't do anything if you don't have an email account configured in the Mail app. Now an option to copy the email address is presented instead of doing nothing.
- bugfix: Fulfill Order screen now displays full customer provided note, instead of cutting it to a single line.
- bugfix: Fixed clipped content on section headings with larger font sizes
- bugfix: Fixed footer overlapping the last row in Settings > About with larger font sizes
- bugfix: the Orders badge on tab bar now is correctly refreshed after switching stores
 
3.2.1
-----
- bugfix: the order detail status and "Begin fulfillment" button now are correctly updated when the order status changes
- bugfix: after adding a new order note, now it appear correctly inside the order detail

3.2
-----
- Experimental: a Products feature switch is visible in Settings > Experimental Features that shows/hides the Products tab with a Work In Progress banner at the top.
- Experimental: if a Product has variations, the variants info are shown on the Product Details that navigates to a list of variations with each price or visibility shown.
- Enhancement: Support for dark mode
- bugfix: Settings no longer convert to partial dark mode.
- Experimental: Support the latest wc-admin plugin release, v0.23.0 and up
 
3.1
-----
- The order detail view now includes the shipping method of the order.
- Enhancement: The Reviews tab now presents all the Product Reviews
- Updated appearance of Order Details - temporarily disabling dark mode.
- bugfix: fixed UI appearance on cells of Order List when tapping with dark mode enabled.
- bugfix: Reviews no longer convert to partial dark mode. Dark mode coming soon!
- bugfix: Order Details now has the right space between cells.
- bugfix: update the new stats endpoint for WC Admin plugin version 0.22+, and notify the user about the minimum plugin version when they cannot see the new stats. It'd be great to also mention this in the App Store release notes: the new stats UI now requires WC Admin plugin version 0.22+.

3.0
-----
- bugfix: for sites with empty site time zone in the API (usually with UTC specified in wp-admin settings) and when the site time zone is not GMT+0, the stats v4 data no longer has the wrong boundaries (example in #1357).
- bugfix: fixed a UI appearance problem on mail composer on iOS 13.
 
2.9
-----
- bugfix: the badge "9+" on the Orders tab doesn't overlap with the tab label on iPhone SE/8 landscape now, and polished based on design spec.
- bugfix: the Top Performers in the new stats page should not have a dark header bar when launching the app in Dark mode.
- Enhancement: preselect current Order status when editing the status with a list of order statuses.
- bugfix: on Orders tab, the order status filter now stays after changing an Order status.
 
2.8
-----
 
2.7
-----
- Enhancement: Enhancements to the Order Details screen, adding more customer information.
- bugfix: the App Logs shouldn't be editable, only copy / paste.
- bugfix: Reviews were not localized.
- bugfix: On log in, some users would see the Continue button but be unable to Continue, due to errors with the account. A new "Try another account" button has been added as an option.
- bugfix: Product Details page was displaying the Price in the wrong currency.
- Enhancement: removed the "New Orders" card from the My store tab, now that the Orders tab displays the same information.
- Added brand new stats page for user with the WooCommerce Admin plugin and provided an option for users to opt in or out directly from the Settings page.
- bugfix: Order Details: icon on "Details" cell for fulfilled order can be wrong.
 
2.6
-----
- bugfix: 9+ orders in the orders badge text is now easier to read
- bugfix: Keep those sign-in bugs coming! We tracked down and fixed a `Log in with Jetpack` issue, where users with a Byte Order Mark in their `wp-config.php` file were returning error responses during API requests. These users would see their store listed in the sign-in screen, but were unable to tap the Continue button.
- bugfix: prevents a potential edge case where the login screen could be dismissed in a future version of iOS.
- bugfix: While tuning up the behind-the-scenes for Order Detail screens, we accidentally lost the ability to automatically download any missing product images. Product image downloads restored!

2.5
-----
- bugfix: on certain devices, pulling down to refresh on Order Details screen used to result in weird UI with misplaced labels. Should be fixed in this release.
- Enhancement: Display a badge in the bottom tab, overlapping the Orders icon, to indicate the number of orders processing.
- Enhancement: The Notifications tab has been replaced by Reviews 

2.4
-----
- New feature: in Order Details > Shipment Tracking, a new action is added to the "more" action menu for copying tracking number.
- Enhancement: updated the footer in Settings to inform users that we're hiring.
- bugfix & improvement: when Jetpack site stats module is turned off or when user has no permission to view site stats, the generic error toast is not shown to the user anymore. Additionally, the visitors stats UI is shown/hidden when the Jetpack module is activated/deactivated respectively.

2.3
-----
- Improvement: improved Dynamic Type support in the body of the notification in the Notifications tab.

2.2
-----
- improvement: opting out of Tracks syncs with WordPress.com
 
2.1
-----
- improvement: improved support for RTL languages in the Dashboard
- enhancement: You can now view product images on orders. Tapping on Products in Orders will present a view-only version of the Product's Details.
 
2.0
-----
- bugfix: dates in the Order Details screen are now localised.
- improvement: improved support for larger font sizes in the login screen
 
1.9
-----
- bugfix: fixes "Unable to load content" error message when attempting to get Top Performers content.
- new feature: You can now manually add shipment tracking to an Order. This feature is for users who have the [Shipment Tracking plugin](https://woocommerce.com/products/shipment-tracking) installed.
- bugfix: fixes Store Picker: some users are unable to continue after logging in.
- bugfix: fixes a crash when the network connection is slow
 
1.8
-----

1.7.1
-----
- Fixed a bug where Order List did not load for some users.
- update: this app supports iOS 12.0 and up.
- improvement: improved support for large text sizes.
- bugfix: fixes Order List not loading for some users.
- bugfix: fixes "Unable to load content" error message when attempting to get Top Performers content.
 
1.7
-----
- improvement: you can now log in using a site address.

1.6
-----
- improvement: Tracking numbers can now be copied to the pasteboard from the order details screen.

1.5
-----
- bugfix: Sometimes Settings would style all the options like "Log Out". No longer happens now.
- bugfix: order status refreshes upon pull-to-refresh in Order Details
- bugfix: payment status label background color showing up beyond rounded border
- improvement: change top performers text from "Total Product Order" to "Total orders" for clarity
- bugfix: fixed an issue on the order details screen where the shipment tracking dates were incorrect

1.4
-----
- bugfix: fix a crash happening on log out
- new feature: Add shipment tracking to Order Details screen
- improvement: The store switcher now allows you to go back to the previous screen without logging you out
- improvement: Custom order status labels are now supported! Instead of just displaying the order status slug and capitalizing the slug, the custom order status label will now be fetched from the server and properly displayed.
- improvement: Filtering by custom order status now supported!
- new feature: You can now manually change the status of an order on the order details screen
- bugfix: correctly flips chevron on Dashboard > New Orders, to support RTL languages.
- bugfix: fixed an issue on the order details screen where the shipment tracking dates were incorrect

1.3
-----
- bugfix: Allows for decimal quantities which some extensions have
- new feature: quick site select. Navigate to Settings > select row with store website.
- improvement: Updated the colors of the bars in the charts for better readability
- improvement: Present an error message with an option to retry when adding a note to an order fails
- improvement: Present an error message with an option to retry when fulfilling an order fails
- bugfix: Log out of the current account right after selecting "Try another account" in store picker
- improvement: Use the store name for the title of the view in "My store" tab
- improvement: Add an alert to let the user know about our new store switcher
- improvement: Display Address in Order Details screen unless every field is empty<|MERGE_RESOLUTION|>--- conflicted
+++ resolved
@@ -3,11 +3,8 @@
 7.3
 -----
 - [*] Order Detail: now we do not offer the "email note to customer" option if no email is available. [https://github.com/woocommerce/woocommerce-ios/pull/4680]
-<<<<<<< HEAD
 - [*] My Store: If there are errors loading the My Store screen, a banner now appears at the top of the screen with links to troubleshoot or contact support. [https://github.com/woocommerce/woocommerce-ios/pull/4704]
-=======
 - [internal] Upgraded Zendesk SDK to version 5.3.0 [https://github.com/woocommerce/woocommerce-ios/pull/4699]
->>>>>>> aaee7ebf
 
 7.2
 -----
