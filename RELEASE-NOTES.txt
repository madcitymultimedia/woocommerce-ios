*** PLEASE FOLLOW THIS FORMAT: [<priority indicator, more stars = higher priority>] <description> [<PR URL>]

9.1
-----

- [*] Product name field in product form - Remove scroll behaviour and increase field height to fully display long product names. [https://github.com/woocommerce/woocommerce-ios/pull/6681]
- [*] Filter toolbar in Products list tab - Filter toolbar is pinned outside of the products list. [https://github.com/woocommerce/woocommerce-ios/pull/6698]
<<<<<<< HEAD
- [internal] Loading screens are refactored to avoid duplicated code and a potential crash. Please quickly smoke test them to make sure that everything still works as before. [https://github.com/woocommerce/woocommerce-ios/pull/6717]
=======
- [*] Shipping settings - Weight and shipping package dimensions are localized based on device locale. Also, decimal point information is no longer lost upon saving a product, when using comma as a decimal separator. [https://github.com/woocommerce/woocommerce-ios/pull/6721]
>>>>>>> 0dbd96dc

9.0
-----

- [*] Share payment links from the order details screen. [https://github.com/woocommerce/woocommerce-ios/pull/6609]
- [internal] Reviews lists on Products and Menu tabs are refactored to avoid duplicated code. Please quickly smoke test them to make sure that everything still works as before. [https://github.com/woocommerce/woocommerce-ios/pull/6553]
- [**] Now it's possible to change the order of the product images. [https://github.com/woocommerce/woocommerce-ios/pull/6620]
- [*] Improved accessibility for the error banner and info banner displayed in Orders and Products. [https://github.com/woocommerce/woocommerce-ios/pull/6633]

8.9
-----
- [*] Coupons: Fixed issue loading the coupon list from the local storage on initial load. [https://github.com/woocommerce/woocommerce-ios/pull/6463]
- [*] Coupons: Update layout of the coupon details screen. [https://github.com/woocommerce/woocommerce-ios/pull/6522]
- [*] In-Person Payments: Removed collecting L2/L3 data. [https://github.com/woocommerce/woocommerce-ios/pull/6519]
- [*] Hub Menu: Multiple menu items can no longer be tapped simultaneously. [https://github.com/woocommerce/woocommerce-ios/pull/6484]
- [*] Jetpack CP: Fixed crash when attempting to access WP-Admin with an invalid URL that has an unsupported scheme. [https://github.com/woocommerce/woocommerce-ios/pull/6502]
- [***] Orders: Order Creation is now available to everyone! You can go to the Orders tab and tap the + button to create a new order. [https://github.com/woocommerce/woocommerce-ios/pull/6537]
- [internal] Loading screens are refactored to avoid duplicated code and a potential crash. Please quickly smoke test them to make sure that everything still works as before. [https://github.com/woocommerce/woocommerce-ios/pull/6535] [https://github.com/woocommerce/woocommerce-ios/pull/6544]

8.8
-----
- [*] Updates the app's About screen to be consistent with Automattic's other mobile apps. [https://github.com/woocommerce/woocommerce-ios/pull/6421]
- [***] Experimental Feature: It's now possible to add custom shipping method and fees in order creation flow. Tax amount and Order total is now synced from backend. [https://github.com/woocommerce/woocommerce-ios/pull/6429]
- [**] Now it's possible to filter orders by custom statuses. [https://github.com/woocommerce/woocommerce-ios/pull/6390]
- [*] Fixed issue presenting Edit Customer Note screen as a modal on large screens. [https://github.com/woocommerce/woocommerce-ios/pull/6406]
- [*] Products displayed in Order Detail now follow the same order of the web. [https://github.com/woocommerce/woocommerce-ios/pull/6401]
- [*] Simple Payments now shows a detailed tax break up before taking the payment. [https://github.com/woocommerce/woocommerce-ios/pull/6412]
- [*] Coupons list now shows an error view if coupons are disabled for the store. Coupons can be enabled again from this view. [https://github.com/woocommerce/woocommerce-ios/pull/6446]
- [*] Coupon details screen now displays more informative error messages when loading the total discount amount fails. [https://github.com/woocommerce/woocommerce-ios/pull/6457]
- [internal] Shipping Labels: the navigation bar in the web view for adding payments is now correctly hidden. [https://github.com/woocommerce/woocommerce-ios/pull/6435]

8.7
-----
- [**] In-Person Payments: Added card details to refund confirmation screen to help with refunding to the payment card [https://github.com/woocommerce/woocommerce-ios/pull/6241]
- [*] Coupons: Replace the toggles on Usage Details screen with text for uneditable contents. [https://github.com/woocommerce/woocommerce-ios/pull/6287]
- [*] Improve image loading for thumbnails especially on the Product list. [https://github.com/woocommerce/woocommerce-ios/pull/6299]
- [*] Coupons: Added feedback banner on the top of the coupon list. [https://github.com/woocommerce/woocommerce-ios/pull/6316]
- [*] Coupons: Handled error when loading total discounted amount fails. [https://github.com/woocommerce/woocommerce-ios/pull/6368]
- [internal] Removed all feature flags for Shipping Labels. Please smoke test all parts of Shipping Labels to make sure that everything still works as before. [https://github.com/woocommerce/woocommerce-ios/pull/6270]
- [*] In-Person Payments: Localized messages and UI [https://github.com/woocommerce/woocommerce-ios/pull/6317]
- [*] My Store: Fixed incorrect currency symbol of revenue text for stores with non-USD currency. [https://github.com/woocommerce/woocommerce-ios/pull/6335]
- [*] Notifications: Dismiss presented view before presenting content from notifications [https://github.com/woocommerce/woocommerce-ios/pull/6354]
- [*] Reviews: Fixed missing product information on first load [https://github.com/woocommerce/woocommerce-ios/pull/6367]
- [internal] Removed the feature flag for My store tab UI updates. Please smoke test the store stats and top performers in the "My store" tab to make sure everything works as before. [https://github.com/woocommerce/woocommerce-ios/pull/6334]
- [*] In-Person Payments: Add support for accepting payments on bookable products [https://github.com/woocommerce/woocommerce-ios/pull/6364]
- [*] In-Person Payments: Fixed issue where payment could be stuck prompting to remove the card if the payment was declined and retried before removing the card.

8.6
-----
- [***] Merchants can now view coupons in their stores by enabling Coupon Management in Experimental Features. [https://github.com/woocommerce/woocommerce-ios/pull/6209]
- [*] Orders: In the experimental Order Creation feature, product variations added to a new order now show a list of their attributes. [https://github.com/woocommerce/woocommerce-ios/pull/6131]
- [*] Enlarged the tap area for the action button on the notice view. [https://github.com/woocommerce/woocommerce-ios/pull/6146]
- [*] Reviews: Fixed crash on iPad when tapping the More button. [https://github.com/woocommerce/woocommerce-ios/pull/6187]
- [*] In-Person Payments: Remove Stripe from Experimental Features as it is always enabled now. [https://github.com/woocommerce/woocommerce-ios/pull/6205]
- [*] Disabled unnecessary selection of the "Refund via" row on the Refund Confirmation screen [https://github.com/woocommerce/woocommerce-ios/pull/6198]
- [*] Increased minimum version of Stripe extension for In-Person Payments to 6.2.0 [https://github.com/woocommerce/woocommerce-ios/pull/xxxx]
- [internal] Removed `pushNotificationsForAllStores` feature flag. Since the changes are non-trivial, it would be great to smoke test push notifications for all stores in beta testing. [https://github.com/woocommerce/woocommerce-ios/pull/6231]

8.5
-----
- [*] In-Person Payments: Inform the user when a card reader battery is so low that it needs to be charged before the reader can be connected. [https://github.com/woocommerce/woocommerce-ios/pull/5998]
- [***] The My store tab is having a new look with new conversion stats and shows up to 5 top performing products now (used to be 3). [https://github.com/woocommerce/woocommerce-ios/pull/5991]
- [**] Fixed a crash at the startup of the app, related to Gridicons. [https://github.com/woocommerce/woocommerce-ios/pull/6005]
- [***] Experimental Feature: It's now possible to create Orders in the app by enabling it in Settings > Experimental Features. For now you can change the order status, add products, and add customer details (billing and shipping addresses). [https://github.com/woocommerce/woocommerce-ios/pull/6060]
- [*] Fixed issue in date range selection for the orders filters where is some cases dates are not available for selection. [https://github.com/woocommerce/woocommerce-ios/pull/6090]
- [*] Enabled "view product in store" and "share product" options for variable products when accessing them through the order details screen. [https://github.com/woocommerce/woocommerce-ios/pull/6091]

8.4
-----
- [***] In-Person Payments: Support for Stripe M2 card reader. [https://github.com/woocommerce/woocommerce-ios/pull/5844]
- [***] We introduced a new tab called "Menu", a tab in the main navigation where you can browser different sub-sections of the app: Switch Store, Settings, WooCommerce Admin, View Store and Reviews. [https://github.com/woocommerce/woocommerce-ios/pull/5926]
- [***] Store admins can now access sites with plugins that have Jetpack Connection Package (e.g. WooCommerce Payments, Jetpack Backup) in the app. These sites do not require Jetpack-the-plugin to connect anymore. Store admins can still install Jetpack-the-plugin from the app through settings or a Jetpack banner. [https://github.com/woocommerce/woocommerce-ios/pull/5924]
- [*] Add/Edit Product screen: Fix transient product name while adding images.[https://github.com/woocommerce/woocommerce-ios/pull/5840]

8.3
-----
- [***] All merchants can create Simple Payments orders. [https://github.com/woocommerce/woocommerce-ios/pull/5684]
- [**] System status report can now be viewed and copied directly from within the app. [https://github.com/woocommerce/woocommerce-ios/pull/5702]
- [**] Product SKU input scanner is now available as a beta feature. To try it, enable it from settings and you can scan a barcode to use as the product SKU in product inventory settings! [https://github.com/woocommerce/woocommerce-ios/pull/5695]
- [**] Now you chan share a payment link when creating a Simple Payments order [https://github.com/woocommerce/woocommerce-ios/pull/5819]
- [*] Reviews: "Mark all as read" checkmark bar button item button replaced with menu button which launches an action sheet. Menu button is displayed only if there are unread reviews available.[https://github.com/woocommerce/woocommerce-ios/pull/5833]
- [internal] Refactored ReviewsViewController to add tests. [https://github.com/woocommerce/woocommerce-ios/pull/5834]

8.2
-----
- [***] In-Person Payments: Now you can collect Simple Payments on the go. [https://github.com/woocommerce/woocommerce-ios/pull/5635]
- [*] Products: After generating a new variation for a variable product, you are now taken directly to edit the new variation. [https://github.com/woocommerce/woocommerce-ios/pull/5649]
- [*] Dashboard: the visitor count in the Today tab is now shown when Jetpack site stats are enabled.
- [*] Add/Edit Product Images: tapping on the last `n` images while `n` images are pending upload does not crash the app anymore. [https://github.com/woocommerce/woocommerce-ios/pull/5672]

8.2
-----
- [*] Shipping Labels: Fixes a crash when saving a new shipping label after opening the order from a push notification. [https://github.com/woocommerce/woocommerce-ios/pull/5549]
- [**] In-Person Payments: Improved support for VoiceOver. [https://github.com/woocommerce/woocommerce-ios/pull/5572]
- [*] In-Person Payments: Fixes a crash when printing more than one receipt. [https://github.com/woocommerce/woocommerce-ios/pull/5575]

8.1
-----
- [***] Now it's possible to filter Order List by multiple statuses and date ranges. Plus, we removed the top tab bar on Orders Tab. [https://github.com/woocommerce/woocommerce-ios/pull/5491]
- [*] Login: Password AutoFill will suggest wordpress.com accounts. [https://github.com/woocommerce/woocommerce-ios/pull/5399]
- [*] Store picker: after logging in with store address, the pre-selected store is now the currently selected store instead of the store from login flow. [https://github.com/woocommerce/woocommerce-ios/pull/5508]
- [*] The application icon number from order push notifications is now cleared after visiting the orders tab. [https://github.com/woocommerce/woocommerce-ios/pull/5715]
- [internal] Migrated Settings screen to MVVM [https://github.com/woocommerce/woocommerce-ios/pull/5393]


8.0
-----
- [*] Product List: Add support for product filtering by category. [https://github.com/woocommerce/woocommerce-ios/pull/5388]
- [***] Push notifications are now supported for all connected stores. [https://github.com/woocommerce/woocommerce-ios/pull/5299]
- [*] Fix: in Settings > Switch Store, tapping "Dismiss" after selecting a different store does not switch stores anymore. [https://github.com/woocommerce/woocommerce-ios/pull/5359]

7.9
-----
- [*] Fix: after disconnecting a site or connecting to a new site, the sites in site picker (Settings > Switch Store) should be updated accordingly. The only exception is when the newly disconnected site is the currently selected site. [https://github.com/woocommerce/woocommerce-ios/pull/5241]
- [*] Order Details: Show a button on the "Product" section of Order Details screen to allow recreating shipping labels. [https://github.com/woocommerce/woocommerce-ios/pull/5255]
- [*] Edit Order Address - Enable `Done` button when `Use as {Shipping/Billing} Address` toggle is turned on. [https://github.com/woocommerce/woocommerce-ios/pull/5254]
- [*] Add/Edit Product: fix an issue where the product name keyboard is English only. [https://github.com/woocommerce/woocommerce-ios/pull/5288]
- [*] Order Details: some sites cannot parse order requests where the fields parameter has spaces, and the products section cannot load as a result. The spaces are now removed. [https://github.com/woocommerce/woocommerce-ios/pull/5298]

7.8
-----
- [***] Shipping Labels: merchants can create multiple packages for the same order, moving the items between different packages. [https://github.com/woocommerce/woocommerce-ios/pull/5190]
- [*] Fix: Navigation bar buttons are now consistently pink on iOS 15. [https://github.com/woocommerce/woocommerce-ios/pull/5139]
- [*] Fix incorrect info banner color and signature option spacing on Carrier and Rates screen. [https://github.com/woocommerce/woocommerce-ios/pull/5144]
- [x] Fix an error where merchants were unable to connect to valid stores when they have other stores with corrupted information https://github.com/woocommerce/woocommerce-ios/pull/5161
- [*] Shipping Labels: Fix issue with decimal values on customs form when setting the device with locales that use comma as decimal point. [https://github.com/woocommerce/woocommerce-ios/pull/5195]
- [*] Shipping Labels: Fix crash when tapping on Learn more rows of customs form. [https://github.com/woocommerce/woocommerce-ios/pull/5207]
- [*] Shipping Labels: The shipping address now prefills the phone number from the billing address if a shipping phone number is not available. [https://github.com/woocommerce/woocommerce-ios/pull/5177]
- [*] Shipping Labels: now in Carrier and Rates we always display the discounted rate instead of the retail rate if available. [https://github.com/woocommerce/woocommerce-ios/pull/5188]
- [*] Shipping Labels: If the shipping address is invalid, there are now options to email, call, or message the customer. [https://github.com/woocommerce/woocommerce-ios/pull/5228]
- [*] Accessibility: notify when offline mode banner appears or disappears. [https://github.com/woocommerce/woocommerce-ios/pull/5225]

7.7
-----
- [***] In-Person Payments: US merchants can now obtain a card reader and then collect payments directly from the app. [https://github.com/woocommerce/woocommerce-ios/pull/5030]
- [***] Shipping Labels: Merchants can now add new payment methods for shipping labels directly from the app. [https://github.com/woocommerce/woocommerce-ios/pull/5023]
- [**] Merchants can now edit shipping & billing addresses from orders. [https://github.com/woocommerce/woocommerce-ios/pull/5097]
- [x] Fix: now a default paper size will be selected in Shipping Label print screen. [https://github.com/woocommerce/woocommerce-ios/pull/5035]
- [*] Show banner on screens that use cached data when device is offline. [https://github.com/woocommerce/woocommerce-ios/pull/5000]
- [*] Fix incorrect subtitle on customs row of Shipping Label purchase flow. [https://github.com/woocommerce/woocommerce-ios/pull/5093]
- [*] Make sure customs form printing option is not available on non-international orders. [https://github.com/woocommerce/woocommerce-ios/pull/5104]
- [*] Fix incorrect logo for DHL in Shipping Labels flow. [https://github.com/woocommerce/woocommerce-ios/pull/5105]
 
7.6
-----
- [x] Show an improved error modal if there are problems while selecting a store. [https://github.com/woocommerce/woocommerce-ios/pull/5006]
- [***] Shipping Labels: Merchants can now add new custom and service packages for shipping labels directly from the app. [https://github.com/woocommerce/woocommerce-ios/pull/4976]
- [*] Fix: when product image upload fails, the image cell stop loading. [https://github.com/woocommerce/woocommerce-ios/pull/4989]

7.5
-----
- [***] Merchants can now purchase shipping labels and declare customs forms for international orders. [https://github.com/woocommerce/woocommerce-ios/pull/4896]
- [**] Merchants can now edit customer provided notes from orders. [https://github.com/woocommerce/woocommerce-ios/pull/4893]
- [*] Fix empty states sometimes not centered vertically [https://github.com/woocommerce/woocommerce-ios/pull/4890]
- [*] Fix error syncing products due to decoding failure of regular_price in product variations. [https://github.com/woocommerce/woocommerce-ios/pull/4901]
- [*] Hide bottom bar on shipping label purchase form. [https://github.com/woocommerce/woocommerce-ios/pull/4902]

7.4
-----
- [*] Fix an issue where some extension was not shown in order item details. [https://github.com/woocommerce/woocommerce-ios/pull/4753]
- [*] Fix: The refund button within Order Details will be hidden if the refund is zero. [https://github.com/woocommerce/woocommerce-ios/pull/4789]
- [*] Fix: Incorrect arrow direction for right-to-left languages on Shipping Label flow. [https://github.com/woocommerce/woocommerce-ios/pull/4796]
- [*] Fix: Shouldn't be able to schedule a sale without sale price. [https://github.com/woocommerce/woocommerce-ios/pull/4825]
- [*] Fix: Edit address screen is pushed twice in Shipping Label flow when missing name in origin or destination address. [https://github.com/woocommerce/woocommerce-ios/pull/4845]

7.3
-----
- [*] Order Detail: now we do not offer the "email note to customer" option if no email is available. [https://github.com/woocommerce/woocommerce-ios/pull/4680]
- [*] My Store: If there are errors loading the My Store screen, a banner now appears at the top of the screen with links to troubleshoot or contact support. [https://github.com/woocommerce/woocommerce-ios/pull/4704]
- [*] Fix: Added 'Product saved' confirmation message when a product is updated [https://github.com/woocommerce/woocommerce-ios/pull/4709]
- [*] Shipping Labels: Updated address validation to automatically use trivially normalized address for origin and destination. [https://github.com/woocommerce/woocommerce-ios/pull/4719]
- [*] Fix: Order details for products with negative prices now will show correctly [https://github.com/woocommerce/woocommerce-ios/pull/4683]
- [*] Fix: Order list not extend edge-to-edge in dark mode. [https://github.com/woocommerce/woocommerce-ios/pull/4728]
- [*] Plugins: Added list of active and inactive plugins that can be reached by admins in the settings screen. [https://github.com/woocommerce/woocommerce-ios/pull/4735]
- [*] Login: Updated appearance of back buttons in navigation bar to minimal style. [https://github.com/woocommerce/woocommerce-ios/pull/4726]
- [internal] Upgraded Zendesk SDK to version 5.3.0. [https://github.com/woocommerce/woocommerce-ios/pull/4699]
- [internal] Updated GoogleSignIn to version 6.0.1 through WordPressAuthenticator. There should be no functional changes, but may impact Google sign in flow. [https://github.com/woocommerce/woocommerce-ios/pull/4725]

7.2
-----
- [*] Order Fulfillment: Updated success notice message [https://github.com/woocommerce/woocommerce-ios/pull/4589]
- [*] Order Fulfillment: Fixed issue footer view getting clipped of by iPhone notch [https://github.com/woocommerce/woocommerce-ios/pull/4631]
- [*] Shipping Labels: Updated address validation to make sure a name is entered for each address. [https://github.com/woocommerce/woocommerce-ios/pull/4601]
- [*] Shipping Labels: Hide Contact button on Shipping To Address form when customer phone number is not provided. [https://github.com/woocommerce/woocommerce-ios/pull/4663]
- [*] Shipping Labels: Updated edge-to-edge table views for all forms. [https://github.com/woocommerce/woocommerce-ios/pull/4657]
- [*] Orders and Order Details: Updated edge-to-edge table views for consistent look across the app. [https://github.com/woocommerce/woocommerce-ios/pull/4638]
- [*] Reviews and Review Details: Updated edge-to-edge table views for consistent look across the app. [https://github.com/woocommerce/woocommerce-ios/pull/4637]
- [*] New error screen displayed to users without the required roles to access the store. [https://github.com/woocommerce/woocommerce-ios/pull/4493]

7.1
-----
- [***] Merchants from US can create shipping labels for physical orders from the app. The feature supports for now only orders where the shipping address is in the US. [https://github.com/woocommerce/woocommerce-ios/pull/4578]
- [**] Due to popular demand, the Order fulfill is displayed once again when clicking on the Mark order complete button. [https://github.com/woocommerce/woocommerce-ios/pull/4567]
- [*] Fix: Interactive pop gesture on Order Details and Settings screen. [https://github.com/woocommerce/woocommerce-ios/pull/4504]
- [*] Fix: Frozen refresh control and placeholder when switching tabs [https://github.com/woocommerce/woocommerce-ios/pull/4505]
- [internal] Stats tab: added network sync throttling [https://github.com/woocommerce/woocommerce-ios/pull/4494]

7.0
-----
- [**] Order Detail: now we display Order Items and Shipping Label Packages as separate sections. [https://github.com/woocommerce/woocommerce-ios/pull/4445]
- [*] Fix: Orders for a variable product with different configurations of a single variation will now show each order item separately. [https://github.com/woocommerce/woocommerce-ios/pull/4445]
- [*] If the Orders, Products, or Reviews lists can't load, a banner now appears at the top of the screen with links to troubleshoot or contact support. [https://github.com/woocommerce/woocommerce-ios/pull/4400, https://github.com/woocommerce/woocommerce-ios/pull/4407]
- [*] Fix: Stats tabs are now displayed and ordered correctly in RTL languages. [https://github.com/woocommerce/woocommerce-ios/pull/4444]
- [*] Fix: Missing "Add Tracking" button in orders details. [https://github.com/woocommerce/woocommerce-ios/pull/4520]


6.9
-----
- [*] Order Detail: now we display a loader on top, to communicate that the order detail view has not yet been fully loaded. [https://github.com/woocommerce/woocommerce-ios/pull/4396]
- [*] Products: You can edit product attributes for variations right from the main product form. [https://github.com/woocommerce/woocommerce-ios/pull/4350]
- [*] Improved CTA. "Print Shipping Label" instead of "Reprint Shipping Label". [https://github.com/woocommerce/woocommerce-ios/pull/4394]
- [*] Improved application log viewer. [https://github.com/woocommerce/woocommerce-ios/pull/4387]
- [*] Improved the experience when creating the first variation. [https://github.com/woocommerce/woocommerce-ios/pull/4405]

6.8
-----

- [***] Dropped iOS 13 support. From now we support iOS 14 and later. [https://github.com/woocommerce/woocommerce-ios/pull/4209]
- [**] Products: Added the option to create and edit a virtual product directly from the product detail screen. [https://github.com/woocommerce/woocommerce-ios/pull/4214]

6.7
-----
- [**] Add-Ons: Order add-ons are now available as a beta feature. To try it, enable it from settings! [https://github.com/woocommerce/woocommerce-ios/pull/4119]

6.6
-----
- [*] Fix: Product variations only support at most one image, so we won't show an option to add a second one. [https://github.com/woocommerce/woocommerce-ios/pull/3994]
- [*] Fix: The screen to select images from the Media Library would sometimes crash when the library had a specific number of images. [https://github.com/woocommerce/woocommerce-ios/pull/4003]
- [*] Improved error messages for logins. [https://github.com/woocommerce/woocommerce-ios/pull/3957]

6.5
-----
- [*] Fix: Product images with non-latin characters in filenames now will load correctly and won't break Media Library. [https://github.com/woocommerce/woocommerce-ios/pull/3935]
- [*] Fix: The screen to select images from the Media Library would sometimes crash when the library had a specific number of images. [https://github.com/woocommerce/woocommerce-ios/pull/4070]

6.4
-----
- [*] Login: New design and illustrations for the initial login screen, promoting the app's main features. [https://github.com/woocommerce/woocommerce-ios/pull/3867]
- [*] Enhancement/fix: Unify back button style across the app. [https://github.com/woocommerce/woocommerce-ios/pull/3872]

6.3
-----
- [**] Products: Now you can add variable products from the create product action sheet. [https://github.com/woocommerce/woocommerce-ios/pull/3836]
- [**] Products: Now you can easily publish a product draft or pending product using the navigation bar buttons [https://github.com/woocommerce/woocommerce-ios/pull/3846]
- [*] Fix: In landscape orientation, all backgrounds on detail screens and their subsections now extend edge-to-edge. [https://github.com/woocommerce/woocommerce-ios/pull/3808]
- [*] Fix: Creating an attribute or a variation no longer saves your product pending changes. [https://github.com/woocommerce/woocommerce-ios/pull/3832]
- [*] Enhancement/fix: image & text footnote info link rows are now center aligned in order details reprint shipping label info row and reprint screen. [https://github.com/woocommerce/woocommerce-ios/pull/3805]

6.2
-----

- [***] Products: When editing a product, you can now create/delete/update product variations, product attributes and product attribute options. https://github.com/woocommerce/woocommerce-ios/pull/3791
- [**] Large titles are enabled for the four main tabs like in Android. In Dashboard and Orders tab, a workaround is implemented with some UI/UX tradeoffs where the title size animation is not as smooth among other minor differences from Products and Reviews tab. We can encourage beta users to share any UI issues they find with large titles. [https://github.com/woocommerce/woocommerce-ios/pull/3763]
- [*] Fix: Load product inventory settings in read-only mode when the product has a decimal stock quantity. This fixes the products tab not loading due to product decoding errors when third-party plugins enable decimal stock quantities. [https://github.com/woocommerce/woocommerce-ios/pull/3717]
- [*] Fix: Loading state stuck in Reviews List. [https://github.com/woocommerce/woocommerce-ios/pull/3753]

6.1
-----
- [**] Products: When editing variable products, you can now edit the variation attributes to select different attribute options. [https://github.com/woocommerce/woocommerce-ios/pull/3628]
- [*] Fixes a bug where long pressing the back button sometimes displayed an empty list of screens.
- [*] Product Type: Updated product type detail to display "Downloadable" if a product is downloadable. [https://github.com/woocommerce/woocommerce-ios/pull/3647]
- [*] Product Description: Updated the placeholder text in the Aztec Editor screens to provide more context. [https://github.com/woocommerce/woocommerce-ios/pull/3668]
- [*] Fix: Update the downloadable files row to read-only, if the product is accessed from Order Details. [https://github.com/woocommerce/woocommerce-ios/pull/3669]
- [*] Fix: Thumbnail image of a product wasn't being loaded correctly in Order Details. [https://github.com/woocommerce/woocommerce-ios/pull/3678]
- [*] Fix: Allow product's `regular_price` to be a number and `sold_individually` to be `null` as some third-party plugins could alter the type in the API. This could help with the products tab not loading due to product decoding errors. [https://github.com/woocommerce/woocommerce-ios/pull/3679]
- [internal] Attempted fix for a crash in product image upload. [https://github.com/woocommerce/woocommerce-ios/pull/3693]

6.0
-----
- [**] Due to popular demand, the product SKU is displayed once again in Order Details screen. [https://github.com/woocommerce/woocommerce-ios/pull/3564]
- [*] Updated copyright notice to WooCommerce
- [*] Fix: top performers in "This Week" tab should be showing the same data as in WC Admin.
- [*] Fix: visitor stats in Dashboard should be more consistent with web data on days when the end date for more than one tab is the same (e.g. "This Week" and "This Month" both end on January 31). [https://github.com/woocommerce/woocommerce-ios/pull/3532]
- [*] Fix: navbar title on cross-sells products list displayed title for upsells [https://github.com/woocommerce/woocommerce-ios/pull/3565]
- [*] Added drag-and-drop sorting to Linked Products [https://github.com/woocommerce/woocommerce-ios/pull/3548]
- [internal] Refactored Core Data migrator stack to help reduce crashes [https://github.com/woocommerce/woocommerce-ios/pull/3523]


5.9
-----
- [**] Product List: if a user applies custom sort orders and filters in the Product List, now when they reopen the app will be able to see the previous settings applied. [https://github.com/woocommerce/woocommerce-ios/pull/3454]
- [*] Removed fulfillment screen and moved fulfillment to the order details screen. [https://github.com/woocommerce/woocommerce-ios/pull/3453]
- [*] Fix: billing information action sheets now are presented correctly on iPad. [https://github.com/woocommerce/woocommerce-ios/pull/3457]
- [*] fix: the rows in the product search list now don't have double separators. [https://github.com/woocommerce/woocommerce-ios/pull/3456]
- [*] Fix: During login, the spinner when a continue button is in loading state is now visible in dark mode. [https://github.com/woocommerce/woocommerce-ios/pull/3472]
- [*] fix: when adding a note to an order, the text gets no more deleted if you tap on “Email note to customer”. [https://github.com/woocommerce/woocommerce-ios/pull/3473]
- [*] Added Fees to order details. [https://github.com/woocommerce/woocommerce-ios/pull/3475]
- [*] fix: now we don't show any more similar alert notices if an error occurred. [https://github.com/woocommerce/woocommerce-ios/pull/3474]
- [*] fix: in Settings > Switch Store, the spinner in the "Continue" button at the bottom is now visible in dark mode. [https://github.com/woocommerce/woocommerce-ios/pull/3468]
- [*] fix: in order details, the shipping and billing address are displayed in the order of the country (in some eastern Asian countries, the address starts from the largest unit to the smallest). [https://github.com/woocommerce/woocommerce-ios/pull/3469]
- [*] fix: product is now read-only when opened from the order details. [https://github.com/woocommerce/woocommerce-ios/pull/3491]
- [*] fix: pull to refresh on the order status picker screen does not resets anymore the current selection. [https://github.com/woocommerce/woocommerce-ios/pull/3493]
- [*] When adding or editing a link (e.g. in a product description) link settings are now presented as a popover on iPad. [https://github.com/woocommerce/woocommerce-ios/pull/3492]
- [*] fix: the glitch when launching the app in logged out state or after tapping "Try another account" in store picker is now gone. [https://github.com/woocommerce/woocommerce-ios/pull/3498]
- [*] Minor enhancements: in product editing form > product reviews list, the rows don't show highlighted state on tap anymore since they are not actionable. Same for the number of upsell and cross-sell products in product editing form > linked products. [https://github.com/woocommerce/woocommerce-ios/pull/3502]


5.8
-----
- [***] Products M5 features are now available to all. Products M5 features: add and edit linked products, add and edit downloadable files, product deletion. [https://github.com/woocommerce/woocommerce-ios/pull/3420]
- [***] Shipping labels M1 features are now available to all: view shipping label details, request a refund, and reprint a shipping label via AirPrint. [https://github.com/woocommerce/woocommerce-ios/pull/3436]
- [**] Improved login flow, including better error handling. [https://github.com/woocommerce/woocommerce-ios/pull/3332]


5.7
-----
- [***] Dropped iOS 12 support. From now we support iOS 13 and later. [https://github.com/woocommerce/woocommerce-ios/pull/3216]
- [*] Fixed spinner appearance in the footer of orders list. [https://github.com/woocommerce/woocommerce-ios/pull/3249]
- [*] In order details, the image for a line item associated with a variation is shown now after the variation has been synced. [https://github.com/woocommerce/woocommerce-ios/pull/3314]
- [internal] Refactored Core Data stack so more errors will be propagated. [https://github.com/woocommerce/woocommerce-ios/pull/3267]


5.6
-----
- [**] Fixed order list sometimes not showing newly submitted orders. 
- [*] now the date pickers on iOS 14 are opened as modal view. [https://github.com/woocommerce/woocommerce-ios/pull/3148]
- [*] now it's possible to remove an image from a Product Variation if the WC version 4.7+. [https://github.com/woocommerce/woocommerce-ios/pull/3159]
- [*] removed the Product Title in product screen navigation bar. [https://github.com/woocommerce/woocommerce-ios/pull/3187]
- [*] the icon of the cells inside the Product Detail are now aligned at 10px from the top margin. [https://github.com/woocommerce/woocommerce-ios/pull/3199]
- [**] Added the ability to issue refunds from the order screen. Refunds can be done towards products or towards shipping. [https://github.com/woocommerce/woocommerce-ios/pull/3204]
- [*] Prevent banner dismiss when tapping "give feedback" on products screen. [https://github.com/woocommerce/woocommerce-ios/pull/3221]
- [*] Add keyboard dismiss in Add Tracking screen [https://github.com/woocommerce/woocommerce-ios/pull/3220]


5.5
----- 
- [**] Products M4 features are now available to all. Products M4 features: add a simple/grouped/external product with actions to publish or save as draft. [https://github.com/woocommerce/woocommerce-ios/pull/3133]
- [*] enhancement: Order details screen now shows variation attributes for WC version 4.7+. [https://github.com/woocommerce/woocommerce-ios/pull/3109]
- [*] fix: Product detail screen now includes the number of ratings for that product. [https://github.com/woocommerce/woocommerce-ios/pull/3089]
- [*] fix: Product subtitle now wraps correctly in order details. [https://github.com/woocommerce/woocommerce-ios/pull/3201]


5.4
-----
- [*] fix: text headers on Product price screen are no more clipped with large text sizes. [https://github.com/woocommerce/woocommerce-ios/pull/3090]


5.4
-----
- [*] fix: the footer in app Settings is now correctly centered.
- [*] fix: Products tab: earlier draft products now show up in the same order as in core when sorting by "Newest to Oldest".
- [*] enhancement: in product details > price settings, the sale dates can be edited inline in iOS 14 using the new date picker. Also, the sale end date picker editing does not automatically end on changes anymore. [https://github.com/woocommerce/woocommerce-ios/pull/3044]
- [*] enhancement: in order details > add tracking, the date shipped can be edited inline in iOS 14 using the new date picker. [https://github.com/woocommerce/woocommerce-ios/pull/3044]
- [*] enhancement: in products list, the "(No Title)" placeholder will be showed when a product doesn't have the title set. [https://github.com/woocommerce/woocommerce-ios/pull/3068]
- [*] fix: the placeholder views in the top dashboard chart and orders tab do not have unexpected white background color in Dark mode in iOS 14 anymore. [https://github.com/woocommerce/woocommerce-ios/pull/3063]


5.3
-----
- [**] In Settings > Experimental Features, a Products switch is now available for turning Products M4 features on and off (default off). Products M4 features: add a simple/grouped/external product with actions to publish or save as draft.
- [*] Opening a product from order details now shows readonly product details of the same styles as in editable product details.
- [*] Opening a product variation from order details now shows readonly product variation details and this product variation does not appear in the Products tab anymore.
- [*] Enhancement: when not saving a product as "published", the in-progress modal now shows title and message like "saving your product" instead of "publishing your product".
- [*] In product and variation list, the stock quantity is not shown anymore when stock management is disabled.
- [*] Enhancement: when the user attempts to dismiss the product selector search modal while at least one product is selected for a grouped product's linked products, a discard changes action sheet is shown.
- [internal] Renamed a product database table (Attribute) to GenericAttribute. This adds a new database migration.  [https://github.com/woocommerce/woocommerce-ios/pull/2883]
- [internal] Refactored the text fields in the Manual Shipment Tracking page. [https://github.com/woocommerce/woocommerce-ios/pull/2979]
- [internal] Attempt fix for startup crashes. [https://github.com/woocommerce/woocommerce-ios/pull/3069]


5.2
-----
- [**] Products: now you can editing basic fields for non-core products (whose product type is not simple/external/variable/grouped) - images, name, description, readonly price, readonly inventory, tags, categories, short description, and product settings.
- [*] Enhancement: for variable products, the stock status is now shown in its variation list.
- [*] Sign In With Apple: if the Apple ID has been disconnected from the WordPress app (e.g. in Settings > Apple ID > Password & Security > Apps using Apple ID), the app is logged out on app launch or app switch.
- [*] Now from an Order Detail it's only possible to open a Product in read-only mode.
- [internal] #2881 Upgraded WPAuth from 1.24 to 1.26-beta.12. Regressions may happen in login flows.
- [internal] #2896 Configured the same user agent header for all the network requests made through the app.
- [internal] #2879 After logging out, the persistent store is not reset anymore to fix a crash in SIWA revoked token scenario after app launch (issue #2830). No user-facing changes are intended, the data should be associated with a site after logging out and in like before.

5.1
-----
- [*] bugfix: now reviews are refreshed correctly. If you try to delete or to set as spam a review from the web, the result will match in the product reviews list.
- [*] If the Products switch is on in Settings > Experimental Features:
  - For a variable product, the stock status is not shown in the product details anymore when stock management is disabled since stock status is controlled at variation level.
- [internal] The Order List and Orders Search → Filter has a new backend architecture (#2820). This was changed as an experiment to fix #1543. This affects iOS 13.0 users only. No new behaviors have been added. Github project: https://git.io/JUBco. 
- [*] Orders → Search list will now show the full counts instead of “99+”. #2825


5.0
-----
- [*] Order details > product details: tapping outside of the bottom sheet from "Add more details" menu does not dismiss the whole product details anymore.
- [*] If the Products switch is on in Settings > Experimental Features, product editing for basic fields are enabled for non-core products (whose product type is not simple/external/variable/grouped) - images, name, description, readonly price, readonly inventory, tags, categories, short description, and product settings.
- [*] Order Detail: added "Guest" placeholder on Order Details card when there's no customer name.
- [*] If the Products switch is on in Settings > Experimental Features:
  - Product editing for basic fields are enabled for non-core products (whose product type is not simple/external/variable/grouped) - images, name, description, readonly price, readonly inventory, tags, categories, short description, and product settings.
  - Inventory and shipping settings are now editable for a variable product.
  - A product variation's stock status is now editable in inventory settings.
  - Reviews row is now hidden if reviews are disabled.
  - Now it's possible to open the product's reviews screen also if there are no reviews.
  - We improved our VoiceOver support in Product Detail screen.
- [*] In Settings, the "Feature Request" button was replaced with "Send Feedback" (Survey) (https://git.io/JUmUY)


4.9
-----
- [**] Sign in with Apple is now available in the log in process.
- [**] In Settings > Experimental Features, a Products switch is now available for turning Products M3 features on and off for core products (default off for beta testing). Products M3 features: edit grouped, external and variable products, enable/disable reviews, change product type and update categories and tags.
- [*] Edit Products: the update action now shows up on the product details after updating just the sale price.
- [*] Fix a crash that sometimes happen when tapping on a Product Review push notification.
- [*] Variable product > variation list: a warning banner is shown if any variations do not have a price, and warning text is shown on these variation rows.


4.8
-----
- [*] Enabled right/left swipe on product images.


4.7
-----
- [*] Fixed an intermittent crash when sending an SMS from the app.


4.6
-----
- [*] Fix an issue in the y-axis values on the dashboard charts where a negative value could show two minus signs.
- [*] When a simple product doesn't have a price set, the price row on the product details screen now shows "Add Price" placeholder instead of an empty regular price.
- [*] If WooCommerce 4.0 is available the app will show the new stats dashboard, otherwise will show a banner indicating the user to upgrade.
- [*] The total orders row is removed from the readonly product details (products that are not a simple product) to avoid confusion since it's not shown on the editable form for simple products.


4.5
-----
- [**] Products: now you can update product images, product settings, viewing and sharing a product.
- [*] In Order Details, the item subtotal is now shown on the right side instead of the quantity. The quantity can still be viewed underneath the product name.
- [*] In Order Details, SKU was removed from the Products List. It is still shown when fulfilling the order or viewing the product details.
- [*] Polish the loading state on the product variations screen.
- [*] When opening a simple product from outside of the Products tab (e.g. from Top Performers section or an order), the product name and ellipsis menu (if the Products feature switch is enabled) should be visible in the navigation bar.
 

4.4
-----
- Order Detail: the HTML shipping method is now showed correctly
- [internal] Logging in via 'Log in with Google' has changes that can cause regressions. See https://git.io/Jf2Fs for full testing details.
- [**] Fix bugs related to push notifications: after receiving a new order push notification, the Reviews tab does not show a badge anymore. The application icon badge number is now cleared by navigating to the Orders tab and/or the Reviews tab, depending on the types of notifications received.
- [*] The discard changes prompt now only appears when navigating from product images screen if any images have been deleted.
- [*] Fix the issue where product details screen cannot be scrolled to the bottom in landscape after keyboard is dismissed (e.g. from editing product title).
- [*] The product name is now shown in the product details navigation bar so that the name is always visible.
- [*] The images pending upload should be visible after editing product images from product details.
- [*] The discard changes prompt does not appear when navigating from product settings detail screens with a text field (slug, purchase note, and menu order) anymore.
- [*] Fix the wrong cell appearance in the order status list.
- [*] The "View product in store" action will be shown only if the product is published.
- [internal] Modified the component used for fetching data from the database. Please watch out for crashes in lists.


4.3
-----
- Products: now the Product details can be edited and saved outside Products tab (e.g. from Order details or Top Performers).
- [internal]: the navigation to the password entry screen has changed and can cause regressions. See https://git.io/JflDW for testing details.
- [internal] Refactored some API calls for fetching a Note, Product, and Product Review. 
- Products: we improved our VoiceOver support in Product Price settings
- In Settings > Experimental Features, a Products switch is now available for turning Products M2 features on and off for simple products (default off for beta testing). Products M2 features: update product images, product settings, viewing and sharing a product.
- The WIP banner on the Products tab is now collapsed by default for more vertical space.
- Dropped iOS 11 support. From now we support iOS 12 and later.
- In Order Details, the Payment card is now shown right after the Products and Refunded Products cards.


4.2
-----
- Products: now tapping anywhere on a product cell where you need to insert data, like in Product Price and Product Shipping settings, you start to edit the text field.
- Products: now the keyboard pop up automatically in Edit Description
- The Processing orders list will now show upcoming (future) orders.
- Improved stats: fixed the incorrect time range on "This Week" tab when loading improved stats on a day when daily saving time changes.
- [internal]: the "send magic link" screen has navigation changes that can cause regressions. See https://git.io/Jfqio for testing details.
- The Orders list is now automatically refreshed when reopening the app. 
- The Orders list is automatically refreshed if a new order (push notification) comes in.
- Orders -> Search: The statuses now shows the total number of orders with that status.


4.1
-----
- Fix an intermittent crash when downloading Orders
- The Photo Library permission alert shouldn't be prompted when opening the readonly product details or edit product for simple products, which is reproducible on iOS 11 or 12 devices. (The permission is only triggered when uploading images in Zendesk support or in debug builds with Products M2 enabled.)
- [internal] Updated the empty search result views for Products and Orders. https://git.io/Jvdap

 
4.0
-----
- Products is now available with limited editing for simple products!
- Fix pulling to refresh on the Processing tab sometimes will not show the up-to-date orders.
- Edit Product > Price Settings: schedule sale is now available even when either the start or end date is not set, and the sale end date can be removed now.
- Improved stats: fixed a crash when loading improved stats on a day when daily saving time changes.
- [internal] Changed the Shipping and Tax classes list loading so that any cached data is shown right away
- [internal] Edit Products M2: added an image upload source for product images - WordPress Media Library.
- [internal] Slightly changed the dependency graph of the database fetching component. Please watch out for data loading regressions.
- [internal] the signup and login Magic Link flows have code changes. See https://git.io/JvyB3 for testing details.
- [internal] the login via Magic Link flows have code changes. See https://git.io/JvyB3 for testing details.
- [internal] the login via Continue with Google flows have code changes that can cause regressions. See https://git.io/Jvyjg for testing details.
- [internal] the signup and login Magic Link flows have code changes. See https://git.io/JvyB3 for testing details.
- [internal] under Edit Products M2 feature flag, there are 4 ways to sort the products on the products tab.
- [internal] the login flow has changes to the 2-factor authentication navigation. See https://git.io/JvdKP for testing details.

3.9
-----
- bugfix: now in the Order List the order status label is no more clipped
- bugfix: now the launch screen is no more stretched
- The Shipping Provider flow, will be called now Shipping Carrier.
- Edit Products: in price settings, the order of currency and price field follows the store currency options under wp-admin > WooCommerce > Settings > General.
- [internal] The signup and login flows have code changes. See https://git.io/Jv1Me for testing details.
 
3.8
-----
- Dashboard stats: any negative revenue (from refunds for example) for a time period are shown now.
- Redesigned Orders List: Processing and All Orders are now shown in front. Filtering was moved to the Search view.
- Fix Reviews sometimes failing to load on some WooCommerce configurations
- Experimental: a Products feature switch is visible in Settings > Experimental Features that shows/hides the Products tab, and allow to edit a product.
 
3.7
-----
- Dashboard: now tapping on a product on "Top Performers" section open the product detail

3.6
-----
- Order Details: see a list of issued refunds inside the order detail screen
- Orders tab: Orders to fulfill badge shows numbers 1-99, and now 99+ for anything over 99. Previously, it was 9+.
- Orders tab: The full total amount is now shown.
- Order Details & Product UI: if a Product name has HTML escape characters, they should be decoded in the app.
- Order Details: if the Order has multiple Products, tapping on any Product should open the same Product now.
- bugfix: the orders badge on tab bar now is correctly refreshed after switching to a store with badge count equal to zero.
- The orders tab now localizes item quantities and the order badge.


3.5
-----
- bugfix: when the app is in the foreground while receiving a push notification, the badge on the Orders tab and Reviews tab should be updated correctly based on the type of the notification.
- bugfix: after logging out and in, the Product list should be loaded to the correct store instead of being empty.
- bugfix: in Contact Support, a message should always be sent successfully now.

3.4
-----
- bugfix: on the Order Details screen, the product quantity title in the 2-column header view aligns to the right now
- bugfix: tapping on a new Order push notification, it used to go to the Reviews tab. Now it should go to the new Order screen
- bugfix: on the Products tab, if tapping on a Product and then switching stores, the old Product details used to remain on the Products tab. Now the Product list is always shown on the Products tab after switching stores.
- Dark mode: colors are updated up to design for the navigation bar, tab bar, Fulfill Order > add tracking icon, Review Details > product link icon.
- bugfix/enhancement: on the Products tab, if there are no Products the "Work In Progress" banner is shown with an image placeholder below now.
- bugfix: the deleted Product Variations should not show up after syncing anymore.
- bugfix: now the shipping address in the Order Detail is hidden if the order contains only virtual products
- bugfix: when logged out, Contact Support should be enabled now after typing a valid email address with an email keyboard type.

3.3
-----
- bugfix: add some padding to an order item image in the Fulfillment view, when no SKU exists
- bugfix: View Billing Information > Contact Details: the email button wouldn't do anything if you don't have an email account configured in the Mail app. Now an option to copy the email address is presented instead of doing nothing.
- bugfix: Fulfill Order screen now displays full customer provided note, instead of cutting it to a single line.
- bugfix: Fixed clipped content on section headings with larger font sizes
- bugfix: Fixed footer overlapping the last row in Settings > About with larger font sizes
- bugfix: the Orders badge on tab bar now is correctly refreshed after switching stores
 
3.2.1
-----
- bugfix: the order detail status and "Begin fulfillment" button now are correctly updated when the order status changes
- bugfix: after adding a new order note, now it appear correctly inside the order detail

3.2
-----
- Experimental: a Products feature switch is visible in Settings > Experimental Features that shows/hides the Products tab with a Work In Progress banner at the top.
- Experimental: if a Product has variations, the variants info are shown on the Product Details that navigates to a list of variations with each price or visibility shown.
- Enhancement: Support for dark mode
- bugfix: Settings no longer convert to partial dark mode.
- Experimental: Support the latest wc-admin plugin release, v0.23.0 and up
 
3.1
-----
- The order detail view now includes the shipping method of the order.
- Enhancement: The Reviews tab now presents all the Product Reviews
- Updated appearance of Order Details - temporarily disabling dark mode.
- bugfix: fixed UI appearance on cells of Order List when tapping with dark mode enabled.
- bugfix: Reviews no longer convert to partial dark mode. Dark mode coming soon!
- bugfix: Order Details now has the right space between cells.
- bugfix: update the new stats endpoint for WC Admin plugin version 0.22+, and notify the user about the minimum plugin version when they cannot see the new stats. It'd be great to also mention this in the App Store release notes: the new stats UI now requires WC Admin plugin version 0.22+.

3.0
-----
- bugfix: for sites with empty site time zone in the API (usually with UTC specified in wp-admin settings) and when the site time zone is not GMT+0, the stats v4 data no longer has the wrong boundaries (example in #1357).
- bugfix: fixed a UI appearance problem on mail composer on iOS 13.
 
2.9
-----
- bugfix: the badge "9+" on the Orders tab doesn't overlap with the tab label on iPhone SE/8 landscape now, and polished based on design spec.
- bugfix: the Top Performers in the new stats page should not have a dark header bar when launching the app in Dark mode.
- Enhancement: preselect current Order status when editing the status with a list of order statuses.
- bugfix: on Orders tab, the order status filter now stays after changing an Order status.
 
2.8
-----
 
2.7
-----
- Enhancement: Enhancements to the Order Details screen, adding more customer information.
- bugfix: the App Logs shouldn't be editable, only copy / paste.
- bugfix: Reviews were not localized.
- bugfix: On log in, some users would see the Continue button but be unable to Continue, due to errors with the account. A new "Try another account" button has been added as an option.
- bugfix: Product Details page was displaying the Price in the wrong currency.
- Enhancement: removed the "New Orders" card from the My store tab, now that the Orders tab displays the same information.
- Added brand new stats page for user with the WooCommerce Admin plugin and provided an option for users to opt in or out directly from the Settings page.
- bugfix: Order Details: icon on "Details" cell for fulfilled order can be wrong.
 
2.6
-----
- bugfix: 9+ orders in the orders badge text is now easier to read
- bugfix: Keep those sign-in bugs coming! We tracked down and fixed a `Log in with Jetpack` issue, where users with a Byte Order Mark in their `wp-config.php` file were returning error responses during API requests. These users would see their store listed in the sign-in screen, but were unable to tap the Continue button.
- bugfix: prevents a potential edge case where the login screen could be dismissed in a future version of iOS.
- bugfix: While tuning up the behind-the-scenes for Order Detail screens, we accidentally lost the ability to automatically download any missing product images. Product image downloads restored!

2.5
-----
- bugfix: on certain devices, pulling down to refresh on Order Details screen used to result in weird UI with misplaced labels. Should be fixed in this release.
- Enhancement: Display a badge in the bottom tab, overlapping the Orders icon, to indicate the number of orders processing.
- Enhancement: The Notifications tab has been replaced by Reviews 

2.4
-----
- New feature: in Order Details > Shipment Tracking, a new action is added to the "more" action menu for copying tracking number.
- Enhancement: updated the footer in Settings to inform users that we're hiring.
- bugfix & improvement: when Jetpack site stats module is turned off or when user has no permission to view site stats, the generic error toast is not shown to the user anymore. Additionally, the visitors stats UI is shown/hidden when the Jetpack module is activated/deactivated respectively.

2.3
-----
- Improvement: improved Dynamic Type support in the body of the notification in the Notifications tab.

2.2
-----
- improvement: opting out of Tracks syncs with WordPress.com
 
2.1
-----
- improvement: improved support for RTL languages in the Dashboard
- enhancement: You can now view product images on orders. Tapping on Products in Orders will present a view-only version of the Product's Details.
 
2.0
-----
- bugfix: dates in the Order Details screen are now localised.
- improvement: improved support for larger font sizes in the login screen
 
1.9
-----
- bugfix: fixes "Unable to load content" error message when attempting to get Top Performers content.
- new feature: You can now manually add shipment tracking to an Order. This feature is for users who have the [Shipment Tracking plugin](https://woocommerce.com/products/shipment-tracking) installed.
- bugfix: fixes Store Picker: some users are unable to continue after logging in.
- bugfix: fixes a crash when the network connection is slow
 
1.8
-----

1.7.1
-----
- Fixed a bug where Order List did not load for some users.
- update: this app supports iOS 12.0 and up.
- improvement: improved support for large text sizes.
- bugfix: fixes Order List not loading for some users.
- bugfix: fixes "Unable to load content" error message when attempting to get Top Performers content.
 
1.7
-----
- improvement: you can now log in using a site address.

1.6
-----
- improvement: Tracking numbers can now be copied to the pasteboard from the order details screen.

1.5
-----
- bugfix: Sometimes Settings would style all the options like "Log Out". No longer happens now.
- bugfix: order status refreshes upon pull-to-refresh in Order Details
- bugfix: payment status label background color showing up beyond rounded border
- improvement: change top performers text from "Total Product Order" to "Total orders" for clarity
- bugfix: fixed an issue on the order details screen where the shipment tracking dates were incorrect

1.4
-----
- bugfix: fix a crash happening on log out
- new feature: Add shipment tracking to Order Details screen
- improvement: The store switcher now allows you to go back to the previous screen without logging you out
- improvement: Custom order status labels are now supported! Instead of just displaying the order status slug and capitalizing the slug, the custom order status label will now be fetched from the server and properly displayed.
- improvement: Filtering by custom order status now supported!
- new feature: You can now manually change the status of an order on the order details screen
- bugfix: correctly flips chevron on Dashboard > New Orders, to support RTL languages.
- bugfix: fixed an issue on the order details screen where the shipment tracking dates were incorrect

1.3
-----
- bugfix: Allows for decimal quantities which some extensions have
- new feature: quick site select. Navigate to Settings > select row with store website.
- improvement: Updated the colors of the bars in the charts for better readability
- improvement: Present an error message with an option to retry when adding a note to an order fails
- improvement: Present an error message with an option to retry when fulfilling an order fails
- bugfix: Log out of the current account right after selecting "Try another account" in store picker
- improvement: Use the store name for the title of the view in "My store" tab
- improvement: Add an alert to let the user know about our new store switcher
- improvement: Display Address in Order Details screen unless every field is empty<|MERGE_RESOLUTION|>--- conflicted
+++ resolved
@@ -5,11 +5,8 @@
 
 - [*] Product name field in product form - Remove scroll behaviour and increase field height to fully display long product names. [https://github.com/woocommerce/woocommerce-ios/pull/6681]
 - [*] Filter toolbar in Products list tab - Filter toolbar is pinned outside of the products list. [https://github.com/woocommerce/woocommerce-ios/pull/6698]
-<<<<<<< HEAD
 - [internal] Loading screens are refactored to avoid duplicated code and a potential crash. Please quickly smoke test them to make sure that everything still works as before. [https://github.com/woocommerce/woocommerce-ios/pull/6717]
-=======
 - [*] Shipping settings - Weight and shipping package dimensions are localized based on device locale. Also, decimal point information is no longer lost upon saving a product, when using comma as a decimal separator. [https://github.com/woocommerce/woocommerce-ios/pull/6721]
->>>>>>> 0dbd96dc
 
 9.0
 -----
