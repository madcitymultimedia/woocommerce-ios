--- conflicted
+++ resolved
@@ -6,11 +6,8 @@
 - [*] Orders: In the experimental Order Creation feature, product variations added to a new order now show a list of their attributes. [https://github.com/woocommerce/woocommerce-ios/pull/6131]
 - [*] Enlarged the tap area for the action button on the notice view. [https://github.com/woocommerce/woocommerce-ios/pull/6146]
 - [*] Reviews: Fixed crash on iPad when tapping the More button. [https://github.com/woocommerce/woocommerce-ios/pull/6187]
-<<<<<<< HEAD
 - [*] In-Person Payments: Remove Stripe from Experimental Features as it is always enabled now. [https://github.com/woocommerce/woocommerce-ios/pull/6205]
-=======
 - [*] Disabled unneccesary selection of the "Refund via" row on the Refund Confirmation screen [https://github.com/woocommerce/woocommerce-ios/pull/6198]
->>>>>>> 06ee43b3
 
 8.5
 -----
