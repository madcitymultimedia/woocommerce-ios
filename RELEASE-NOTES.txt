--- conflicted
+++ resolved
@@ -3,11 +3,8 @@
 10.3
 -----
 - [*] Dashboard: the last selected time range tab (Today/This Week/This Month/This Year) is persisted for the site and shown on the next site launch (app launch or switching stores). [https://github.com/woocommerce/woocommerce-ios/pull/7638]
-<<<<<<< HEAD
 - [*] Dashboard: swiping to another time range tab now triggers syncing for the target tab. Previously, the stats on the target tab aren't synced from the swipe gesture. [https://github.com/woocommerce/woocommerce-ios/pull/7650]
-=======
 - [*] In-Person Payments: Fixed an issue where the Pay in Person toggle could be out of sync with the setting on the website. [https://github.com/woocommerce/woocommerce-ios/pull/7656]
->>>>>>> 873549ac
 
 10.2
 -----
