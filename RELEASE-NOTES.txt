--- conflicted
+++ resolved
@@ -2,12 +2,8 @@
 
 8.8
 -----
-<<<<<<< HEAD
 - [**] Now it's possible to filter orders by custom statuses. [https://github.com/woocommerce/woocommerce-ios/pull/6390]
-
-=======
 - [*] Products displayed in Order Detail now follow the same order of the web. [https://github.com/woocommerce/woocommerce-ios/pull/6401]
->>>>>>> bb72b89a
 
 8.7
 -----
