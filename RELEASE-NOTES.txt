*** PLEASE FOLLOW THIS FORMAT: [<priority indicator, more stars = higher priority>] <description> [<PR URL>]

7.1
-----
<<<<<<< HEAD
- [*] Fix: Interactive pop gesture on Order Details and Settings screen. [https://github.com/woocommerce/woocommerce-ios/pull/4504]
=======
- [*] Fix: Frozen refresh control and placeholder when switching tabs [https://github.com/woocommerce/woocommerce-ios/pull/4505]
- [internal] Stats tab: added network sync throttling [https://github.com/woocommerce/woocommerce-ios/pull/4494]
>>>>>>> a59af165

7.0
-----
- [**] Order Detail: now we display Order Items and Shipping Label Packages as separate sections. [https://github.com/woocommerce/woocommerce-ios/pull/4445]
- [*] Fix: Orders for a variable product with different configurations of a single variation will now show each order item separately. [https://github.com/woocommerce/woocommerce-ios/pull/4445]
- [*] If the Orders, Products, or Reviews lists can't load, a banner now appears at the top of the screen with links to troubleshoot or contact support. [https://github.com/woocommerce/woocommerce-ios/pull/4400, https://github.com/woocommerce/woocommerce-ios/pull/4407]
- [*] Fix: Stats tabs are now displayed and ordered correctly in RTL languages. [https://github.com/woocommerce/woocommerce-ios/pull/4444]


6.9
-----
- [*] Order Detail: now we display a loader on top, to communicate that the order detail view has not yet been fully loaded. [https://github.com/woocommerce/woocommerce-ios/pull/4396]
- [*] Products: You can edit product attributes for variations right from the main product form. [https://github.com/woocommerce/woocommerce-ios/pull/4350]
- [*] Improved CTA. "Print Shipping Label" instead of "Reprint Shipping Label". [https://github.com/woocommerce/woocommerce-ios/pull/4394]
- [*] Improved application log viewer. [https://github.com/woocommerce/woocommerce-ios/pull/4387]
- [*] Improved the experience when creating the first variation. [https://github.com/woocommerce/woocommerce-ios/pull/4405]

6.8
-----

- [***] Dropped iOS 13 support. From now we support iOS 14 and later. [https://github.com/woocommerce/woocommerce-ios/pull/4209]
- [**] Products: Added the option to create and edit a virtual product directly from the product detail screen. [https://github.com/woocommerce/woocommerce-ios/pull/4214]

6.7
-----
- [**] Add-Ons: Order add-ons are now available as a beta feature. To try it, enable it from settings! [https://github.com/woocommerce/woocommerce-ios/pull/4119]

6.6
-----
- [*] Fix: Product variations only support at most one image, so we won't show an option to add a second one. [https://github.com/woocommerce/woocommerce-ios/pull/3994]
- [*] Fix: The screen to select images from the Media Library would sometimes crash when the library had a specific number of images. [https://github.com/woocommerce/woocommerce-ios/pull/4003]
- [*] Improved error messages for logins. [https://github.com/woocommerce/woocommerce-ios/pull/3957]

6.5
-----
- [*] Fix: Product images with non-latin characters in filenames now will load correctly and won't break Media Library. [https://github.com/woocommerce/woocommerce-ios/pull/3935]
- [*] Fix: The screen to select images from the Media Library would sometimes crash when the library had a specific number of images. [https://github.com/woocommerce/woocommerce-ios/pull/4070]

6.4
-----
- [*] Login: New design and illustrations for the initial login screen, promoting the app's main features. [https://github.com/woocommerce/woocommerce-ios/pull/3867]
- [*] Enhancement/fix: Unify back button style across the app. [https://github.com/woocommerce/woocommerce-ios/pull/3872]

6.3
-----
- [**] Products: Now you can add variable products from the create product action sheet. [https://github.com/woocommerce/woocommerce-ios/pull/3836]
- [**] Products: Now you can easily publish a product draft or pending product using the navigation bar buttons [https://github.com/woocommerce/woocommerce-ios/pull/3846]
- [*] Fix: In landscape orientation, all backgrounds on detail screens and their subsections now extend edge-to-edge. [https://github.com/woocommerce/woocommerce-ios/pull/3808]
- [*] Fix: Creating an attribute or a variation no longer saves your product pending changes. [https://github.com/woocommerce/woocommerce-ios/pull/3832]
- [*] Enhancement/fix: image & text footnote info link rows are now center aligned in order details reprint shipping label info row and reprint screen. [https://github.com/woocommerce/woocommerce-ios/pull/3805]

6.2
-----

- [***] Products: When editing a product, you can now create/delete/update product variations, product attributes and product attribute options. https://github.com/woocommerce/woocommerce-ios/pull/3791
- [**] Large titles are enabled for the four main tabs like in Android. In Dashboard and Orders tab, a workaround is implemented with some UI/UX tradeoffs where the title size animation is not as smooth among other minor differences from Products and Reviews tab. We can encourage beta users to share any UI issues they find with large titles. [https://github.com/woocommerce/woocommerce-ios/pull/3763]
- [*] Fix: Load product inventory settings in read-only mode when the product has a decimal stock quantity. This fixes the products tab not loading due to product decoding errors when third-party plugins enable decimal stock quantities. [https://github.com/woocommerce/woocommerce-ios/pull/3717]
- [*] Fix: Loading state stuck in Reviews List. [https://github.com/woocommerce/woocommerce-ios/pull/3753]

6.1
-----
- [**] Products: When editing variable products, you can now edit the variation attributes to select different attribute options. [https://github.com/woocommerce/woocommerce-ios/pull/3628]
- [*] Fixes a bug where long pressing the back button sometimes displayed an empty list of screens.
- [*] Product Type: Updated product type detail to display "Downloadable" if a product is downloadable. [https://github.com/woocommerce/woocommerce-ios/pull/3647]
- [*] Product Description: Updated the placeholder text in the Aztec Editor screens to provide more context. [https://github.com/woocommerce/woocommerce-ios/pull/3668]
- [*] Fix: Update the downloadable files row to read-only, if the product is accessed from Order Details. [https://github.com/woocommerce/woocommerce-ios/pull/3669]
- [*] Fix: Thumbnail image of a product wasn't being loaded correctly in Order Details. [https://github.com/woocommerce/woocommerce-ios/pull/3678]
- [*] Fix: Allow product's `regular_price` to be a number and `sold_individually` to be `null` as some third-party plugins could alter the type in the API. This could help with the products tab not loading due to product decoding errors. [https://github.com/woocommerce/woocommerce-ios/pull/3679]
- [internal] Attempted fix for a crash in product image upload. [https://github.com/woocommerce/woocommerce-ios/pull/3693]

6.0
-----
- [**] Due to popular demand, the product SKU is displayed once again in Order Details screen. [https://github.com/woocommerce/woocommerce-ios/pull/3564]
- [*] Updated copyright notice to WooCommerce
- [*] Fix: top performers in "This Week" tab should be showing the same data as in WC Admin.
- [*] Fix: visitor stats in Dashboard should be more consistent with web data on days when the end date for more than one tab is the same (e.g. "This Week" and "This Month" both end on January 31). [https://github.com/woocommerce/woocommerce-ios/pull/3532]
- [*] Fix: navbar title on cross-sells products list displayed title for upsells [https://github.com/woocommerce/woocommerce-ios/pull/3565]
- [*] Added drag-and-drop sorting to Linked Products [https://github.com/woocommerce/woocommerce-ios/pull/3548]
- [internal] Refactored Core Data migrator stack to help reduce crashes [https://github.com/woocommerce/woocommerce-ios/pull/3523]


5.9
-----
- [**] Product List: if a user applies custom sort orders and filters in the Product List, now when they reopen the app will be able to see the previous settings applied. [https://github.com/woocommerce/woocommerce-ios/pull/3454]
- [*] Removed fulfillment screen and moved fulfillment to the order details screen. [https://github.com/woocommerce/woocommerce-ios/pull/3453]
- [*] Fix: billing information action sheets now are presented correctly on iPad. [https://github.com/woocommerce/woocommerce-ios/pull/3457]
- [*] fix: the rows in the product search list now don't have double separators. [https://github.com/woocommerce/woocommerce-ios/pull/3456]
- [*] Fix: During login, the spinner when a continue button is in loading state is now visible in dark mode. [https://github.com/woocommerce/woocommerce-ios/pull/3472]
- [*] fix: when adding a note to an order, the text gets no more deleted if you tap on “Email note to customer”. [https://github.com/woocommerce/woocommerce-ios/pull/3473]
- [*] Added Fees to order details. [https://github.com/woocommerce/woocommerce-ios/pull/3475]
- [*] fix: now we don't show any more similar alert notices if an error occurred. [https://github.com/woocommerce/woocommerce-ios/pull/3474]
- [*] fix: in Settings > Switch Store, the spinner in the "Continue" button at the bottom is now visible in dark mode. [https://github.com/woocommerce/woocommerce-ios/pull/3468]
- [*] fix: in order details, the shipping and billing address are displayed in the order of the country (in some eastern Asian countries, the address starts from the largest unit to the smallest). [https://github.com/woocommerce/woocommerce-ios/pull/3469]
- [*] fix: product is now read-only when opened from the order details. [https://github.com/woocommerce/woocommerce-ios/pull/3491]
- [*] fix: pull to refresh on the order status picker screen does not resets anymore the current selection. [https://github.com/woocommerce/woocommerce-ios/pull/3493]
- [*] When adding or editing a link (e.g. in a product description) link settings are now presented as a popover on iPad. [https://github.com/woocommerce/woocommerce-ios/pull/3492]
- [*] fix: the glitch when launching the app in logged out state or after tapping "Try another account" in store picker is now gone. [https://github.com/woocommerce/woocommerce-ios/pull/3498]
- [*] Minor enhancements: in product editing form > product reviews list, the rows don't show highlighted state on tap anymore since they are not actionable. Same for the number of upsell and cross-sell products in product editing form > linked products. [https://github.com/woocommerce/woocommerce-ios/pull/3502]


5.8
-----
- [***] Products M5 features are now available to all. Products M5 features: add and edit linked products, add and edit downloadable files, product deletion. [https://github.com/woocommerce/woocommerce-ios/pull/3420]
- [***] Shipping labels M1 features are now available to all: view shipping label details, request a refund, and reprint a shipping label via AirPrint. [https://github.com/woocommerce/woocommerce-ios/pull/3436]
- [**] Improved login flow, including better error handling. [https://github.com/woocommerce/woocommerce-ios/pull/3332]


5.7
-----
- [***] Dropped iOS 12 support. From now we support iOS 13 and later. [https://github.com/woocommerce/woocommerce-ios/pull/3216]
- [*] Fixed spinner appearance in the footer of orders list. [https://github.com/woocommerce/woocommerce-ios/pull/3249]
- [*] In order details, the image for a line item associated with a variation is shown now after the variation has been synced. [https://github.com/woocommerce/woocommerce-ios/pull/3314]
- [internal] Refactored Core Data stack so more errors will be propagated. [https://github.com/woocommerce/woocommerce-ios/pull/3267]


5.6
-----
- [**] Fixed order list sometimes not showing newly submitted orders. 
- [*] now the date pickers on iOS 14 are opened as modal view. [https://github.com/woocommerce/woocommerce-ios/pull/3148]
- [*] now it's possible to remove an image from a Product Variation if the WC version 4.7+. [https://github.com/woocommerce/woocommerce-ios/pull/3159]
- [*] removed the Product Title in product screen navigation bar. [https://github.com/woocommerce/woocommerce-ios/pull/3187]
- [*] the icon of the cells inside the Product Detail are now aligned at 10px from the top margin. [https://github.com/woocommerce/woocommerce-ios/pull/3199]
- [**] Added the ability to issue refunds from the order screen. Refunds can be done towards products or towards shipping. [https://github.com/woocommerce/woocommerce-ios/pull/3204]
- [*] Prevent banner dismiss when tapping "give feedback" on products screen. [https://github.com/woocommerce/woocommerce-ios/pull/3221]
- [*] Add keyboard dismiss in Add Tracking screen [https://github.com/woocommerce/woocommerce-ios/pull/3220]


5.5
----- 
- [**] Products M4 features are now available to all. Products M4 features: add a simple/grouped/external product with actions to publish or save as draft. [https://github.com/woocommerce/woocommerce-ios/pull/3133]
- [*] enhancement: Order details screen now shows variation attributes for WC version 4.7+. [https://github.com/woocommerce/woocommerce-ios/pull/3109]
- [*] fix: Product detail screen now includes the number of ratings for that product. [https://github.com/woocommerce/woocommerce-ios/pull/3089]
- [*] fix: Product subtitle now wraps correctly in order details. [https://github.com/woocommerce/woocommerce-ios/pull/3201]


5.4
-----
- [*] fix: text headers on Product price screen are no more clipped with large text sizes. [https://github.com/woocommerce/woocommerce-ios/pull/3090]


5.4
-----
- [*] fix: the footer in app Settings is now correctly centered.
- [*] fix: Products tab: earlier draft products now show up in the same order as in core when sorting by "Newest to Oldest".
- [*] enhancement: in product details > price settings, the sale dates can be edited inline in iOS 14 using the new date picker. Also, the sale end date picker editing does not automatically end on changes anymore. [https://github.com/woocommerce/woocommerce-ios/pull/3044]
- [*] enhancement: in order details > add tracking, the date shipped can be edited inline in iOS 14 using the new date picker. [https://github.com/woocommerce/woocommerce-ios/pull/3044]
- [*] enhancement: in products list, the "(No Title)" placeholder will be showed when a product doesn't have the title set. [https://github.com/woocommerce/woocommerce-ios/pull/3068]
- [*] fix: the placeholder views in the top dashboard chart and orders tab do not have unexpected white background color in Dark mode in iOS 14 anymore. [https://github.com/woocommerce/woocommerce-ios/pull/3063]


5.3
-----
- [**] In Settings > Experimental Features, a Products switch is now available for turning Products M4 features on and off (default off). Products M4 features: add a simple/grouped/external product with actions to publish or save as draft.
- [*] Opening a product from order details now shows readonly product details of the same styles as in editable product details.
- [*] Opening a product variation from order details now shows readonly product variation details and this product variation does not appear in the Products tab anymore.
- [*] Enhancement: when not saving a product as "published", the in-progress modal now shows title and message like "saving your product" instead of "publishing your product".
- [*] In product and variation list, the stock quantity is not shown anymore when stock management is disabled.
- [*] Enhancement: when the user attempts to dismiss the product selector search modal while at least one product is selected for a grouped product's linked products, a discard changes action sheet is shown.
- [internal] Renamed a product database table (Attribute) to GenericAttribute. This adds a new database migration.  [https://github.com/woocommerce/woocommerce-ios/pull/2883]
- [internal] Refactored the text fields in the Manual Shipment Tracking page. [https://github.com/woocommerce/woocommerce-ios/pull/2979]
- [internal] Attempt fix for startup crashes. [https://github.com/woocommerce/woocommerce-ios/pull/3069]


5.2
-----
- [**] Products: now you can editing basic fields for non-core products (whose product type is not simple/external/variable/grouped) - images, name, description, readonly price, readonly inventory, tags, categories, short description, and product settings.
- [*] Enhancement: for variable products, the stock status is now shown in its variation list.
- [*] Sign In With Apple: if the Apple ID has been disconnected from the WordPress app (e.g. in Settings > Apple ID > Password & Security > Apps using Apple ID), the app is logged out on app launch or app switch.
- [*] Now from an Order Detail it's only possible to open a Product in read-only mode.
- [internal] #2881 Upgraded WPAuth from 1.24 to 1.26-beta.12. Regressions may happen in login flows.
- [internal] #2896 Configured the same user agent header for all the network requests made through the app.
- [internal] #2879 After logging out, the persistent store is not reset anymore to fix a crash in SIWA revoked token scenario after app launch (issue #2830). No user-facing changes are intended, the data should be associated with a site after logging out and in like before.

5.1
-----
- [*] bugfix: now reviews are refreshed correctly. If you try to delete or to set as spam a review from the web, the result will match in the product reviews list.
- [*] If the Products switch is on in Settings > Experimental Features:
  - For a variable product, the stock status is not shown in the product details anymore when stock management is disabled since stock status is controlled at variation level.
- [internal] The Order List and Orders Search → Filter has a new backend architecture (#2820). This was changed as an experiment to fix #1543. This affects iOS 13.0 users only. No new behaviors have been added. Github project: https://git.io/JUBco. 
- [*] Orders → Search list will now show the full counts instead of “99+”. #2825


5.0
-----
- [*] Order details > product details: tapping outside of the bottom sheet from "Add more details" menu does not dismiss the whole product details anymore.
- [*] If the Products switch is on in Settings > Experimental Features, product editing for basic fields are enabled for non-core products (whose product type is not simple/external/variable/grouped) - images, name, description, readonly price, readonly inventory, tags, categories, short description, and product settings.
- [*] Order Detail: added "Guest" placeholder on Order Details card when there's no customer name.
- [*] If the Products switch is on in Settings > Experimental Features:
  - Product editing for basic fields are enabled for non-core products (whose product type is not simple/external/variable/grouped) - images, name, description, readonly price, readonly inventory, tags, categories, short description, and product settings.
  - Inventory and shipping settings are now editable for a variable product.
  - A product variation's stock status is now editable in inventory settings.
  - Reviews row is now hidden if reviews are disabled.
  - Now it's possible to open the product's reviews screen also if there are no reviews.
  - We improved our VoiceOver support in Product Detail screen.
- [*] In Settings, the "Feature Request" button was replaced with "Send Feedback" (Survey) (https://git.io/JUmUY)


4.9
-----
- [**] Sign in with Apple is now available in the log in process.
- [**] In Settings > Experimental Features, a Products switch is now available for turning Products M3 features on and off for core products (default off for beta testing). Products M3 features: edit grouped, external and variable products, enable/disable reviews, change product type and update categories and tags.
- [*] Edit Products: the update action now shows up on the product details after updating just the sale price.
- [*] Fix a crash that sometimes happen when tapping on a Product Review push notification.
- [*] Variable product > variation list: a warning banner is shown if any variations do not have a price, and warning text is shown on these variation rows.


4.8
-----
- [*] Enabled right/left swipe on product images.


4.7
-----
- [*] Fixed an intermittent crash when sending an SMS from the app.


4.6
-----
- [*] Fix an issue in the y-axis values on the dashboard charts where a negative value could show two minus signs.
- [*] When a simple product doesn't have a price set, the price row on the product details screen now shows "Add Price" placeholder instead of an empty regular price.
- [*] If WooCommerce 4.0 is available the app will show the new stats dashboard, otherwise will show a banner indicating the user to upgrade.
- [*] The total orders row is removed from the readonly product details (products that are not a simple product) to avoid confusion since it's not shown on the editable form for simple products.


4.5
-----
- [**] Products: now you can update product images, product settings, viewing and sharing a product.
- [*] In Order Details, the item subtotal is now shown on the right side instead of the quantity. The quantity can still be viewed underneath the product name.
- [*] In Order Details, SKU was removed from the Products List. It is still shown when fulfilling the order or viewing the product details.
- [*] Polish the loading state on the product variations screen.
- [*] When opening a simple product from outside of the Products tab (e.g. from Top Performers section or an order), the product name and ellipsis menu (if the Products feature switch is enabled) should be visible in the navigation bar.
 

4.4
-----
- Order Detail: the HTML shipping method is now showed correctly
- [internal] Logging in via 'Log in with Google' has changes that can cause regressions. See https://git.io/Jf2Fs for full testing details.
- [**] Fix bugs related to push notifications: after receiving a new order push notification, the Reviews tab does not show a badge anymore. The application icon badge number is now cleared by navigating to the Orders tab and/or the Reviews tab, depending on the types of notifications received.
- [*] The discard changes prompt now only appears when navigating from product images screen if any images have been deleted.
- [*] Fix the issue where product details screen cannot be scrolled to the bottom in landscape after keyboard is dismissed (e.g. from editing product title).
- [*] The product name is now shown in the product details navigation bar so that the name is always visible.
- [*] The images pending upload should be visible after editing product images from product details.
- [*] The discard changes prompt does not appear when navigating from product settings detail screens with a text field (slug, purchase note, and menu order) anymore.
- [*] Fix the wrong cell appearance in the order status list.
- [*] The "View product in store" action will be shown only if the product is published.
- [internal] Modified the component used for fetching data from the database. Please watch out for crashes in lists.


4.3
-----
- Products: now the Product details can be edited and saved outside Products tab (e.g. from Order details or Top Performers).
- [internal]: the navigation to the password entry screen has changed and can cause regressions. See https://git.io/JflDW for testing details.
- [internal] Refactored some API calls for fetching a Note, Product, and Product Review. 
- Products: we improved our VoiceOver support in Product Price settings
- In Settings > Experimental Features, a Products switch is now available for turning Products M2 features on and off for simple products (default off for beta testing). Products M2 features: update product images, product settings, viewing and sharing a product.
- The WIP banner on the Products tab is now collapsed by default for more vertical space.
- Dropped iOS 11 support. From now we support iOS 12 and later.
- In Order Details, the Payment card is now shown right after the Products and Refunded Products cards.


4.2
-----
- Products: now tapping anywhere on a product cell where you need to insert data, like in Product Price and Product Shipping settings, you start to edit the text field.
- Products: now the keyboard pop up automatically in Edit Description
- The Processing orders list will now show upcoming (future) orders.
- Improved stats: fixed the incorrect time range on "This Week" tab when loading improved stats on a day when daily saving time changes.
- [internal]: the "send magic link" screen has navigation changes that can cause regressions. See https://git.io/Jfqio for testing details.
- The Orders list is now automatically refreshed when reopening the app. 
- The Orders list is automatically refreshed if a new order (push notification) comes in.
- Orders -> Search: The statuses now shows the total number of orders with that status.


4.1
-----
- Fix an intermittent crash when downloading Orders
- The Photo Library permission alert shouldn't be prompted when opening the readonly product details or edit product for simple products, which is reproducible on iOS 11 or 12 devices. (The permission is only triggered when uploading images in Zendesk support or in debug builds with Products M2 enabled.)
- [internal] Updated the empty search result views for Products and Orders. https://git.io/Jvdap

 
4.0
-----
- Products is now available with limited editing for simple products!
- Fix pulling to refresh on the Processing tab sometimes will not show the up-to-date orders.
- Edit Product > Price Settings: schedule sale is now available even when either the start or end date is not set, and the sale end date can be removed now.
- Improved stats: fixed a crash when loading improved stats on a day when daily saving time changes.
- [internal] Changed the Shipping and Tax classes list loading so that any cached data is shown right away
- [internal] Edit Products M2: added an image upload source for product images - WordPress Media Library.
- [internal] Slightly changed the dependency graph of the database fetching component. Please watch out for data loading regressions.
- [internal] the signup and login Magic Link flows have code changes. See https://git.io/JvyB3 for testing details.
- [internal] the login via Magic Link flows have code changes. See https://git.io/JvyB3 for testing details.
- [internal] the login via Continue with Google flows have code changes that can cause regressions. See https://git.io/Jvyjg for testing details.
- [internal] the signup and login Magic Link flows have code changes. See https://git.io/JvyB3 for testing details.
- [internal] under Edit Products M2 feature flag, there are 4 ways to sort the products on the products tab.
- [internal] the login flow has changes to the 2-factor authentication navigation. See https://git.io/JvdKP for testing details.

3.9
-----
- bugfix: now in the Order List the order status label is no more clipped
- bugfix: now the launch screen is no more stretched
- The Shipping Provider flow, will be called now Shipping Carrier.
- Edit Products: in price settings, the order of currency and price field follows the store currency options under wp-admin > WooCommerce > Settings > General.
- [internal] The signup and login flows have code changes. See https://git.io/Jv1Me for testing details.
 
3.8
-----
- Dashboard stats: any negative revenue (from refunds for example) for a time period are shown now.
- Redesigned Orders List: Processing and All Orders are now shown in front. Filtering was moved to the Search view.
- Fix Reviews sometimes failing to load on some WooCommerce configurations
- Experimental: a Products feature switch is visible in Settings > Experimental Features that shows/hides the Products tab, and allow to edit a product.
 
3.7
-----
- Dashboard: now tapping on a product on "Top Performers" section open the product detail

3.6
-----
- Order Details: see a list of issued refunds inside the order detail screen
- Orders tab: Orders to fulfill badge shows numbers 1-99, and now 99+ for anything over 99. Previously, it was 9+.
- Orders tab: The full total amount is now shown.
- Order Details & Product UI: if a Product name has HTML escape characters, they should be decoded in the app.
- Order Details: if the Order has multiple Products, tapping on any Product should open the same Product now.
- bugfix: the orders badge on tab bar now is correctly refreshed after switching to a store with badge count equal to zero.
- The orders tab now localizes item quantities and the order badge.


3.5
-----
- bugfix: when the app is in the foreground while receiving a push notification, the badge on the Orders tab and Reviews tab should be updated correctly based on the type of the notification.
- bugfix: after logging out and in, the Product list should be loaded to the correct store instead of being empty.
- bugfix: in Contact Support, a message should always be sent successfully now.

3.4
-----
- bugfix: on the Order Details screen, the product quantity title in the 2-column header view aligns to the right now
- bugfix: tapping on a new Order push notification, it used to go to the Reviews tab. Now it should go to the new Order screen
- bugfix: on the Products tab, if tapping on a Product and then switching stores, the old Product details used to remain on the Products tab. Now the Product list is always shown on the Products tab after switching stores.
- Dark mode: colors are updated up to design for the navigation bar, tab bar, Fulfill Order > add tracking icon, Review Details > product link icon.
- bugfix/enhancement: on the Products tab, if there are no Products the "Work In Progress" banner is shown with an image placeholder below now.
- bugfix: the deleted Product Variations should not show up after syncing anymore.
- bugfix: now the shipping address in the Order Detail is hidden if the order contains only virtual products
- bugfix: when logged out, Contact Support should be enabled now after typing a valid email address with an email keyboard type.

3.3
-----
- bugfix: add some padding to an order item image in the Fulfillment view, when no SKU exists
- bugfix: View Billing Information > Contact Details: the email button wouldn't do anything if you don't have an email account configured in the Mail app. Now an option to copy the email address is presented instead of doing nothing.
- bugfix: Fulfill Order screen now displays full customer provided note, instead of cutting it to a single line.
- bugfix: Fixed clipped content on section headings with larger font sizes
- bugfix: Fixed footer overlapping the last row in Settings > About with larger font sizes
- bugfix: the Orders badge on tab bar now is correctly refreshed after switching stores
 
3.2.1
-----
- bugfix: the order detail status and "Begin fulfillment" button now are correctly updated when the order status changes
- bugfix: after adding a new order note, now it appear correctly inside the order detail

3.2
-----
- Experimental: a Products feature switch is visible in Settings > Experimental Features that shows/hides the Products tab with a Work In Progress banner at the top.
- Experimental: if a Product has variations, the variants info are shown on the Product Details that navigates to a list of variations with each price or visibility shown.
- Enhancement: Support for dark mode
- bugfix: Settings no longer convert to partial dark mode.
- Experimental: Support the latest wc-admin plugin release, v0.23.0 and up
 
3.1
-----
- The order detail view now includes the shipping method of the order.
- Enhancement: The Reviews tab now presents all the Product Reviews
- Updated appearance of Order Details - temporarily disabling dark mode.
- bugfix: fixed UI appearance on cells of Order List when tapping with dark mode enabled.
- bugfix: Reviews no longer convert to partial dark mode. Dark mode coming soon!
- bugfix: Order Details now has the right space between cells.
- bugfix: update the new stats endpoint for WC Admin plugin version 0.22+, and notify the user about the minimum plugin version when they cannot see the new stats. It'd be great to also mention this in the App Store release notes: the new stats UI now requires WC Admin plugin version 0.22+.

3.0
-----
- bugfix: for sites with empty site time zone in the API (usually with UTC specified in wp-admin settings) and when the site time zone is not GMT+0, the stats v4 data no longer has the wrong boundaries (example in #1357).
- bugfix: fixed a UI appearance problem on mail composer on iOS 13.
 
2.9
-----
- bugfix: the badge "9+" on the Orders tab doesn't overlap with the tab label on iPhone SE/8 landscape now, and polished based on design spec.
- bugfix: the Top Performers in the new stats page should not have a dark header bar when launching the app in Dark mode.
- Enhancement: preselect current Order status when editing the status with a list of order statuses.
- bugfix: on Orders tab, the order status filter now stays after changing an Order status.
 
2.8
-----
 
2.7
-----
- Enhancement: Enhancements to the Order Details screen, adding more customer information.
- bugfix: the App Logs shouldn't be editable, only copy / paste.
- bugfix: Reviews were not localized.
- bugfix: On log in, some users would see the Continue button but be unable to Continue, due to errors with the account. A new "Try another account" button has been added as an option.
- bugfix: Product Details page was displaying the Price in the wrong currency.
- Enhancement: removed the "New Orders" card from the My store tab, now that the Orders tab displays the same information.
- Added brand new stats page for user with the WooCommerce Admin plugin and provided an option for users to opt in or out directly from the Settings page.
- bugfix: Order Details: icon on "Details" cell for fulfilled order can be wrong.
 
2.6
-----
- bugfix: 9+ orders in the orders badge text is now easier to read
- bugfix: Keep those sign-in bugs coming! We tracked down and fixed a `Log in with Jetpack` issue, where users with a Byte Order Mark in their `wp-config.php` file were returning error responses during API requests. These users would see their store listed in the sign-in screen, but were unable to tap the Continue button.
- bugfix: prevents a potential edge case where the login screen could be dismissed in a future version of iOS.
- bugfix: While tuning up the behind-the-scenes for Order Detail screens, we accidentally lost the ability to automatically download any missing product images. Product image downloads restored!

2.5
-----
- bugfix: on certain devices, pulling down to refresh on Order Details screen used to result in weird UI with misplaced labels. Should be fixed in this release.
- Enhancement: Display a badge in the bottom tab, overlapping the Orders icon, to indicate the number of orders processing.
- Enhancement: The Notifications tab has been replaced by Reviews 

2.4
-----
- New feature: in Order Details > Shipment Tracking, a new action is added to the "more" action menu for copying tracking number.
- Enhancement: updated the footer in Settings to inform users that we're hiring.
- bugfix & improvement: when Jetpack site stats module is turned off or when user has no permission to view site stats, the generic error toast is not shown to the user anymore. Additionally, the visitors stats UI is shown/hidden when the Jetpack module is activated/deactivated respectively.

2.3
-----
- Improvement: improved Dynamic Type support in the body of the notification in the Notifications tab.

2.2
-----
- improvement: opting out of Tracks syncs with WordPress.com
 
2.1
-----
- improvement: improved support for RTL languages in the Dashboard
- enhancement: You can now view product images on orders. Tapping on Products in Orders will present a view-only version of the Product's Details.
 
2.0
-----
- bugfix: dates in the Order Details screen are now localised.
- improvement: improved support for larger font sizes in the login screen
 
1.9
-----
- bugfix: fixes "Unable to load content" error message when attempting to get Top Performers content.
- new feature: You can now manually add shipment tracking to an Order. This feature is for users who have the [Shipment Tracking plugin](https://woocommerce.com/products/shipment-tracking) installed.
- bugfix: fixes Store Picker: some users are unable to continue after logging in.
- bugfix: fixes a crash when the network connection is slow
 
1.8
-----

1.7.1
-----
- Fixed a bug where Order List did not load for some users.
- update: this app supports iOS 12.0 and up.
- improvement: improved support for large text sizes.
- bugfix: fixes Order List not loading for some users.
- bugfix: fixes "Unable to load content" error message when attempting to get Top Performers content.
 
1.7
-----
- improvement: you can now log in using a site address.

1.6
-----
- improvement: Tracking numbers can now be copied to the pasteboard from the order details screen.

1.5
-----
- bugfix: Sometimes Settings would style all the options like "Log Out". No longer happens now.
- bugfix: order status refreshes upon pull-to-refresh in Order Details
- bugfix: payment status label background color showing up beyond rounded border
- improvement: change top performers text from "Total Product Order" to "Total orders" for clarity
- bugfix: fixed an issue on the order details screen where the shipment tracking dates were incorrect

1.4
-----
- bugfix: fix a crash happening on log out
- new feature: Add shipment tracking to Order Details screen
- improvement: The store switcher now allows you to go back to the previous screen without logging you out
- improvement: Custom order status labels are now supported! Instead of just displaying the order status slug and capitalizing the slug, the custom order status label will now be fetched from the server and properly displayed.
- improvement: Filtering by custom order status now supported!
- new feature: You can now manually change the status of an order on the order details screen
- bugfix: correctly flips chevron on Dashboard > New Orders, to support RTL languages.
- bugfix: fixed an issue on the order details screen where the shipment tracking dates were incorrect

1.3
-----
- bugfix: Allows for decimal quantities which some extensions have
- new feature: quick site select. Navigate to Settings > select row with store website.
- improvement: Updated the colors of the bars in the charts for better readability
- improvement: Present an error message with an option to retry when adding a note to an order fails
- improvement: Present an error message with an option to retry when fulfilling an order fails
- bugfix: Log out of the current account right after selecting "Try another account" in store picker
- improvement: Use the store name for the title of the view in "My store" tab
- improvement: Add an alert to let the user know about our new store switcher
- improvement: Display Address in Order Details screen unless every field is empty<|MERGE_RESOLUTION|>--- conflicted
+++ resolved
@@ -2,12 +2,9 @@
 
 7.1
 -----
-<<<<<<< HEAD
 - [*] Fix: Interactive pop gesture on Order Details and Settings screen. [https://github.com/woocommerce/woocommerce-ios/pull/4504]
-=======
 - [*] Fix: Frozen refresh control and placeholder when switching tabs [https://github.com/woocommerce/woocommerce-ios/pull/4505]
 - [internal] Stats tab: added network sync throttling [https://github.com/woocommerce/woocommerce-ios/pull/4494]
->>>>>>> a59af165
 
 7.0
 -----
