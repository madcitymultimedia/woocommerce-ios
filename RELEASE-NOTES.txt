--- conflicted
+++ resolved
@@ -3,11 +3,8 @@
 11.7
 -----
 - [**] Analytics Hub: Now you can select custom date ranges. [https://github.com/woocommerce/woocommerce-ios/pull/8414]
-<<<<<<< HEAD
 - [**] Analytics Hub: Now you can see Views and Conversion Rate analytics in the new Sessions card. [https://github.com/woocommerce/woocommerce-ios/pull/8428]
-=======
 - [*] My Store: We fixed an issue with Visitors and Conversion stats where sometimes visitors could be counted more than once in the selected period. [https://github.com/woocommerce/woocommerce-ios/pull/8427]
->>>>>>> d71c1cf1
 
 
 11.6
