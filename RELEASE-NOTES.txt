--- conflicted
+++ resolved
@@ -2,11 +2,8 @@
 
 9.5
 -----
-<<<<<<< HEAD
 - [*] Coupons: Fixed issue saving "Individual Use" and "Exclude Sale Items" fields. [https://github.com/woocommerce/woocommerce-ios/pull/7117]
-=======
 - [*] Orders: The customer shipping/billing address form now navigates back automatically after selecting a country or state. [https://github.com/woocommerce/woocommerce-ios/pull/7119]
->>>>>>> a99b74e2
 
 9.4
 -----
