*** PLEASE FOLLOW THIS FORMAT: [<priority indicator, more stars = higher priority>] <description> [<PR URL>]

10.9
<<<<<<< HEAD
---
- [***] Dropped iOS 14 support. From now we support iOS 15 and later. [https://github.com/woocommerce/woocommerce-ios/pull/7851]
=======
-----
- [*] Login: Now you can handle Jetpack site connection for your self-hosted sites from the app. [https://github.com/woocommerce/woocommerce-ios/pull/7847]

>>>>>>> b6e09516

10.8
-----
- [***] Stats: Now you can add a Today's Stats Widget to your lock screen (iOS 16 only) to monitor your sales. [https://github.com/woocommerce/woocommerce-ios/pull/7839]
- [internal] In-Person Payments: add UTM parameters to card reader purchase URLs to allow attribution [https://github.com/woocommerce/woocommerce-ios/pull/7858]
- [*] In-Person Payments: the Purchase card reader links now all open in authenticated web views, to make it easier to log in to woocommerce.com. [https://github.com/woocommerce/woocommerce-ios/pull/7862]

10.7
-----
- [*] Universal Links: Users can now open universal links in the app. [https://github.com/woocommerce/woocommerce-ios/pull/7632]
- [internal] Store picker: Show error when the role eligibility check fails while selecting a store. [https://github.com/woocommerce/woocommerce-ios/pull/7816]
- [internal] Store picker: Add loading state to `Continue` button. [https://github.com/woocommerce/woocommerce-ios/pull/7821]
- [internal] Store picker: Use Jetpack tunnel API for fetching user info for role checking. [https://github.com/woocommerce/woocommerce-ios/pull/7822]
- [*] Allow in-app notices to be swiped away [https://github.com/woocommerce/woocommerce-ios/pull/7801]

10.6
-----

- [**] Products tab: products search now has an option to search products by SKU. Stores with WC version 6.6+ support partial SKU search, otherwise the product(s) with the exact SKU match is returned. [https://github.com/woocommerce/woocommerce-ios/pull/7781]
- [*] Fixed a rare crash when selecting a store in the store picker. [https://github.com/woocommerce/woocommerce-ios/pull/7765]
- [*] Settings: Display the WooCommerce version and available updates in Settings [https://github.com/woocommerce/woocommerce-ios/pull/7779]
- [*] Show suggestion for logging in to a WP.com site with a mismatched WP.com account. [https://github.com/woocommerce/woocommerce-ios/pull/7773]
- [*] Help center: Added help center web page with FAQs for "Not a WooCommerce site" and "Wrong WordPress.com account" error screens. [https://github.com/woocommerce/woocommerce-ios/pull/7767, https://github.com/woocommerce/woocommerce-ios/pull/7769]
- [*] Now you can bulk edit variation prices. [https://github.com/woocommerce/woocommerce-ios/pull/7803]
- [**] Reviews: Now you can reply to product reviews using the Reply button while viewing a product review. [https://github.com/woocommerce/woocommerce-ios/pull/7799]

10.5
-----
- [**] Products: Now you can duplicate products from the More menu of the product detail screen. [https://github.com/woocommerce/woocommerce-ios/pull/7727]
- [**] Login: Added Jetpack connection support from the Account Mismatch error screen. [https://github.com/woocommerce/woocommerce-ios/pull/7748]
- [*] Orders: We are bringing back the ability to add/edit customer notes and addresses from the main order screen [https://github.com/woocommerce/woocommerce-ios/pull/7750]
- [*] Help center: Added help center web page with FAQs for "Wrong WordPress.com account error" screen. [https://github.com/woocommerce/woocommerce-ios/pull/7747]
- [*] Widgets: The Today's Stat Widget adds support for bigger fonts. [https://github.com/woocommerce/woocommerce-ios/pull/7752]

10.4
-----
- [***] Stats: Now you can add a Today's Stats Widget to your homescreen to monitor your sales. [https://github.com/woocommerce/woocommerce-ios/pull/7732]
- [*] Help center: Added help center web page with FAQs for "Pick a WooCommerce Store", "Enter WordPress.com password" and "Open mail to find magic link" screens. [https://github.com/woocommerce/woocommerce-ios/pull/7641, https://github.com/woocommerce/woocommerce-ios/pull/7730, https://github.com/woocommerce/woocommerce-ios/pull/7737]
- [*] In-Person Payments: Fixed a bug where cancelling a card reader connection would temporarily prevent further connections [https://github.com/woocommerce/woocommerce-ios/pull/7689]
- [*] In-Person Payments: Improvements to the card reader connection flow UI [https://github.com/woocommerce/woocommerce-ios/pull/7687]
- [*] Login: Users can now set up the Jetpack connection between a self-hosted site and their WP.com account. [https://github.com/woocommerce/woocommerce-ios/pull/7608]
- [*] Product list: the "Draft" blue color is fixed to be more readable for a draft product row in the product list. [https://github.com/woocommerce/woocommerce-ios/pull/7724]
- [*] Notifications: App icon badge is now cleared correctly after visiting the orders tab. [https://github.com/woocommerce/woocommerce-ios/pull/7735]

10.3
-----
- [*] Dashboard: the last selected time range tab (Today/This Week/This Month/This Year) is persisted for the site and shown on the next site launch (app launch or switching stores). [https://github.com/woocommerce/woocommerce-ios/pull/7638]
- [*] Dashboard: swiping to another time range tab now triggers syncing for the target tab. Previously, the stats on the target tab aren't synced from the swipe gesture. [https://github.com/woocommerce/woocommerce-ios/pull/7650]
- [*] In-Person Payments: Fixed an issue where the Pay in Person toggle could be out of sync with the setting on the website. [https://github.com/woocommerce/woocommerce-ios/pull/7656]
- [*] In-Person Payments: Removed the need to sign in when purchasing a card reader [https://github.com/woocommerce/woocommerce-ios/pull/7670]
- [*] In-Person Payments: Fixed a bug where canceling a reader connection could result in being unable to connect a reader in future [https://github.com/woocommerce/woocommerce-ios/pull/7678]
- [*] In-Person Payments: Fixed a bug which prevented the Collect Payment button from being shown for Cash on Delivery orders  [https://github.com/woocommerce/woocommerce-ios/pull/7694]

10.2
-----
- [*] Help center: Added help center web page with FAQs for "Enter Store Credentials", "Enter WordPress.com email " and "Jetpack required Error" screens. [https://github.com/woocommerce/woocommerce-ios/pull/7588, https://github.com/woocommerce/woocommerce-ios/pull/7590, https://github.com/woocommerce/woocommerce-ios/pull/7621]
- [*] In-Person Payments: Fixed the Learn More link from the `Enable Pay in Person` onboarding screen for WCPay [https://github.com/woocommerce/woocommerce-ios/pull/7598]
- [**] In-Person Payments: Added a switch for the Pay in Person payment method on the Payments menu. This allows you to accept In-Person Payments for website orders [https://github.com/woocommerce/woocommerce-ios/pull/7613]

10.1
-----
- [*] In-Person Payments: The onboarding notice on the In-Person Payments menu is correctly dismissed after multiple prompts are shown. [https://github.com/woocommerce/woocommerce-ios/pull/7543]
- [*] Help center: Added custom help center web page with FAQs for "Enter Store Address" and "Enter WordPress.com email" screens. [https://github.com/woocommerce/woocommerce-ios/pull/7553, https://github.com/woocommerce/woocommerce-ios/pull/7573]
- [*] In-Person Payments: The plugin selection is saved correctly after multiple onboarding prompts. [https://github.com/woocommerce/woocommerce-ios/pull/7544]
- [**] In-Person Payments: A new prompt to enable `Pay in Person` for your store's checkout, to accept In-Person Payments for website orders [https://github.com/woocommerce/woocommerce-ios/issues/7474]

10.0
-----
- [**] In-Person Payments and Simple Payments have been moved to a new Payments section [https://github.com/woocommerce/woocommerce-ios/pull/7473]
- [*] Login: on the WP.com password screen, the magic link login option is moved from below "Reset your password" to below the primary Continue button for higher visibility. [https://github.com/woocommerce/woocommerce-ios/pull/7469]
- [*] Login: some minor enhancements are made to the error screen after entering an invalid WP.com email - a new "What is WordPress.com?" link, hiding the "Log in with store address" button when it's from the store address login flow, and some copy changes. [https://github.com/woocommerce/woocommerce-ios/pull/7485]
- [**] In-Person Payments: Accounts with pending requirements are no longer blocked from taking payments - we have added a skip button to the relevant screen. [https://github.com/woocommerce/woocommerce-ios/pull/7504]
- [*] Login: New button added to the empty site picker screen to enter a site address for troubleshooting. [https://github.com/woocommerce/woocommerce-ios/pull/7484]

9.9
-----
- [*] [Sign in with store credentials]: New screen added with instructions to verify Jetpack connected email. [https://github.com/woocommerce/woocommerce-ios/pull/7424]
- [*] [Sign in with store credentials]: Stop clearing username/password after an invalid attempt to enable users to fix typos. [https://github.com/woocommerce/woocommerce-ios/pull/7444]
- [*] Login: after entering WP.com email, a magic link is automatically sent when it is enabled (magic links are disabled for A8C emails and WP.com accounts with recently changed password) and a new screen is shown with an option to log in with password. [https://github.com/woocommerce/woocommerce-ios/pull/7449]

9.8
-----
- [***] Login: Introduce a way to sign in using store credentials.  [https://github.com/woocommerce/woocommerce-ios/pull/7320]
- [**] Login: You can now install WooCommerce to your self-hosted sites from the login flow. [https://github.com/woocommerce/woocommerce-ios/pull/7401]
- [**] Orders: Now you can quickly mark an order as completed by swiping it to the left! [https://github.com/woocommerce/woocommerce-ios/pull/7385]
- [*] In-Person Payments: The purchase card reader information card appears also in the Orders list screen. [https://github.com/woocommerce/woocommerce-ios/pull/7326]
- [*] Login: in release 9.7, when the app is in logged out state, an onboarding screen is shown before the prologue screen if the user hasn't finished or skipped it. In release 9.8, a survey is added to the end of the onboarding screen. [https://github.com/woocommerce/woocommerce-ios/pull/7416]
- [*] Login: a local notification is scheduled after the user encounters an error from logging in with an invalid site address or WP.com email/password. Please see testing scenarios in the PR, with regression testing on order/review remote notifications. [https://github.com/woocommerce/woocommerce-ios/pull/7323, https://github.com/woocommerce/woocommerce-ios/pull/7372, https://github.com/woocommerce/woocommerce-ios/pull/7422]

9.7
-----
- [***] Orders: Orders can now be edited within the app. [https://github.com/woocommerce/woocommerce-ios/pull/7300]
- [**] Orders: You can now view the Custom Fields for an order in the Order Details screen. [https://github.com/woocommerce/woocommerce-ios/pull/7310]
- [*] In-Person Payments: Card Reader Manuals now appear based on country availability, consolidated into an unique view [https://github.com/woocommerce/woocommerce-ios/pull/7178]
- [*] Login: Jetpack setup flow is now accessible from the Login with Store Address flow. [https://github.com/woocommerce/woocommerce-ios/pull/7294]
- [*] In-Person Payments: The purchase card reader information card can be dismissed [https://github.com/woocommerce/woocommerce-ios/pull/7260]
- [*] In-Person Payments: When dismissing the purchase card reader information card, the user can choose to be reminded in 14 days. [https://github.com/woocommerce/woocommerce-ios/pull/7271]
- [*] In-Person Payments: The purchase card reader information card appears also in the App Settings screen. [https://github.com/woocommerce/woocommerce-ios/pull/7308]
- [*] Refund lines in the Order details screen now appear ordered from oldest to newest [https://github.com/woocommerce/woocommerce-ios/pull/7287]
- [*] Login: when the app is in logged out state, an onboarding screen is shown before the prologue screen if the user hasn't finished or skipped it.  [https://github.com/woocommerce/woocommerce-ios/pull/7324]
- [*] Orders: When a store has no orders yet, there is an updated message with a link to learn more on the Orders tab. [https://github.com/woocommerce/woocommerce-ios/pull/7328]

9.6
-----
- [***] Coupons: Coupons can now be created from within the app. [https://github.com/woocommerce/woocommerce-ios/pull/7239]
- [**] Order Details: All unpaid orders have a Collect Payment button, which shows a payment method selection screen. Choices are Cash, Card, and Payment Link. [https://github.com/woocommerce/woocommerce-ios/pull/7111]
- [**] In-Person Payments: Support for selecting preferred payment gateway when multiple extensions are installed on the store. [https://github.com/woocommerce/woocommerce-ios/pull/7153]
- [*] Coupons: Removed the redundant animation when reloading the coupon list. [https://github.com/woocommerce/woocommerce-ios/pull/7137]
- [*] Login: Display "What is WordPress.com?" link in "Continue With WordPress.com" flow. [https://github.com/woocommerce/woocommerce-ios/pull/7213]
- [*] Login: Display the Jetpack requirement error after login is successful.
- [*] Login: Display a "New to WooCommerce?" link in the login prologue screen above the login buttons. [https://github.com/woocommerce/woocommerce-ios/pull/7261]
- [*] In-Person Payments: Publicize the Card Present Payments feature on the Payment Method screen [https://github.com/woocommerce/woocommerce-ios/pull/7225]
- [*] In-Person Payments: Add blog_id to IPP transaction description to match WCPay [https://github.com/woocommerce/woocommerce-ios/pull/7221]
- [*] Product form: after uploading an image, the product can now be saved immediately while the image is being uploaded in the background. When no images are pending upload for the saved product, the images are added to the product. Testing instructions: https://github.com/woocommerce/woocommerce-ios/pull/7196. [https://github.com/woocommerce/woocommerce-ios/pull/7254]

9.5
-----
- [*] Coupons: Fixed issue saving "Individual Use" and "Exclude Sale Items" fields. [https://github.com/woocommerce/woocommerce-ios/pull/7117]
- [*] Orders: The customer shipping/billing address form now navigates back automatically after selecting a country or state. [https://github.com/woocommerce/woocommerce-ios/pull/7119]
- [internal] In settings and empty stores screen, the "Close Account" link is shown for users who signed in with Apple (the only way to create an account) to close their WordPress.com account. [https://github.com/woocommerce/woocommerce-ios/pull/7143]

9.4
-----
- [*] Orders: Order details now displays both the date and time for all orders. [https://github.com/woocommerce/woocommerce-ios/pull/6996]
- [*] Simple payments have the `Card` option available for stores with configuration issues to resolve, and show onboarding to help resolve them [https://github.com/woocommerce/woocommerce-ios/pull/7002]
- [*] Order & Product list: Now, we can pull to refresh from an empty view. [https://github.com/woocommerce/woocommerce-ios/pull/7023, https://github.com/woocommerce/woocommerce-ios/pull/7030]
- [*] Order Creation: Fixes a bug where selecting a variable product to add to a new order would sometimes open the wrong list of product variations. [https://github.com/woocommerce/woocommerce-ios/pull/7042]
- [*] Collect payment button on Order Details no longer flickers when the screen loads [https://github.com/woocommerce/woocommerce-ios/pull/7043]
- [*] Issue refund button on Order Details is shown for all paid orders [https://github.com/woocommerce/woocommerce-ios/pull/7046]
- [*] Order Creation: Fixes several bugs with the Products section not showing the correct order items or not correctly updating the item quantity. [https://github.com/woocommerce/woocommerce-ios/pull/7067]

9.3
-----
- [***] In-Person Payments is now available for merchants using WooCommerce Payments in Canada. [https://github.com/woocommerce/woocommerce-ios/pull/6954]
- [*] In-Person Payments: Accessibility improvement [https://github.com/woocommerce/woocommerce-ios/pull/6869, https://github.com/woocommerce/woocommerce-ios/pull/6886, https://github.com/woocommerce/woocommerce-ios/pull/6906]
- [*] Orders: Now it's possible to select and copy text from the notes on an order. [https://github.com/woocommerce/woocommerce-ios/pull/6894]
- [*] Support Arabic numerals on amount fields. [https://github.com/woocommerce/woocommerce-ios/pull/6891]
- [*] Product Selector: Enabled selecting all variations on variable product rows. [https://github.com/woocommerce/woocommerce-ios/pull/6899]
- [internal] Order Creation: Adding new products, shipping, fee, or customer details to an order now blocks the UI immediately while the order is syncing remotely. [https://github.com/woocommerce/woocommerce-ios/pull/6974]

- [*] Coupons: Now it's possible to update discount types for coupons. [https://github.com/woocommerce/woocommerce-ios/pull/6935]
- [*] Orders tab: the view width now adjusts to the app in tablet split view on iOS 15. [https://github.com/woocommerce/woocommerce-ios/pull/6951]
 
9.2
-----
- [***] Experimental Features: Coupons editing and deletion features are now enabled as part of coupon management. [https://github.com/woocommerce/woocommerce-ios/pull/6853]
- [*] Order Creation: Updated percentage fee flow - added amount preview, disabled percentage option when editing. [https://github.com/woocommerce/woocommerce-ios/pull/6763]
- [*] Product Details: Update status badge layout and show it for more cases. [https://github.com/woocommerce/woocommerce-ios/pull/6768]
- [*] Coupons: now, the percentage amount of coupons will be displayed correctly in the listing and in coupon detail if the amount contains fraction digits. [https://github.com/woocommerce/woocommerce-ios/pull/6804]
- [*] Coupons: Filter initial search results to show only coupons of the currently selected store. [https://github.com/woocommerce/woocommerce-ios/pull/6800]
- [*] Coupons: Fixed crash when there are duplicated items on the coupon list. [https://github.com/woocommerce/woocommerce-ios/pull/6798]
- [*] In-Person Payments: Run onboarding checks when connecting a reader. [https://github.com/woocommerce/woocommerce-ios/pull/6761, https://github.com/woocommerce/woocommerce-ios/pull/6774, https://github.com/woocommerce/woocommerce-ios/pull/6789]
- [*] In-Person Payments: after collecting payment for an order, merchants can now email the receipt in addition to printing it in Order Details > See Receipt if email is available on the device. [https://github.com/woocommerce/woocommerce-ios/pull/6833]

9.1
-----

- [*] Product name field in product form - Remove scroll behaviour and increase field height to fully display long product names. [https://github.com/woocommerce/woocommerce-ios/pull/6681]
- [*] Filter toolbar in Products list tab - Filter toolbar is pinned outside of the products list. [https://github.com/woocommerce/woocommerce-ios/pull/6698]
- [internal] Loading screens are refactored to avoid duplicated code and a potential crash. Please quickly smoke test them to make sure that everything still works as before. [https://github.com/woocommerce/woocommerce-ios/pull/6717]
- [*] Shipping settings - Weight and shipping package dimensions are localized based on device locale. Also, decimal point information is no longer lost upon saving a product, when using comma as a decimal separator. [https://github.com/woocommerce/woocommerce-ios/pull/6721]

9.0
-----

- [*] Share payment links from the order details screen. [https://github.com/woocommerce/woocommerce-ios/pull/6609]
- [internal] Reviews lists on Products and Menu tabs are refactored to avoid duplicated code. Please quickly smoke test them to make sure that everything still works as before. [https://github.com/woocommerce/woocommerce-ios/pull/6553]
- [**] Now it's possible to change the order of the product images. [https://github.com/woocommerce/woocommerce-ios/pull/6620]
- [*] Improved accessibility for the error banner and info banner displayed in Orders and Products. [https://github.com/woocommerce/woocommerce-ios/pull/6633]

8.9
-----
- [*] Coupons: Fixed issue loading the coupon list from the local storage on initial load. [https://github.com/woocommerce/woocommerce-ios/pull/6463]
- [*] Coupons: Update layout of the coupon details screen. [https://github.com/woocommerce/woocommerce-ios/pull/6522]
- [*] In-Person Payments: Removed collecting L2/L3 data. [https://github.com/woocommerce/woocommerce-ios/pull/6519]
- [*] Hub Menu: Multiple menu items can no longer be tapped simultaneously. [https://github.com/woocommerce/woocommerce-ios/pull/6484]
- [*] Jetpack CP: Fixed crash when attempting to access WP-Admin with an invalid URL that has an unsupported scheme. [https://github.com/woocommerce/woocommerce-ios/pull/6502]
- [***] Orders: Order Creation is now available to everyone! You can go to the Orders tab and tap the + button to create a new order. [https://github.com/woocommerce/woocommerce-ios/pull/6537]
- [internal] Loading screens are refactored to avoid duplicated code and a potential crash. Please quickly smoke test them to make sure that everything still works as before. [https://github.com/woocommerce/woocommerce-ios/pull/6535] [https://github.com/woocommerce/woocommerce-ios/pull/6544]

8.8
-----
- [*] Updates the app's About screen to be consistent with Automattic's other mobile apps. [https://github.com/woocommerce/woocommerce-ios/pull/6421]
- [***] Experimental Feature: It's now possible to add custom shipping method and fees in order creation flow. Tax amount and Order total is now synced from backend. [https://github.com/woocommerce/woocommerce-ios/pull/6429]
- [**] Now it's possible to filter orders by custom statuses. [https://github.com/woocommerce/woocommerce-ios/pull/6390]
- [*] Fixed issue presenting Edit Customer Note screen as a modal on large screens. [https://github.com/woocommerce/woocommerce-ios/pull/6406]
- [*] Products displayed in Order Detail now follow the same order of the web. [https://github.com/woocommerce/woocommerce-ios/pull/6401]
- [*] Simple Payments now shows a detailed tax break up before taking the payment. [https://github.com/woocommerce/woocommerce-ios/pull/6412]
- [*] Coupons list now shows an error view if coupons are disabled for the store. Coupons can be enabled again from this view. [https://github.com/woocommerce/woocommerce-ios/pull/6446]
- [*] Coupon details screen now displays more informative error messages when loading the total discount amount fails. [https://github.com/woocommerce/woocommerce-ios/pull/6457]
- [internal] Shipping Labels: the navigation bar in the web view for adding payments is now correctly hidden. [https://github.com/woocommerce/woocommerce-ios/pull/6435]

8.7
-----
- [**] In-Person Payments: Added card details to refund confirmation screen to help with refunding to the payment card [https://github.com/woocommerce/woocommerce-ios/pull/6241]
- [*] Coupons: Replace the toggles on Usage Details screen with text for uneditable contents. [https://github.com/woocommerce/woocommerce-ios/pull/6287]
- [*] Improve image loading for thumbnails especially on the Product list. [https://github.com/woocommerce/woocommerce-ios/pull/6299]
- [*] Coupons: Added feedback banner on the top of the coupon list. [https://github.com/woocommerce/woocommerce-ios/pull/6316]
- [*] Coupons: Handled error when loading total discounted amount fails. [https://github.com/woocommerce/woocommerce-ios/pull/6368]
- [internal] Removed all feature flags for Shipping Labels. Please smoke test all parts of Shipping Labels to make sure that everything still works as before. [https://github.com/woocommerce/woocommerce-ios/pull/6270]
- [*] In-Person Payments: Localized messages and UI [https://github.com/woocommerce/woocommerce-ios/pull/6317]
- [*] My Store: Fixed incorrect currency symbol of revenue text for stores with non-USD currency. [https://github.com/woocommerce/woocommerce-ios/pull/6335]
- [*] Notifications: Dismiss presented view before presenting content from notifications [https://github.com/woocommerce/woocommerce-ios/pull/6354]
- [*] Reviews: Fixed missing product information on first load [https://github.com/woocommerce/woocommerce-ios/pull/6367]
- [internal] Removed the feature flag for My store tab UI updates. Please smoke test the store stats and top performers in the "My store" tab to make sure everything works as before. [https://github.com/woocommerce/woocommerce-ios/pull/6334]
- [*] In-Person Payments: Add support for accepting payments on bookable products [https://github.com/woocommerce/woocommerce-ios/pull/6364]
- [*] In-Person Payments: Fixed issue where payment could be stuck prompting to remove the card if the payment was declined and retried before removing the card.

8.6
-----
- [***] Merchants can now view coupons in their stores by enabling Coupon Management in Experimental Features. [https://github.com/woocommerce/woocommerce-ios/pull/6209]
- [*] Orders: In the experimental Order Creation feature, product variations added to a new order now show a list of their attributes. [https://github.com/woocommerce/woocommerce-ios/pull/6131]
- [*] Enlarged the tap area for the action button on the notice view. [https://github.com/woocommerce/woocommerce-ios/pull/6146]
- [*] Reviews: Fixed crash on iPad when tapping the More button. [https://github.com/woocommerce/woocommerce-ios/pull/6187]
- [*] In-Person Payments: Remove Stripe from Experimental Features as it is always enabled now. [https://github.com/woocommerce/woocommerce-ios/pull/6205]
- [*] Disabled unnecessary selection of the "Refund via" row on the Refund Confirmation screen [https://github.com/woocommerce/woocommerce-ios/pull/6198]
- [*] Increased minimum version of Stripe extension for In-Person Payments to 6.2.0 [https://github.com/woocommerce/woocommerce-ios/pull/xxxx]
- [internal] Removed `pushNotificationsForAllStores` feature flag. Since the changes are non-trivial, it would be great to smoke test push notifications for all stores in beta testing. [https://github.com/woocommerce/woocommerce-ios/pull/6231]

8.5
-----
- [*] In-Person Payments: Inform the user when a card reader battery is so low that it needs to be charged before the reader can be connected. [https://github.com/woocommerce/woocommerce-ios/pull/5998]
- [***] The My store tab is having a new look with new conversion stats and shows up to 5 top performing products now (used to be 3). [https://github.com/woocommerce/woocommerce-ios/pull/5991]
- [**] Fixed a crash at the startup of the app, related to Gridicons. [https://github.com/woocommerce/woocommerce-ios/pull/6005]
- [***] Experimental Feature: It's now possible to create Orders in the app by enabling it in Settings > Experimental Features. For now you can change the order status, add products, and add customer details (billing and shipping addresses). [https://github.com/woocommerce/woocommerce-ios/pull/6060]
- [*] Fixed issue in date range selection for the orders filters where is some cases dates are not available for selection. [https://github.com/woocommerce/woocommerce-ios/pull/6090]
- [*] Enabled "view product in store" and "share product" options for variable products when accessing them through the order details screen. [https://github.com/woocommerce/woocommerce-ios/pull/6091]

8.4
-----
- [***] In-Person Payments: Support for Stripe M2 card reader. [https://github.com/woocommerce/woocommerce-ios/pull/5844]
- [***] We introduced a new tab called "Menu", a tab in the main navigation where you can browser different sub-sections of the app: Switch Store, Settings, WooCommerce Admin, View Store and Reviews. [https://github.com/woocommerce/woocommerce-ios/pull/5926]
- [***] Store admins can now access sites with plugins that have Jetpack Connection Package (e.g. WooCommerce Payments, Jetpack Backup) in the app. These sites do not require Jetpack-the-plugin to connect anymore. Store admins can still install Jetpack-the-plugin from the app through settings or a Jetpack banner. [https://github.com/woocommerce/woocommerce-ios/pull/5924]
- [*] Add/Edit Product screen: Fix transient product name while adding images.[https://github.com/woocommerce/woocommerce-ios/pull/5840]

8.3
-----
- [***] All merchants can create Simple Payments orders. [https://github.com/woocommerce/woocommerce-ios/pull/5684]
- [**] System status report can now be viewed and copied directly from within the app. [https://github.com/woocommerce/woocommerce-ios/pull/5702]
- [**] Product SKU input scanner is now available as a beta feature. To try it, enable it from settings and you can scan a barcode to use as the product SKU in product inventory settings! [https://github.com/woocommerce/woocommerce-ios/pull/5695]
- [**] Now you chan share a payment link when creating a Simple Payments order [https://github.com/woocommerce/woocommerce-ios/pull/5819]
- [*] Reviews: "Mark all as read" checkmark bar button item button replaced with menu button which launches an action sheet. Menu button is displayed only if there are unread reviews available.[https://github.com/woocommerce/woocommerce-ios/pull/5833]
- [internal] Refactored ReviewsViewController to add tests. [https://github.com/woocommerce/woocommerce-ios/pull/5834]

8.2
-----
- [***] In-Person Payments: Now you can collect Simple Payments on the go. [https://github.com/woocommerce/woocommerce-ios/pull/5635]
- [*] Products: After generating a new variation for a variable product, you are now taken directly to edit the new variation. [https://github.com/woocommerce/woocommerce-ios/pull/5649]
- [*] Dashboard: the visitor count in the Today tab is now shown when Jetpack site stats are enabled.
- [*] Add/Edit Product Images: tapping on the last `n` images while `n` images are pending upload does not crash the app anymore. [https://github.com/woocommerce/woocommerce-ios/pull/5672]

8.2
-----
- [*] Shipping Labels: Fixes a crash when saving a new shipping label after opening the order from a push notification. [https://github.com/woocommerce/woocommerce-ios/pull/5549]
- [**] In-Person Payments: Improved support for VoiceOver. [https://github.com/woocommerce/woocommerce-ios/pull/5572]
- [*] In-Person Payments: Fixes a crash when printing more than one receipt. [https://github.com/woocommerce/woocommerce-ios/pull/5575]

8.1
-----
- [***] Now it's possible to filter Order List by multiple statuses and date ranges. Plus, we removed the top tab bar on Orders Tab. [https://github.com/woocommerce/woocommerce-ios/pull/5491]
- [*] Login: Password AutoFill will suggest wordpress.com accounts. [https://github.com/woocommerce/woocommerce-ios/pull/5399]
- [*] Store picker: after logging in with store address, the pre-selected store is now the currently selected store instead of the store from login flow. [https://github.com/woocommerce/woocommerce-ios/pull/5508]
- [*] The application icon number from order push notifications is now cleared after visiting the orders tab. [https://github.com/woocommerce/woocommerce-ios/pull/5715]
- [internal] Migrated Settings screen to MVVM [https://github.com/woocommerce/woocommerce-ios/pull/5393]


8.0
-----
- [*] Product List: Add support for product filtering by category. [https://github.com/woocommerce/woocommerce-ios/pull/5388]
- [***] Push notifications are now supported for all connected stores. [https://github.com/woocommerce/woocommerce-ios/pull/5299]
- [*] Fix: in Settings > Switch Store, tapping "Dismiss" after selecting a different store does not switch stores anymore. [https://github.com/woocommerce/woocommerce-ios/pull/5359]

7.9
-----
- [*] Fix: after disconnecting a site or connecting to a new site, the sites in site picker (Settings > Switch Store) should be updated accordingly. The only exception is when the newly disconnected site is the currently selected site. [https://github.com/woocommerce/woocommerce-ios/pull/5241]
- [*] Order Details: Show a button on the "Product" section of Order Details screen to allow recreating shipping labels. [https://github.com/woocommerce/woocommerce-ios/pull/5255]
- [*] Edit Order Address - Enable `Done` button when `Use as {Shipping/Billing} Address` toggle is turned on. [https://github.com/woocommerce/woocommerce-ios/pull/5254]
- [*] Add/Edit Product: fix an issue where the product name keyboard is English only. [https://github.com/woocommerce/woocommerce-ios/pull/5288]
- [*] Order Details: some sites cannot parse order requests where the fields parameter has spaces, and the products section cannot load as a result. The spaces are now removed. [https://github.com/woocommerce/woocommerce-ios/pull/5298]

7.8
-----
- [***] Shipping Labels: merchants can create multiple packages for the same order, moving the items between different packages. [https://github.com/woocommerce/woocommerce-ios/pull/5190]
- [*] Fix: Navigation bar buttons are now consistently pink on iOS 15. [https://github.com/woocommerce/woocommerce-ios/pull/5139]
- [*] Fix incorrect info banner color and signature option spacing on Carrier and Rates screen. [https://github.com/woocommerce/woocommerce-ios/pull/5144]
- [x] Fix an error where merchants were unable to connect to valid stores when they have other stores with corrupted information https://github.com/woocommerce/woocommerce-ios/pull/5161
- [*] Shipping Labels: Fix issue with decimal values on customs form when setting the device with locales that use comma as decimal point. [https://github.com/woocommerce/woocommerce-ios/pull/5195]
- [*] Shipping Labels: Fix crash when tapping on Learn more rows of customs form. [https://github.com/woocommerce/woocommerce-ios/pull/5207]
- [*] Shipping Labels: The shipping address now prefills the phone number from the billing address if a shipping phone number is not available. [https://github.com/woocommerce/woocommerce-ios/pull/5177]
- [*] Shipping Labels: now in Carrier and Rates we always display the discounted rate instead of the retail rate if available. [https://github.com/woocommerce/woocommerce-ios/pull/5188]
- [*] Shipping Labels: If the shipping address is invalid, there are now options to email, call, or message the customer. [https://github.com/woocommerce/woocommerce-ios/pull/5228]
- [*] Accessibility: notify when offline mode banner appears or disappears. [https://github.com/woocommerce/woocommerce-ios/pull/5225]

7.7
-----
- [***] In-Person Payments: US merchants can now obtain a card reader and then collect payments directly from the app. [https://github.com/woocommerce/woocommerce-ios/pull/5030]
- [***] Shipping Labels: Merchants can now add new payment methods for shipping labels directly from the app. [https://github.com/woocommerce/woocommerce-ios/pull/5023]
- [**] Merchants can now edit shipping & billing addresses from orders. [https://github.com/woocommerce/woocommerce-ios/pull/5097]
- [x] Fix: now a default paper size will be selected in Shipping Label print screen. [https://github.com/woocommerce/woocommerce-ios/pull/5035]
- [*] Show banner on screens that use cached data when device is offline. [https://github.com/woocommerce/woocommerce-ios/pull/5000]
- [*] Fix incorrect subtitle on customs row of Shipping Label purchase flow. [https://github.com/woocommerce/woocommerce-ios/pull/5093]
- [*] Make sure customs form printing option is not available on non-international orders. [https://github.com/woocommerce/woocommerce-ios/pull/5104]
- [*] Fix incorrect logo for DHL in Shipping Labels flow. [https://github.com/woocommerce/woocommerce-ios/pull/5105]
 
7.6
-----
- [x] Show an improved error modal if there are problems while selecting a store. [https://github.com/woocommerce/woocommerce-ios/pull/5006]
- [***] Shipping Labels: Merchants can now add new custom and service packages for shipping labels directly from the app. [https://github.com/woocommerce/woocommerce-ios/pull/4976]
- [*] Fix: when product image upload fails, the image cell stop loading. [https://github.com/woocommerce/woocommerce-ios/pull/4989]

7.5
-----
- [***] Merchants can now purchase shipping labels and declare customs forms for international orders. [https://github.com/woocommerce/woocommerce-ios/pull/4896]
- [**] Merchants can now edit customer provided notes from orders. [https://github.com/woocommerce/woocommerce-ios/pull/4893]
- [*] Fix empty states sometimes not centered vertically [https://github.com/woocommerce/woocommerce-ios/pull/4890]
- [*] Fix error syncing products due to decoding failure of regular_price in product variations. [https://github.com/woocommerce/woocommerce-ios/pull/4901]
- [*] Hide bottom bar on shipping label purchase form. [https://github.com/woocommerce/woocommerce-ios/pull/4902]

7.4
-----
- [*] Fix an issue where some extension was not shown in order item details. [https://github.com/woocommerce/woocommerce-ios/pull/4753]
- [*] Fix: The refund button within Order Details will be hidden if the refund is zero. [https://github.com/woocommerce/woocommerce-ios/pull/4789]
- [*] Fix: Incorrect arrow direction for right-to-left languages on Shipping Label flow. [https://github.com/woocommerce/woocommerce-ios/pull/4796]
- [*] Fix: Shouldn't be able to schedule a sale without sale price. [https://github.com/woocommerce/woocommerce-ios/pull/4825]
- [*] Fix: Edit address screen is pushed twice in Shipping Label flow when missing name in origin or destination address. [https://github.com/woocommerce/woocommerce-ios/pull/4845]

7.3
-----
- [*] Order Detail: now we do not offer the "email note to customer" option if no email is available. [https://github.com/woocommerce/woocommerce-ios/pull/4680]
- [*] My Store: If there are errors loading the My Store screen, a banner now appears at the top of the screen with links to troubleshoot or contact support. [https://github.com/woocommerce/woocommerce-ios/pull/4704]
- [*] Fix: Added 'Product saved' confirmation message when a product is updated [https://github.com/woocommerce/woocommerce-ios/pull/4709]
- [*] Shipping Labels: Updated address validation to automatically use trivially normalized address for origin and destination. [https://github.com/woocommerce/woocommerce-ios/pull/4719]
- [*] Fix: Order details for products with negative prices now will show correctly [https://github.com/woocommerce/woocommerce-ios/pull/4683]
- [*] Fix: Order list not extend edge-to-edge in dark mode. [https://github.com/woocommerce/woocommerce-ios/pull/4728]
- [*] Plugins: Added list of active and inactive plugins that can be reached by admins in the settings screen. [https://github.com/woocommerce/woocommerce-ios/pull/4735]
- [*] Login: Updated appearance of back buttons in navigation bar to minimal style. [https://github.com/woocommerce/woocommerce-ios/pull/4726]
- [internal] Upgraded Zendesk SDK to version 5.3.0. [https://github.com/woocommerce/woocommerce-ios/pull/4699]
- [internal] Updated GoogleSignIn to version 6.0.1 through WordPressAuthenticator. There should be no functional changes, but may impact Google sign in flow. [https://github.com/woocommerce/woocommerce-ios/pull/4725]

7.2
-----
- [*] Order Fulfillment: Updated success notice message [https://github.com/woocommerce/woocommerce-ios/pull/4589]
- [*] Order Fulfillment: Fixed issue footer view getting clipped of by iPhone notch [https://github.com/woocommerce/woocommerce-ios/pull/4631]
- [*] Shipping Labels: Updated address validation to make sure a name is entered for each address. [https://github.com/woocommerce/woocommerce-ios/pull/4601]
- [*] Shipping Labels: Hide Contact button on Shipping To Address form when customer phone number is not provided. [https://github.com/woocommerce/woocommerce-ios/pull/4663]
- [*] Shipping Labels: Updated edge-to-edge table views for all forms. [https://github.com/woocommerce/woocommerce-ios/pull/4657]
- [*] Orders and Order Details: Updated edge-to-edge table views for consistent look across the app. [https://github.com/woocommerce/woocommerce-ios/pull/4638]
- [*] Reviews and Review Details: Updated edge-to-edge table views for consistent look across the app. [https://github.com/woocommerce/woocommerce-ios/pull/4637]
- [*] New error screen displayed to users without the required roles to access the store. [https://github.com/woocommerce/woocommerce-ios/pull/4493]

7.1
-----
- [***] Merchants from US can create shipping labels for physical orders from the app. The feature supports for now only orders where the shipping address is in the US. [https://github.com/woocommerce/woocommerce-ios/pull/4578]
- [**] Due to popular demand, the Order fulfill is displayed once again when clicking on the Mark order complete button. [https://github.com/woocommerce/woocommerce-ios/pull/4567]
- [*] Fix: Interactive pop gesture on Order Details and Settings screen. [https://github.com/woocommerce/woocommerce-ios/pull/4504]
- [*] Fix: Frozen refresh control and placeholder when switching tabs [https://github.com/woocommerce/woocommerce-ios/pull/4505]
- [internal] Stats tab: added network sync throttling [https://github.com/woocommerce/woocommerce-ios/pull/4494]

7.0
-----
- [**] Order Detail: now we display Order Items and Shipping Label Packages as separate sections. [https://github.com/woocommerce/woocommerce-ios/pull/4445]
- [*] Fix: Orders for a variable product with different configurations of a single variation will now show each order item separately. [https://github.com/woocommerce/woocommerce-ios/pull/4445]
- [*] If the Orders, Products, or Reviews lists can't load, a banner now appears at the top of the screen with links to troubleshoot or contact support. [https://github.com/woocommerce/woocommerce-ios/pull/4400, https://github.com/woocommerce/woocommerce-ios/pull/4407]
- [*] Fix: Stats tabs are now displayed and ordered correctly in RTL languages. [https://github.com/woocommerce/woocommerce-ios/pull/4444]
- [*] Fix: Missing "Add Tracking" button in orders details. [https://github.com/woocommerce/woocommerce-ios/pull/4520]


6.9
-----
- [*] Order Detail: now we display a loader on top, to communicate that the order detail view has not yet been fully loaded. [https://github.com/woocommerce/woocommerce-ios/pull/4396]
- [*] Products: You can edit product attributes for variations right from the main product form. [https://github.com/woocommerce/woocommerce-ios/pull/4350]
- [*] Improved CTA. "Print Shipping Label" instead of "Reprint Shipping Label". [https://github.com/woocommerce/woocommerce-ios/pull/4394]
- [*] Improved application log viewer. [https://github.com/woocommerce/woocommerce-ios/pull/4387]
- [*] Improved the experience when creating the first variation. [https://github.com/woocommerce/woocommerce-ios/pull/4405]

6.8
-----

- [***] Dropped iOS 13 support. From now we support iOS 14 and later. [https://github.com/woocommerce/woocommerce-ios/pull/4209]
- [**] Products: Added the option to create and edit a virtual product directly from the product detail screen. [https://github.com/woocommerce/woocommerce-ios/pull/4214]

6.7
-----
- [**] Add-Ons: Order add-ons are now available as a beta feature. To try it, enable it from settings! [https://github.com/woocommerce/woocommerce-ios/pull/4119]

6.6
-----
- [*] Fix: Product variations only support at most one image, so we won't show an option to add a second one. [https://github.com/woocommerce/woocommerce-ios/pull/3994]
- [*] Fix: The screen to select images from the Media Library would sometimes crash when the library had a specific number of images. [https://github.com/woocommerce/woocommerce-ios/pull/4003]
- [*] Improved error messages for logins. [https://github.com/woocommerce/woocommerce-ios/pull/3957]

6.5
-----
- [*] Fix: Product images with non-latin characters in filenames now will load correctly and won't break Media Library. [https://github.com/woocommerce/woocommerce-ios/pull/3935]
- [*] Fix: The screen to select images from the Media Library would sometimes crash when the library had a specific number of images. [https://github.com/woocommerce/woocommerce-ios/pull/4070]

6.4
-----
- [*] Login: New design and illustrations for the initial login screen, promoting the app's main features. [https://github.com/woocommerce/woocommerce-ios/pull/3867]
- [*] Enhancement/fix: Unify back button style across the app. [https://github.com/woocommerce/woocommerce-ios/pull/3872]

6.3
-----
- [**] Products: Now you can add variable products from the create product action sheet. [https://github.com/woocommerce/woocommerce-ios/pull/3836]
- [**] Products: Now you can easily publish a product draft or pending product using the navigation bar buttons [https://github.com/woocommerce/woocommerce-ios/pull/3846]
- [*] Fix: In landscape orientation, all backgrounds on detail screens and their subsections now extend edge-to-edge. [https://github.com/woocommerce/woocommerce-ios/pull/3808]
- [*] Fix: Creating an attribute or a variation no longer saves your product pending changes. [https://github.com/woocommerce/woocommerce-ios/pull/3832]
- [*] Enhancement/fix: image & text footnote info link rows are now center aligned in order details reprint shipping label info row and reprint screen. [https://github.com/woocommerce/woocommerce-ios/pull/3805]

6.2
-----

- [***] Products: When editing a product, you can now create/delete/update product variations, product attributes and product attribute options. https://github.com/woocommerce/woocommerce-ios/pull/3791
- [**] Large titles are enabled for the four main tabs like in Android. In Dashboard and Orders tab, a workaround is implemented with some UI/UX tradeoffs where the title size animation is not as smooth among other minor differences from Products and Reviews tab. We can encourage beta users to share any UI issues they find with large titles. [https://github.com/woocommerce/woocommerce-ios/pull/3763]
- [*] Fix: Load product inventory settings in read-only mode when the product has a decimal stock quantity. This fixes the products tab not loading due to product decoding errors when third-party plugins enable decimal stock quantities. [https://github.com/woocommerce/woocommerce-ios/pull/3717]
- [*] Fix: Loading state stuck in Reviews List. [https://github.com/woocommerce/woocommerce-ios/pull/3753]

6.1
-----
- [**] Products: When editing variable products, you can now edit the variation attributes to select different attribute options. [https://github.com/woocommerce/woocommerce-ios/pull/3628]
- [*] Fixes a bug where long pressing the back button sometimes displayed an empty list of screens.
- [*] Product Type: Updated product type detail to display "Downloadable" if a product is downloadable. [https://github.com/woocommerce/woocommerce-ios/pull/3647]
- [*] Product Description: Updated the placeholder text in the Aztec Editor screens to provide more context. [https://github.com/woocommerce/woocommerce-ios/pull/3668]
- [*] Fix: Update the downloadable files row to read-only, if the product is accessed from Order Details. [https://github.com/woocommerce/woocommerce-ios/pull/3669]
- [*] Fix: Thumbnail image of a product wasn't being loaded correctly in Order Details. [https://github.com/woocommerce/woocommerce-ios/pull/3678]
- [*] Fix: Allow product's `regular_price` to be a number and `sold_individually` to be `null` as some third-party plugins could alter the type in the API. This could help with the products tab not loading due to product decoding errors. [https://github.com/woocommerce/woocommerce-ios/pull/3679]
- [internal] Attempted fix for a crash in product image upload. [https://github.com/woocommerce/woocommerce-ios/pull/3693]

6.0
-----
- [**] Due to popular demand, the product SKU is displayed once again in Order Details screen. [https://github.com/woocommerce/woocommerce-ios/pull/3564]
- [*] Updated copyright notice to WooCommerce
- [*] Fix: top performers in "This Week" tab should be showing the same data as in WC Admin.
- [*] Fix: visitor stats in Dashboard should be more consistent with web data on days when the end date for more than one tab is the same (e.g. "This Week" and "This Month" both end on January 31). [https://github.com/woocommerce/woocommerce-ios/pull/3532]
- [*] Fix: navbar title on cross-sells products list displayed title for upsells [https://github.com/woocommerce/woocommerce-ios/pull/3565]
- [*] Added drag-and-drop sorting to Linked Products [https://github.com/woocommerce/woocommerce-ios/pull/3548]
- [internal] Refactored Core Data migrator stack to help reduce crashes [https://github.com/woocommerce/woocommerce-ios/pull/3523]


5.9
-----
- [**] Product List: if a user applies custom sort orders and filters in the Product List, now when they reopen the app will be able to see the previous settings applied. [https://github.com/woocommerce/woocommerce-ios/pull/3454]
- [*] Removed fulfillment screen and moved fulfillment to the order details screen. [https://github.com/woocommerce/woocommerce-ios/pull/3453]
- [*] Fix: billing information action sheets now are presented correctly on iPad. [https://github.com/woocommerce/woocommerce-ios/pull/3457]
- [*] fix: the rows in the product search list now don't have double separators. [https://github.com/woocommerce/woocommerce-ios/pull/3456]
- [*] Fix: During login, the spinner when a continue button is in loading state is now visible in dark mode. [https://github.com/woocommerce/woocommerce-ios/pull/3472]
- [*] fix: when adding a note to an order, the text gets no more deleted if you tap on “Email note to customer”. [https://github.com/woocommerce/woocommerce-ios/pull/3473]
- [*] Added Fees to order details. [https://github.com/woocommerce/woocommerce-ios/pull/3475]
- [*] fix: now we don't show any more similar alert notices if an error occurred. [https://github.com/woocommerce/woocommerce-ios/pull/3474]
- [*] fix: in Settings > Switch Store, the spinner in the "Continue" button at the bottom is now visible in dark mode. [https://github.com/woocommerce/woocommerce-ios/pull/3468]
- [*] fix: in order details, the shipping and billing address are displayed in the order of the country (in some eastern Asian countries, the address starts from the largest unit to the smallest). [https://github.com/woocommerce/woocommerce-ios/pull/3469]
- [*] fix: product is now read-only when opened from the order details. [https://github.com/woocommerce/woocommerce-ios/pull/3491]
- [*] fix: pull to refresh on the order status picker screen does not resets anymore the current selection. [https://github.com/woocommerce/woocommerce-ios/pull/3493]
- [*] When adding or editing a link (e.g. in a product description) link settings are now presented as a popover on iPad. [https://github.com/woocommerce/woocommerce-ios/pull/3492]
- [*] fix: the glitch when launching the app in logged out state or after tapping "Try another account" in store picker is now gone. [https://github.com/woocommerce/woocommerce-ios/pull/3498]
- [*] Minor enhancements: in product editing form > product reviews list, the rows don't show highlighted state on tap anymore since they are not actionable. Same for the number of upsell and cross-sell products in product editing form > linked products. [https://github.com/woocommerce/woocommerce-ios/pull/3502]


5.8
-----
- [***] Products M5 features are now available to all. Products M5 features: add and edit linked products, add and edit downloadable files, product deletion. [https://github.com/woocommerce/woocommerce-ios/pull/3420]
- [***] Shipping labels M1 features are now available to all: view shipping label details, request a refund, and reprint a shipping label via AirPrint. [https://github.com/woocommerce/woocommerce-ios/pull/3436]
- [**] Improved login flow, including better error handling. [https://github.com/woocommerce/woocommerce-ios/pull/3332]


5.7
-----
- [***] Dropped iOS 12 support. From now we support iOS 13 and later. [https://github.com/woocommerce/woocommerce-ios/pull/3216]
- [*] Fixed spinner appearance in the footer of orders list. [https://github.com/woocommerce/woocommerce-ios/pull/3249]
- [*] In order details, the image for a line item associated with a variation is shown now after the variation has been synced. [https://github.com/woocommerce/woocommerce-ios/pull/3314]
- [internal] Refactored Core Data stack so more errors will be propagated. [https://github.com/woocommerce/woocommerce-ios/pull/3267]


5.6
-----
- [**] Fixed order list sometimes not showing newly submitted orders. 
- [*] now the date pickers on iOS 14 are opened as modal view. [https://github.com/woocommerce/woocommerce-ios/pull/3148]
- [*] now it's possible to remove an image from a Product Variation if the WC version 4.7+. [https://github.com/woocommerce/woocommerce-ios/pull/3159]
- [*] removed the Product Title in product screen navigation bar. [https://github.com/woocommerce/woocommerce-ios/pull/3187]
- [*] the icon of the cells inside the Product Detail are now aligned at 10px from the top margin. [https://github.com/woocommerce/woocommerce-ios/pull/3199]
- [**] Added the ability to issue refunds from the order screen. Refunds can be done towards products or towards shipping. [https://github.com/woocommerce/woocommerce-ios/pull/3204]
- [*] Prevent banner dismiss when tapping "give feedback" on products screen. [https://github.com/woocommerce/woocommerce-ios/pull/3221]
- [*] Add keyboard dismiss in Add Tracking screen [https://github.com/woocommerce/woocommerce-ios/pull/3220]


5.5
----- 
- [**] Products M4 features are now available to all. Products M4 features: add a simple/grouped/external product with actions to publish or save as draft. [https://github.com/woocommerce/woocommerce-ios/pull/3133]
- [*] enhancement: Order details screen now shows variation attributes for WC version 4.7+. [https://github.com/woocommerce/woocommerce-ios/pull/3109]
- [*] fix: Product detail screen now includes the number of ratings for that product. [https://github.com/woocommerce/woocommerce-ios/pull/3089]
- [*] fix: Product subtitle now wraps correctly in order details. [https://github.com/woocommerce/woocommerce-ios/pull/3201]


5.4
-----
- [*] fix: text headers on Product price screen are no more clipped with large text sizes. [https://github.com/woocommerce/woocommerce-ios/pull/3090]


5.4
-----
- [*] fix: the footer in app Settings is now correctly centered.
- [*] fix: Products tab: earlier draft products now show up in the same order as in core when sorting by "Newest to Oldest".
- [*] enhancement: in product details > price settings, the sale dates can be edited inline in iOS 14 using the new date picker. Also, the sale end date picker editing does not automatically end on changes anymore. [https://github.com/woocommerce/woocommerce-ios/pull/3044]
- [*] enhancement: in order details > add tracking, the date shipped can be edited inline in iOS 14 using the new date picker. [https://github.com/woocommerce/woocommerce-ios/pull/3044]
- [*] enhancement: in products list, the "(No Title)" placeholder will be showed when a product doesn't have the title set. [https://github.com/woocommerce/woocommerce-ios/pull/3068]
- [*] fix: the placeholder views in the top dashboard chart and orders tab do not have unexpected white background color in Dark mode in iOS 14 anymore. [https://github.com/woocommerce/woocommerce-ios/pull/3063]


5.3
-----
- [**] In Settings > Experimental Features, a Products switch is now available for turning Products M4 features on and off (default off). Products M4 features: add a simple/grouped/external product with actions to publish or save as draft.
- [*] Opening a product from order details now shows readonly product details of the same styles as in editable product details.
- [*] Opening a product variation from order details now shows readonly product variation details and this product variation does not appear in the Products tab anymore.
- [*] Enhancement: when not saving a product as "published", the in-progress modal now shows title and message like "saving your product" instead of "publishing your product".
- [*] In product and variation list, the stock quantity is not shown anymore when stock management is disabled.
- [*] Enhancement: when the user attempts to dismiss the product selector search modal while at least one product is selected for a grouped product's linked products, a discard changes action sheet is shown.
- [internal] Renamed a product database table (Attribute) to GenericAttribute. This adds a new database migration.  [https://github.com/woocommerce/woocommerce-ios/pull/2883]
- [internal] Refactored the text fields in the Manual Shipment Tracking page. [https://github.com/woocommerce/woocommerce-ios/pull/2979]
- [internal] Attempt fix for startup crashes. [https://github.com/woocommerce/woocommerce-ios/pull/3069]


5.2
-----
- [**] Products: now you can editing basic fields for non-core products (whose product type is not simple/external/variable/grouped) - images, name, description, readonly price, readonly inventory, tags, categories, short description, and product settings.
- [*] Enhancement: for variable products, the stock status is now shown in its variation list.
- [*] Sign In With Apple: if the Apple ID has been disconnected from the WordPress app (e.g. in Settings > Apple ID > Password & Security > Apps using Apple ID), the app is logged out on app launch or app switch.
- [*] Now from an Order Detail it's only possible to open a Product in read-only mode.
- [internal] #2881 Upgraded WPAuth from 1.24 to 1.26-beta.12. Regressions may happen in login flows.
- [internal] #2896 Configured the same user agent header for all the network requests made through the app.
- [internal] #2879 After logging out, the persistent store is not reset anymore to fix a crash in SIWA revoked token scenario after app launch (issue #2830). No user-facing changes are intended, the data should be associated with a site after logging out and in like before.

5.1
-----
- [*] bugfix: now reviews are refreshed correctly. If you try to delete or to set as spam a review from the web, the result will match in the product reviews list.
- [*] If the Products switch is on in Settings > Experimental Features:
  - For a variable product, the stock status is not shown in the product details anymore when stock management is disabled since stock status is controlled at variation level.
- [internal] The Order List and Orders Search → Filter has a new backend architecture (#2820). This was changed as an experiment to fix #1543. This affects iOS 13.0 users only. No new behaviors have been added. Github project: https://git.io/JUBco. 
- [*] Orders → Search list will now show the full counts instead of “99+”. #2825


5.0
-----
- [*] Order details > product details: tapping outside of the bottom sheet from "Add more details" menu does not dismiss the whole product details anymore.
- [*] If the Products switch is on in Settings > Experimental Features, product editing for basic fields are enabled for non-core products (whose product type is not simple/external/variable/grouped) - images, name, description, readonly price, readonly inventory, tags, categories, short description, and product settings.
- [*] Order Detail: added "Guest" placeholder on Order Details card when there's no customer name.
- [*] If the Products switch is on in Settings > Experimental Features:
  - Product editing for basic fields are enabled for non-core products (whose product type is not simple/external/variable/grouped) - images, name, description, readonly price, readonly inventory, tags, categories, short description, and product settings.
  - Inventory and shipping settings are now editable for a variable product.
  - A product variation's stock status is now editable in inventory settings.
  - Reviews row is now hidden if reviews are disabled.
  - Now it's possible to open the product's reviews screen also if there are no reviews.
  - We improved our VoiceOver support in Product Detail screen.
- [*] In Settings, the "Feature Request" button was replaced with "Send Feedback" (Survey) (https://git.io/JUmUY)


4.9
-----
- [**] Sign in with Apple is now available in the log in process.
- [**] In Settings > Experimental Features, a Products switch is now available for turning Products M3 features on and off for core products (default off for beta testing). Products M3 features: edit grouped, external and variable products, enable/disable reviews, change product type and update categories and tags.
- [*] Edit Products: the update action now shows up on the product details after updating just the sale price.
- [*] Fix a crash that sometimes happen when tapping on a Product Review push notification.
- [*] Variable product > variation list: a warning banner is shown if any variations do not have a price, and warning text is shown on these variation rows.


4.8
-----
- [*] Enabled right/left swipe on product images.


4.7
-----
- [*] Fixed an intermittent crash when sending an SMS from the app.


4.6
-----
- [*] Fix an issue in the y-axis values on the dashboard charts where a negative value could show two minus signs.
- [*] When a simple product doesn't have a price set, the price row on the product details screen now shows "Add Price" placeholder instead of an empty regular price.
- [*] If WooCommerce 4.0 is available the app will show the new stats dashboard, otherwise will show a banner indicating the user to upgrade.
- [*] The total orders row is removed from the readonly product details (products that are not a simple product) to avoid confusion since it's not shown on the editable form for simple products.


4.5
-----
- [**] Products: now you can update product images, product settings, viewing and sharing a product.
- [*] In Order Details, the item subtotal is now shown on the right side instead of the quantity. The quantity can still be viewed underneath the product name.
- [*] In Order Details, SKU was removed from the Products List. It is still shown when fulfilling the order or viewing the product details.
- [*] Polish the loading state on the product variations screen.
- [*] When opening a simple product from outside of the Products tab (e.g. from Top Performers section or an order), the product name and ellipsis menu (if the Products feature switch is enabled) should be visible in the navigation bar.
 

4.4
-----
- Order Detail: the HTML shipping method is now showed correctly
- [internal] Logging in via 'Log in with Google' has changes that can cause regressions. See https://git.io/Jf2Fs for full testing details.
- [**] Fix bugs related to push notifications: after receiving a new order push notification, the Reviews tab does not show a badge anymore. The application icon badge number is now cleared by navigating to the Orders tab and/or the Reviews tab, depending on the types of notifications received.
- [*] The discard changes prompt now only appears when navigating from product images screen if any images have been deleted.
- [*] Fix the issue where product details screen cannot be scrolled to the bottom in landscape after keyboard is dismissed (e.g. from editing product title).
- [*] The product name is now shown in the product details navigation bar so that the name is always visible.
- [*] The images pending upload should be visible after editing product images from product details.
- [*] The discard changes prompt does not appear when navigating from product settings detail screens with a text field (slug, purchase note, and menu order) anymore.
- [*] Fix the wrong cell appearance in the order status list.
- [*] The "View product in store" action will be shown only if the product is published.
- [internal] Modified the component used for fetching data from the database. Please watch out for crashes in lists.


4.3
-----
- Products: now the Product details can be edited and saved outside Products tab (e.g. from Order details or Top Performers).
- [internal]: the navigation to the password entry screen has changed and can cause regressions. See https://git.io/JflDW for testing details.
- [internal] Refactored some API calls for fetching a Note, Product, and Product Review. 
- Products: we improved our VoiceOver support in Product Price settings
- In Settings > Experimental Features, a Products switch is now available for turning Products M2 features on and off for simple products (default off for beta testing). Products M2 features: update product images, product settings, viewing and sharing a product.
- The WIP banner on the Products tab is now collapsed by default for more vertical space.
- Dropped iOS 11 support. From now we support iOS 12 and later.
- In Order Details, the Payment card is now shown right after the Products and Refunded Products cards.


4.2
-----
- Products: now tapping anywhere on a product cell where you need to insert data, like in Product Price and Product Shipping settings, you start to edit the text field.
- Products: now the keyboard pop up automatically in Edit Description
- The Processing orders list will now show upcoming (future) orders.
- Improved stats: fixed the incorrect time range on "This Week" tab when loading improved stats on a day when daily saving time changes.
- [internal]: the "send magic link" screen has navigation changes that can cause regressions. See https://git.io/Jfqio for testing details.
- The Orders list is now automatically refreshed when reopening the app. 
- The Orders list is automatically refreshed if a new order (push notification) comes in.
- Orders -> Search: The statuses now shows the total number of orders with that status.


4.1
-----
- Fix an intermittent crash when downloading Orders
- The Photo Library permission alert shouldn't be prompted when opening the readonly product details or edit product for simple products, which is reproducible on iOS 11 or 12 devices. (The permission is only triggered when uploading images in Zendesk support or in debug builds with Products M2 enabled.)
- [internal] Updated the empty search result views for Products and Orders. https://git.io/Jvdap

 
4.0
-----
- Products is now available with limited editing for simple products!
- Fix pulling to refresh on the Processing tab sometimes will not show the up-to-date orders.
- Edit Product > Price Settings: schedule sale is now available even when either the start or end date is not set, and the sale end date can be removed now.
- Improved stats: fixed a crash when loading improved stats on a day when daily saving time changes.
- [internal] Changed the Shipping and Tax classes list loading so that any cached data is shown right away
- [internal] Edit Products M2: added an image upload source for product images - WordPress Media Library.
- [internal] Slightly changed the dependency graph of the database fetching component. Please watch out for data loading regressions.
- [internal] the signup and login Magic Link flows have code changes. See https://git.io/JvyB3 for testing details.
- [internal] the login via Magic Link flows have code changes. See https://git.io/JvyB3 for testing details.
- [internal] the login via Continue with Google flows have code changes that can cause regressions. See https://git.io/Jvyjg for testing details.
- [internal] the signup and login Magic Link flows have code changes. See https://git.io/JvyB3 for testing details.
- [internal] under Edit Products M2 feature flag, there are 4 ways to sort the products on the products tab.
- [internal] the login flow has changes to the 2-factor authentication navigation. See https://git.io/JvdKP for testing details.

3.9
-----
- bugfix: now in the Order List the order status label is no more clipped
- bugfix: now the launch screen is no more stretched
- The Shipping Provider flow, will be called now Shipping Carrier.
- Edit Products: in price settings, the order of currency and price field follows the store currency options under wp-admin > WooCommerce > Settings > General.
- [internal] The signup and login flows have code changes. See https://git.io/Jv1Me for testing details.
 
3.8
-----
- Dashboard stats: any negative revenue (from refunds for example) for a time period are shown now.
- Redesigned Orders List: Processing and All Orders are now shown in front. Filtering was moved to the Search view.
- Fix Reviews sometimes failing to load on some WooCommerce configurations
- Experimental: a Products feature switch is visible in Settings > Experimental Features that shows/hides the Products tab, and allow to edit a product.
 
3.7
-----
- Dashboard: now tapping on a product on "Top Performers" section open the product detail

3.6
-----
- Order Details: see a list of issued refunds inside the order detail screen
- Orders tab: Orders to fulfill badge shows numbers 1-99, and now 99+ for anything over 99. Previously, it was 9+.
- Orders tab: The full total amount is now shown.
- Order Details & Product UI: if a Product name has HTML escape characters, they should be decoded in the app.
- Order Details: if the Order has multiple Products, tapping on any Product should open the same Product now.
- bugfix: the orders badge on tab bar now is correctly refreshed after switching to a store with badge count equal to zero.
- The orders tab now localizes item quantities and the order badge.


3.5
-----
- bugfix: when the app is in the foreground while receiving a push notification, the badge on the Orders tab and Reviews tab should be updated correctly based on the type of the notification.
- bugfix: after logging out and in, the Product list should be loaded to the correct store instead of being empty.
- bugfix: in Contact Support, a message should always be sent successfully now.

3.4
-----
- bugfix: on the Order Details screen, the product quantity title in the 2-column header view aligns to the right now
- bugfix: tapping on a new Order push notification, it used to go to the Reviews tab. Now it should go to the new Order screen
- bugfix: on the Products tab, if tapping on a Product and then switching stores, the old Product details used to remain on the Products tab. Now the Product list is always shown on the Products tab after switching stores.
- Dark mode: colors are updated up to design for the navigation bar, tab bar, Fulfill Order > add tracking icon, Review Details > product link icon.
- bugfix/enhancement: on the Products tab, if there are no Products the "Work In Progress" banner is shown with an image placeholder below now.
- bugfix: the deleted Product Variations should not show up after syncing anymore.
- bugfix: now the shipping address in the Order Detail is hidden if the order contains only virtual products
- bugfix: when logged out, Contact Support should be enabled now after typing a valid email address with an email keyboard type.

3.3
-----
- bugfix: add some padding to an order item image in the Fulfillment view, when no SKU exists
- bugfix: View Billing Information > Contact Details: the email button wouldn't do anything if you don't have an email account configured in the Mail app. Now an option to copy the email address is presented instead of doing nothing.
- bugfix: Fulfill Order screen now displays full customer provided note, instead of cutting it to a single line.
- bugfix: Fixed clipped content on section headings with larger font sizes
- bugfix: Fixed footer overlapping the last row in Settings > About with larger font sizes
- bugfix: the Orders badge on tab bar now is correctly refreshed after switching stores
 
3.2.1
-----
- bugfix: the order detail status and "Begin fulfillment" button now are correctly updated when the order status changes
- bugfix: after adding a new order note, now it appear correctly inside the order detail

3.2
-----
- Experimental: a Products feature switch is visible in Settings > Experimental Features that shows/hides the Products tab with a Work In Progress banner at the top.
- Experimental: if a Product has variations, the variants info are shown on the Product Details that navigates to a list of variations with each price or visibility shown.
- Enhancement: Support for dark mode
- bugfix: Settings no longer convert to partial dark mode.
- Experimental: Support the latest wc-admin plugin release, v0.23.0 and up
 
3.1
-----
- The order detail view now includes the shipping method of the order.
- Enhancement: The Reviews tab now presents all the Product Reviews
- Updated appearance of Order Details - temporarily disabling dark mode.
- bugfix: fixed UI appearance on cells of Order List when tapping with dark mode enabled.
- bugfix: Reviews no longer convert to partial dark mode. Dark mode coming soon!
- bugfix: Order Details now has the right space between cells.
- bugfix: update the new stats endpoint for WC Admin plugin version 0.22+, and notify the user about the minimum plugin version when they cannot see the new stats. It'd be great to also mention this in the App Store release notes: the new stats UI now requires WC Admin plugin version 0.22+.

3.0
-----
- bugfix: for sites with empty site time zone in the API (usually with UTC specified in wp-admin settings) and when the site time zone is not GMT+0, the stats v4 data no longer has the wrong boundaries (example in #1357).
- bugfix: fixed a UI appearance problem on mail composer on iOS 13.
 
2.9
-----
- bugfix: the badge "9+" on the Orders tab doesn't overlap with the tab label on iPhone SE/8 landscape now, and polished based on design spec.
- bugfix: the Top Performers in the new stats page should not have a dark header bar when launching the app in Dark mode.
- Enhancement: preselect current Order status when editing the status with a list of order statuses.
- bugfix: on Orders tab, the order status filter now stays after changing an Order status.
 
2.8
-----
 
2.7
-----
- Enhancement: Enhancements to the Order Details screen, adding more customer information.
- bugfix: the App Logs shouldn't be editable, only copy / paste.
- bugfix: Reviews were not localized.
- bugfix: On log in, some users would see the Continue button but be unable to Continue, due to errors with the account. A new "Try another account" button has been added as an option.
- bugfix: Product Details page was displaying the Price in the wrong currency.
- Enhancement: removed the "New Orders" card from the My store tab, now that the Orders tab displays the same information.
- Added brand new stats page for user with the WooCommerce Admin plugin and provided an option for users to opt in or out directly from the Settings page.
- bugfix: Order Details: icon on "Details" cell for fulfilled order can be wrong.
 
2.6
-----
- bugfix: 9+ orders in the orders badge text is now easier to read
- bugfix: Keep those sign-in bugs coming! We tracked down and fixed a `Log in with Jetpack` issue, where users with a Byte Order Mark in their `wp-config.php` file were returning error responses during API requests. These users would see their store listed in the sign-in screen, but were unable to tap the Continue button.
- bugfix: prevents a potential edge case where the login screen could be dismissed in a future version of iOS.
- bugfix: While tuning up the behind-the-scenes for Order Detail screens, we accidentally lost the ability to automatically download any missing product images. Product image downloads restored!

2.5
-----
- bugfix: on certain devices, pulling down to refresh on Order Details screen used to result in weird UI with misplaced labels. Should be fixed in this release.
- Enhancement: Display a badge in the bottom tab, overlapping the Orders icon, to indicate the number of orders processing.
- Enhancement: The Notifications tab has been replaced by Reviews 

2.4
-----
- New feature: in Order Details > Shipment Tracking, a new action is added to the "more" action menu for copying tracking number.
- Enhancement: updated the footer in Settings to inform users that we're hiring.
- bugfix & improvement: when Jetpack site stats module is turned off or when user has no permission to view site stats, the generic error toast is not shown to the user anymore. Additionally, the visitors stats UI is shown/hidden when the Jetpack module is activated/deactivated respectively.

2.3
-----
- Improvement: improved Dynamic Type support in the body of the notification in the Notifications tab.

2.2
-----
- improvement: opting out of Tracks syncs with WordPress.com
 
2.1
-----
- improvement: improved support for RTL languages in the Dashboard
- enhancement: You can now view product images on orders. Tapping on Products in Orders will present a view-only version of the Product's Details.
 
2.0
-----
- bugfix: dates in the Order Details screen are now localised.
- improvement: improved support for larger font sizes in the login screen
 
1.9
-----
- bugfix: fixes "Unable to load content" error message when attempting to get Top Performers content.
- new feature: You can now manually add shipment tracking to an Order. This feature is for users who have the [Shipment Tracking plugin](https://woocommerce.com/products/shipment-tracking) installed.
- bugfix: fixes Store Picker: some users are unable to continue after logging in.
- bugfix: fixes a crash when the network connection is slow
 
1.8
-----

1.7.1
-----
- Fixed a bug where Order List did not load for some users.
- update: this app supports iOS 12.0 and up.
- improvement: improved support for large text sizes.
- bugfix: fixes Order List not loading for some users.
- bugfix: fixes "Unable to load content" error message when attempting to get Top Performers content.
 
1.7
-----
- improvement: you can now log in using a site address.

1.6
-----
- improvement: Tracking numbers can now be copied to the pasteboard from the order details screen.

1.5
-----
- bugfix: Sometimes Settings would style all the options like "Log Out". No longer happens now.
- bugfix: order status refreshes upon pull-to-refresh in Order Details
- bugfix: payment status label background color showing up beyond rounded border
- improvement: change top performers text from "Total Product Order" to "Total orders" for clarity
- bugfix: fixed an issue on the order details screen where the shipment tracking dates were incorrect

1.4
-----
- bugfix: fix a crash happening on log out
- new feature: Add shipment tracking to Order Details screen
- improvement: The store switcher now allows you to go back to the previous screen without logging you out
- improvement: Custom order status labels are now supported! Instead of just displaying the order status slug and capitalizing the slug, the custom order status label will now be fetched from the server and properly displayed.
- improvement: Filtering by custom order status now supported!
- new feature: You can now manually change the status of an order on the order details screen
- bugfix: correctly flips chevron on Dashboard > New Orders, to support RTL languages.
- bugfix: fixed an issue on the order details screen where the shipment tracking dates were incorrect

1.3
-----
- bugfix: Allows for decimal quantities which some extensions have
- new feature: quick site select. Navigate to Settings > select row with store website.
- improvement: Updated the colors of the bars in the charts for better readability
- improvement: Present an error message with an option to retry when adding a note to an order fails
- improvement: Present an error message with an option to retry when fulfilling an order fails
- bugfix: Log out of the current account right after selecting "Try another account" in store picker
- improvement: Use the store name for the title of the view in "My store" tab
- improvement: Add an alert to let the user know about our new store switcher
- improvement: Display Address in Order Details screen unless every field is empty<|MERGE_RESOLUTION|>--- conflicted
+++ resolved
@@ -1,14 +1,10 @@
 *** PLEASE FOLLOW THIS FORMAT: [<priority indicator, more stars = higher priority>] <description> [<PR URL>]
 
 10.9
-<<<<<<< HEAD
----
+-----
 - [***] Dropped iOS 14 support. From now we support iOS 15 and later. [https://github.com/woocommerce/woocommerce-ios/pull/7851]
-=======
------
 - [*] Login: Now you can handle Jetpack site connection for your self-hosted sites from the app. [https://github.com/woocommerce/woocommerce-ios/pull/7847]
 
->>>>>>> b6e09516
 
 10.8
 -----
