--- conflicted
+++ resolved
@@ -2,11 +2,8 @@
 
 9.0
 -----
-<<<<<<< HEAD
-
-=======
+
 - [internal] Reviews lists on Products and Menu tabs are refactored to avoid duplicated code. Please quickly smoke test them to make sure that everything still works as before. [https://github.com/woocommerce/woocommerce-ios/pull/6553]
->>>>>>> eeb1b132
 
 8.9
 -----
