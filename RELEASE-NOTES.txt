--- conflicted
+++ resolved
@@ -1,11 +1,8 @@
 2.9
 -----
-<<<<<<< HEAD
 - bugfix: the Top Performers in the new stats page should not have a dark header bar when launching the app in Dark mode.
-=======
 - Enhancement: preselect current Order status when editing the status with a list of order statuses.
 - bugfix: on Orders tab, the order status filter now stays after changing an Order status.
->>>>>>> 64c3e7bf
  
 2.8
 -----
