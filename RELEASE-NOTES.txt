--- conflicted
+++ resolved
@@ -12,11 +12,8 @@
 - [*] fix: now we don't show any more similar alert notices if an error occurred. [https://github.com/woocommerce/woocommerce-ios/pull/3474]
 - [*] fix: in Settings > Switch Store, the spinner in the "Continue" button at the bottom is now visible in dark mode. [https://github.com/woocommerce/woocommerce-ios/pull/3468]
 - [*] fix: in order details, the shipping and billing address are displayed in the order of the country (in some eastern Asian countries, the address starts from the largest unit to the smallest). [https://github.com/woocommerce/woocommerce-ios/pull/3469]
-<<<<<<< HEAD
 - [*] fix: pull to refresh on the order status picker screen does not resets anymore the current selection. [https://github.com/woocommerce/woocommerce-ios/pull/3493]
-=======
 - [*] When adding or editing a link (e.g. in a product description) link settings are now presented as a popover on iPad. [https://github.com/woocommerce/woocommerce-ios/pull/3492]
->>>>>>> e44e6cb1
 
 
 5.8
