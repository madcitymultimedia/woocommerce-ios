*** PLEASE FOLLOW THIS FORMAT: [<priority indicator, more stars = higher priority>] <description> [<PR URL>]

8.6
-----
<<<<<<< HEAD
- [*] Orders: In the experimental Order Creation feature, product variations added to a new order now show a list of their attributes. [https://github.com/woocommerce/woocommerce-ios/pull/6131]
=======
- [*] Enlarged the tap area for the action button on the notice view. [https://github.com/woocommerce/woocommerce-ios/pull/6146]

>>>>>>> 40509606

8.5
-----
- [*] In-Person Payments: Inform the user when a card reader battery is so low that it needs to be charged before the reader can be connected. [https://github.com/woocommerce/woocommerce-ios/pull/5998]
- [***] The My store tab is having a new look with new conversion stats and shows up to 5 top performing products now (used to be 3). [https://github.com/woocommerce/woocommerce-ios/pull/5991]
- [**] Fixed a crash at the startup of the app, related to Gridicons. [https://github.com/woocommerce/woocommerce-ios/pull/6005]
- [***] Experimental Feature: It's now possible to create Orders in the app by enabling it in Settings > Experimental Features. For now you can change the order status, add products, and add customer details (billing and shipping addresses). [https://github.com/woocommerce/woocommerce-ios/pull/6060]
- [*] Fixed issue in date range selection for the orders filters where is some cases dates are not available for selection. [https://github.com/woocommerce/woocommerce-ios/pull/6090]
- [*] Enabled "view product in store" and "share product" options for variable products when accessing them through the order details screen. [https://github.com/woocommerce/woocommerce-ios/pull/6091]

8.4
-----
- [***] In-Person Payments: Support for Stripe M2 card reader. [https://github.com/woocommerce/woocommerce-ios/pull/5844]
- [***] We introduced a new tab called "Menu", a tab in the main navigation where you can browser different sub-sections of the app: Switch Store, Settings, WooCommerce Admin, View Store and Reviews. [https://github.com/woocommerce/woocommerce-ios/pull/5926]
- [***] Store admins can now access sites with plugins that have Jetpack Connection Package (e.g. WooCommerce Payments, Jetpack Backup) in the app. These sites do not require Jetpack-the-plugin to connect anymore. Store admins can still install Jetpack-the-plugin from the app through settings or a Jetpack banner. [https://github.com/woocommerce/woocommerce-ios/pull/5924]
- [*] Add/Edit Product screen: Fix transient product name while adding images.[https://github.com/woocommerce/woocommerce-ios/pull/5840]

8.3
-----
- [***] All merchants can create Simple Payments orders. [https://github.com/woocommerce/woocommerce-ios/pull/5684]
- [**] System status report can now be viewed and copied directly from within the app. [https://github.com/woocommerce/woocommerce-ios/pull/5702]
- [**] Product SKU input scanner is now available as a beta feature. To try it, enable it from settings and you can scan a barcode to use as the product SKU in product inventory settings! [https://github.com/woocommerce/woocommerce-ios/pull/5695]
- [**] Now you chan share a payment link when creating a Simple Payments order [https://github.com/woocommerce/woocommerce-ios/pull/5819]
- [*] Reviews: "Mark all as read" checkmark bar button item button replaced with menu button which launches an action sheet. Menu button is displayed only if there are unread reviews available.[https://github.com/woocommerce/woocommerce-ios/pull/5833]
- [internal] Refactored ReviewsViewController to add tests. [https://github.com/woocommerce/woocommerce-ios/pull/5834]

8.2
-----
- [***] In-Person Payments: Now you can collect Simple Payments on the go. [https://github.com/woocommerce/woocommerce-ios/pull/5635]
- [*] Products: After generating a new variation for a variable product, you are now taken directly to edit the new variation. [https://github.com/woocommerce/woocommerce-ios/pull/5649]
- [*] Dashboard: the visitor count in the Today tab is now shown when Jetpack site stats are enabled.
- [*] Add/Edit Product Images: tapping on the last `n` images while `n` images are pending upload does not crash the app anymore. [https://github.com/woocommerce/woocommerce-ios/pull/5672]

8.2
-----
- [*] Shipping Labels: Fixes a crash when saving a new shipping label after opening the order from a push notification. [https://github.com/woocommerce/woocommerce-ios/pull/5549]
- [**] In-Person Payments: Improved support for VoiceOver. [https://github.com/woocommerce/woocommerce-ios/pull/5572]
- [*] In-Person Payments: Fixes a crash when printing more than one receipt. [https://github.com/woocommerce/woocommerce-ios/pull/5575]

8.1
-----
- [***] Now it's possible to filter Order List by multiple statuses and date ranges. Plus, we removed the top tab bar on Orders Tab. [https://github.com/woocommerce/woocommerce-ios/pull/5491]
- [*] Login: Password AutoFill will suggest wordpress.com accounts. [https://github.com/woocommerce/woocommerce-ios/pull/5399]
- [*] Store picker: after logging in with store address, the pre-selected store is now the currently selected store instead of the store from login flow. [https://github.com/woocommerce/woocommerce-ios/pull/5508]
- [*] The application icon number from order push notifications is now cleared after visiting the orders tab. [https://github.com/woocommerce/woocommerce-ios/pull/5715]
- [internal] Migrated Settings screen to MVVM [https://github.com/woocommerce/woocommerce-ios/pull/5393]


8.0
-----
- [*] Product List: Add support for product filtering by category. [https://github.com/woocommerce/woocommerce-ios/pull/5388]
- [***] Push notifications are now supported for all connected stores. [https://github.com/woocommerce/woocommerce-ios/pull/5299]
- [*] Fix: in Settings > Switch Store, tapping "Dismiss" after selecting a different store does not switch stores anymore. [https://github.com/woocommerce/woocommerce-ios/pull/5359]

7.9
-----
- [*] Fix: after disconnecting a site or connecting to a new site, the sites in site picker (Settings > Switch Store) should be updated accordingly. The only exception is when the newly disconnected site is the currently selected site. [https://github.com/woocommerce/woocommerce-ios/pull/5241]
- [*] Order Details: Show a button on the "Product" section of Order Details screen to allow recreating shipping labels. [https://github.com/woocommerce/woocommerce-ios/pull/5255]
- [*] Edit Order Address - Enable `Done` button when `Use as {Shipping/Billing} Address` toggle is turned on. [https://github.com/woocommerce/woocommerce-ios/pull/5254]
- [*] Add/Edit Product: fix an issue where the product name keyboard is English only. [https://github.com/woocommerce/woocommerce-ios/pull/5288]
- [*] Order Details: some sites cannot parse order requests where the fields parameter has spaces, and the products section cannot load as a result. The spaces are now removed. [https://github.com/woocommerce/woocommerce-ios/pull/5298]

7.8
-----
- [***] Shipping Labels: merchants can create multiple packages for the same order, moving the items between different packages. [https://github.com/woocommerce/woocommerce-ios/pull/5190]
- [*] Fix: Navigation bar buttons are now consistently pink on iOS 15. [https://github.com/woocommerce/woocommerce-ios/pull/5139]
- [*] Fix incorrect info banner color and signature option spacing on Carrier and Rates screen. [https://github.com/woocommerce/woocommerce-ios/pull/5144]
- [x] Fix an error where merchants were unable to connect to valid stores when they have other stores with corrupted information https://github.com/woocommerce/woocommerce-ios/pull/5161
- [*] Shipping Labels: Fix issue with decimal values on customs form when setting the device with locales that use comma as decimal point. [https://github.com/woocommerce/woocommerce-ios/pull/5195]
- [*] Shipping Labels: Fix crash when tapping on Learn more rows of customs form. [https://github.com/woocommerce/woocommerce-ios/pull/5207]
- [*] Shipping Labels: The shipping address now prefills the phone number from the billing address if a shipping phone number is not available. [https://github.com/woocommerce/woocommerce-ios/pull/5177]
- [*] Shipping Labels: now in Carrier and Rates we always display the discounted rate instead of the retail rate if available. [https://github.com/woocommerce/woocommerce-ios/pull/5188]
- [*] Shipping Labels: If the shipping address is invalid, there are now options to email, call, or message the customer. [https://github.com/woocommerce/woocommerce-ios/pull/5228]
- [*] Accessibility: notify when offline mode banner appears or disappears. [https://github.com/woocommerce/woocommerce-ios/pull/5225]

7.7
-----
- [***] In-Person Payments: US merchants can now obtain a card reader and then collect payments directly from the app. [https://github.com/woocommerce/woocommerce-ios/pull/5030]
- [***] Shipping Labels: Merchants can now add new payment methods for shipping labels directly from the app. [https://github.com/woocommerce/woocommerce-ios/pull/5023]
- [**] Merchants can now edit shipping & billing addresses from orders. [https://github.com/woocommerce/woocommerce-ios/pull/5097]
- [x] Fix: now a default paper size will be selected in Shipping Label print screen. [https://github.com/woocommerce/woocommerce-ios/pull/5035]
- [*] Show banner on screens that use cached data when device is offline. [https://github.com/woocommerce/woocommerce-ios/pull/5000]
- [*] Fix incorrect subtitle on customs row of Shipping Label purchase flow. [https://github.com/woocommerce/woocommerce-ios/pull/5093]
- [*] Make sure customs form printing option is not available on non-international orders. [https://github.com/woocommerce/woocommerce-ios/pull/5104]
- [*] Fix incorrect logo for DHL in Shipping Labels flow. [https://github.com/woocommerce/woocommerce-ios/pull/5105]
 
7.6
-----
- [x] Show an improved error modal if there are problems while selecting a store. [https://github.com/woocommerce/woocommerce-ios/pull/5006]
- [***] Shipping Labels: Merchants can now add new custom and service packages for shipping labels directly from the app. [https://github.com/woocommerce/woocommerce-ios/pull/4976]
- [*] Fix: when product image upload fails, the image cell stop loading. [https://github.com/woocommerce/woocommerce-ios/pull/4989]

7.5
-----
- [***] Merchants can now purchase shipping labels and declare customs forms for international orders. [https://github.com/woocommerce/woocommerce-ios/pull/4896]
- [**] Merchants can now edit customer provided notes from orders. [https://github.com/woocommerce/woocommerce-ios/pull/4893]
- [*] Fix empty states sometimes not centered vertically [https://github.com/woocommerce/woocommerce-ios/pull/4890]
- [*] Fix error syncing products due to decoding failure of regular_price in product variations. [https://github.com/woocommerce/woocommerce-ios/pull/4901]
- [*] Hide bottom bar on shipping label purchase form. [https://github.com/woocommerce/woocommerce-ios/pull/4902]

7.4
-----
- [*] Fix an issue where some extension was not shown in order item details. [https://github.com/woocommerce/woocommerce-ios/pull/4753]
- [*] Fix: The refund button within Order Details will be hidden if the refund is zero. [https://github.com/woocommerce/woocommerce-ios/pull/4789]
- [*] Fix: Incorrect arrow direction for right-to-left languages on Shipping Label flow. [https://github.com/woocommerce/woocommerce-ios/pull/4796]
- [*] Fix: Shouldn't be able to schedule a sale without sale price. [https://github.com/woocommerce/woocommerce-ios/pull/4825]
- [*] Fix: Edit address screen is pushed twice in Shipping Label flow when missing name in origin or destination address. [https://github.com/woocommerce/woocommerce-ios/pull/4845]

7.3
-----
- [*] Order Detail: now we do not offer the "email note to customer" option if no email is available. [https://github.com/woocommerce/woocommerce-ios/pull/4680]
- [*] My Store: If there are errors loading the My Store screen, a banner now appears at the top of the screen with links to troubleshoot or contact support. [https://github.com/woocommerce/woocommerce-ios/pull/4704]
- [*] Fix: Added 'Product saved' confirmation message when a product is updated [https://github.com/woocommerce/woocommerce-ios/pull/4709]
- [*] Shipping Labels: Updated address validation to automatically use trivially normalized address for origin and destination. [https://github.com/woocommerce/woocommerce-ios/pull/4719]
- [*] Fix: Order details for products with negative prices now will show correctly [https://github.com/woocommerce/woocommerce-ios/pull/4683]
- [*] Fix: Order list not extend edge-to-edge in dark mode. [https://github.com/woocommerce/woocommerce-ios/pull/4728]
- [*] Plugins: Added list of active and inactive plugins that can be reached by admins in the settings screen. [https://github.com/woocommerce/woocommerce-ios/pull/4735]
- [*] Login: Updated appearance of back buttons in navigation bar to minimal style. [https://github.com/woocommerce/woocommerce-ios/pull/4726]
- [internal] Upgraded Zendesk SDK to version 5.3.0. [https://github.com/woocommerce/woocommerce-ios/pull/4699]
- [internal] Updated GoogleSignIn to version 6.0.1 through WordPressAuthenticator. There should be no functional changes, but may impact Google sign in flow. [https://github.com/woocommerce/woocommerce-ios/pull/4725]

7.2
-----
- [*] Order Fulfillment: Updated success notice message [https://github.com/woocommerce/woocommerce-ios/pull/4589]
- [*] Order Fulfillment: Fixed issue footer view getting clipped of by iPhone notch [https://github.com/woocommerce/woocommerce-ios/pull/4631]
- [*] Shipping Labels: Updated address validation to make sure a name is entered for each address. [https://github.com/woocommerce/woocommerce-ios/pull/4601]
- [*] Shipping Labels: Hide Contact button on Shipping To Address form when customer phone number is not provided. [https://github.com/woocommerce/woocommerce-ios/pull/4663]
- [*] Shipping Labels: Updated edge-to-edge table views for all forms. [https://github.com/woocommerce/woocommerce-ios/pull/4657]
- [*] Orders and Order Details: Updated edge-to-edge table views for consistent look across the app. [https://github.com/woocommerce/woocommerce-ios/pull/4638]
- [*] Reviews and Review Details: Updated edge-to-edge table views for consistent look across the app. [https://github.com/woocommerce/woocommerce-ios/pull/4637]
- [*] New error screen displayed to users without the required roles to access the store. [https://github.com/woocommerce/woocommerce-ios/pull/4493]

7.1
-----
- [***] Merchants from US can create shipping labels for physical orders from the app. The feature supports for now only orders where the shipping address is in the US. [https://github.com/woocommerce/woocommerce-ios/pull/4578]
- [**] Due to popular demand, the Order fulfill is displayed once again when clicking on the Mark order complete button. [https://github.com/woocommerce/woocommerce-ios/pull/4567]
- [*] Fix: Interactive pop gesture on Order Details and Settings screen. [https://github.com/woocommerce/woocommerce-ios/pull/4504]
- [*] Fix: Frozen refresh control and placeholder when switching tabs [https://github.com/woocommerce/woocommerce-ios/pull/4505]
- [internal] Stats tab: added network sync throttling [https://github.com/woocommerce/woocommerce-ios/pull/4494]

7.0
-----
- [**] Order Detail: now we display Order Items and Shipping Label Packages as separate sections. [https://github.com/woocommerce/woocommerce-ios/pull/4445]
- [*] Fix: Orders for a variable product with different configurations of a single variation will now show each order item separately. [https://github.com/woocommerce/woocommerce-ios/pull/4445]
- [*] If the Orders, Products, or Reviews lists can't load, a banner now appears at the top of the screen with links to troubleshoot or contact support. [https://github.com/woocommerce/woocommerce-ios/pull/4400, https://github.com/woocommerce/woocommerce-ios/pull/4407]
- [*] Fix: Stats tabs are now displayed and ordered correctly in RTL languages. [https://github.com/woocommerce/woocommerce-ios/pull/4444]
- [*] Fix: Missing "Add Tracking" button in orders details. [https://github.com/woocommerce/woocommerce-ios/pull/4520]


6.9
-----
- [*] Order Detail: now we display a loader on top, to communicate that the order detail view has not yet been fully loaded. [https://github.com/woocommerce/woocommerce-ios/pull/4396]
- [*] Products: You can edit product attributes for variations right from the main product form. [https://github.com/woocommerce/woocommerce-ios/pull/4350]
- [*] Improved CTA. "Print Shipping Label" instead of "Reprint Shipping Label". [https://github.com/woocommerce/woocommerce-ios/pull/4394]
- [*] Improved application log viewer. [https://github.com/woocommerce/woocommerce-ios/pull/4387]
- [*] Improved the experience when creating the first variation. [https://github.com/woocommerce/woocommerce-ios/pull/4405]

6.8
-----

- [***] Dropped iOS 13 support. From now we support iOS 14 and later. [https://github.com/woocommerce/woocommerce-ios/pull/4209]
- [**] Products: Added the option to create and edit a virtual product directly from the product detail screen. [https://github.com/woocommerce/woocommerce-ios/pull/4214]

6.7
-----
- [**] Add-Ons: Order add-ons are now available as a beta feature. To try it, enable it from settings! [https://github.com/woocommerce/woocommerce-ios/pull/4119]

6.6
-----
- [*] Fix: Product variations only support at most one image, so we won't show an option to add a second one. [https://github.com/woocommerce/woocommerce-ios/pull/3994]
- [*] Fix: The screen to select images from the Media Library would sometimes crash when the library had a specific number of images. [https://github.com/woocommerce/woocommerce-ios/pull/4003]
- [*] Improved error messages for logins. [https://github.com/woocommerce/woocommerce-ios/pull/3957]

6.5
-----
- [*] Fix: Product images with non-latin characters in filenames now will load correctly and won't break Media Library. [https://github.com/woocommerce/woocommerce-ios/pull/3935]
- [*] Fix: The screen to select images from the Media Library would sometimes crash when the library had a specific number of images. [https://github.com/woocommerce/woocommerce-ios/pull/4070]

6.4
-----
- [*] Login: New design and illustrations for the initial login screen, promoting the app's main features. [https://github.com/woocommerce/woocommerce-ios/pull/3867]
- [*] Enhancement/fix: Unify back button style across the app. [https://github.com/woocommerce/woocommerce-ios/pull/3872]

6.3
-----
- [**] Products: Now you can add variable products from the create product action sheet. [https://github.com/woocommerce/woocommerce-ios/pull/3836]
- [**] Products: Now you can easily publish a product draft or pending product using the navigation bar buttons [https://github.com/woocommerce/woocommerce-ios/pull/3846]
- [*] Fix: In landscape orientation, all backgrounds on detail screens and their subsections now extend edge-to-edge. [https://github.com/woocommerce/woocommerce-ios/pull/3808]
- [*] Fix: Creating an attribute or a variation no longer saves your product pending changes. [https://github.com/woocommerce/woocommerce-ios/pull/3832]
- [*] Enhancement/fix: image & text footnote info link rows are now center aligned in order details reprint shipping label info row and reprint screen. [https://github.com/woocommerce/woocommerce-ios/pull/3805]

6.2
-----

- [***] Products: When editing a product, you can now create/delete/update product variations, product attributes and product attribute options. https://github.com/woocommerce/woocommerce-ios/pull/3791
- [**] Large titles are enabled for the four main tabs like in Android. In Dashboard and Orders tab, a workaround is implemented with some UI/UX tradeoffs where the title size animation is not as smooth among other minor differences from Products and Reviews tab. We can encourage beta users to share any UI issues they find with large titles. [https://github.com/woocommerce/woocommerce-ios/pull/3763]
- [*] Fix: Load product inventory settings in read-only mode when the product has a decimal stock quantity. This fixes the products tab not loading due to product decoding errors when third-party plugins enable decimal stock quantities. [https://github.com/woocommerce/woocommerce-ios/pull/3717]
- [*] Fix: Loading state stuck in Reviews List. [https://github.com/woocommerce/woocommerce-ios/pull/3753]

6.1
-----
- [**] Products: When editing variable products, you can now edit the variation attributes to select different attribute options. [https://github.com/woocommerce/woocommerce-ios/pull/3628]
- [*] Fixes a bug where long pressing the back button sometimes displayed an empty list of screens.
- [*] Product Type: Updated product type detail to display "Downloadable" if a product is downloadable. [https://github.com/woocommerce/woocommerce-ios/pull/3647]
- [*] Product Description: Updated the placeholder text in the Aztec Editor screens to provide more context. [https://github.com/woocommerce/woocommerce-ios/pull/3668]
- [*] Fix: Update the downloadable files row to read-only, if the product is accessed from Order Details. [https://github.com/woocommerce/woocommerce-ios/pull/3669]
- [*] Fix: Thumbnail image of a product wasn't being loaded correctly in Order Details. [https://github.com/woocommerce/woocommerce-ios/pull/3678]
- [*] Fix: Allow product's `regular_price` to be a number and `sold_individually` to be `null` as some third-party plugins could alter the type in the API. This could help with the products tab not loading due to product decoding errors. [https://github.com/woocommerce/woocommerce-ios/pull/3679]
- [internal] Attempted fix for a crash in product image upload. [https://github.com/woocommerce/woocommerce-ios/pull/3693]

6.0
-----
- [**] Due to popular demand, the product SKU is displayed once again in Order Details screen. [https://github.com/woocommerce/woocommerce-ios/pull/3564]
- [*] Updated copyright notice to WooCommerce
- [*] Fix: top performers in "This Week" tab should be showing the same data as in WC Admin.
- [*] Fix: visitor stats in Dashboard should be more consistent with web data on days when the end date for more than one tab is the same (e.g. "This Week" and "This Month" both end on January 31). [https://github.com/woocommerce/woocommerce-ios/pull/3532]
- [*] Fix: navbar title on cross-sells products list displayed title for upsells [https://github.com/woocommerce/woocommerce-ios/pull/3565]
- [*] Added drag-and-drop sorting to Linked Products [https://github.com/woocommerce/woocommerce-ios/pull/3548]
- [internal] Refactored Core Data migrator stack to help reduce crashes [https://github.com/woocommerce/woocommerce-ios/pull/3523]


5.9
-----
- [**] Product List: if a user applies custom sort orders and filters in the Product List, now when they reopen the app will be able to see the previous settings applied. [https://github.com/woocommerce/woocommerce-ios/pull/3454]
- [*] Removed fulfillment screen and moved fulfillment to the order details screen. [https://github.com/woocommerce/woocommerce-ios/pull/3453]
- [*] Fix: billing information action sheets now are presented correctly on iPad. [https://github.com/woocommerce/woocommerce-ios/pull/3457]
- [*] fix: the rows in the product search list now don't have double separators. [https://github.com/woocommerce/woocommerce-ios/pull/3456]
- [*] Fix: During login, the spinner when a continue button is in loading state is now visible in dark mode. [https://github.com/woocommerce/woocommerce-ios/pull/3472]
- [*] fix: when adding a note to an order, the text gets no more deleted if you tap on “Email note to customer”. [https://github.com/woocommerce/woocommerce-ios/pull/3473]
- [*] Added Fees to order details. [https://github.com/woocommerce/woocommerce-ios/pull/3475]
- [*] fix: now we don't show any more similar alert notices if an error occurred. [https://github.com/woocommerce/woocommerce-ios/pull/3474]
- [*] fix: in Settings > Switch Store, the spinner in the "Continue" button at the bottom is now visible in dark mode. [https://github.com/woocommerce/woocommerce-ios/pull/3468]
- [*] fix: in order details, the shipping and billing address are displayed in the order of the country (in some eastern Asian countries, the address starts from the largest unit to the smallest). [https://github.com/woocommerce/woocommerce-ios/pull/3469]
- [*] fix: product is now read-only when opened from the order details. [https://github.com/woocommerce/woocommerce-ios/pull/3491]
- [*] fix: pull to refresh on the order status picker screen does not resets anymore the current selection. [https://github.com/woocommerce/woocommerce-ios/pull/3493]
- [*] When adding or editing a link (e.g. in a product description) link settings are now presented as a popover on iPad. [https://github.com/woocommerce/woocommerce-ios/pull/3492]
- [*] fix: the glitch when launching the app in logged out state or after tapping "Try another account" in store picker is now gone. [https://github.com/woocommerce/woocommerce-ios/pull/3498]
- [*] Minor enhancements: in product editing form > product reviews list, the rows don't show highlighted state on tap anymore since they are not actionable. Same for the number of upsell and cross-sell products in product editing form > linked products. [https://github.com/woocommerce/woocommerce-ios/pull/3502]


5.8
-----
- [***] Products M5 features are now available to all. Products M5 features: add and edit linked products, add and edit downloadable files, product deletion. [https://github.com/woocommerce/woocommerce-ios/pull/3420]
- [***] Shipping labels M1 features are now available to all: view shipping label details, request a refund, and reprint a shipping label via AirPrint. [https://github.com/woocommerce/woocommerce-ios/pull/3436]
- [**] Improved login flow, including better error handling. [https://github.com/woocommerce/woocommerce-ios/pull/3332]


5.7
-----
- [***] Dropped iOS 12 support. From now we support iOS 13 and later. [https://github.com/woocommerce/woocommerce-ios/pull/3216]
- [*] Fixed spinner appearance in the footer of orders list. [https://github.com/woocommerce/woocommerce-ios/pull/3249]
- [*] In order details, the image for a line item associated with a variation is shown now after the variation has been synced. [https://github.com/woocommerce/woocommerce-ios/pull/3314]
- [internal] Refactored Core Data stack so more errors will be propagated. [https://github.com/woocommerce/woocommerce-ios/pull/3267]


5.6
-----
- [**] Fixed order list sometimes not showing newly submitted orders. 
- [*] now the date pickers on iOS 14 are opened as modal view. [https://github.com/woocommerce/woocommerce-ios/pull/3148]
- [*] now it's possible to remove an image from a Product Variation if the WC version 4.7+. [https://github.com/woocommerce/woocommerce-ios/pull/3159]
- [*] removed the Product Title in product screen navigation bar. [https://github.com/woocommerce/woocommerce-ios/pull/3187]
- [*] the icon of the cells inside the Product Detail are now aligned at 10px from the top margin. [https://github.com/woocommerce/woocommerce-ios/pull/3199]
- [**] Added the ability to issue refunds from the order screen. Refunds can be done towards products or towards shipping. [https://github.com/woocommerce/woocommerce-ios/pull/3204]
- [*] Prevent banner dismiss when tapping "give feedback" on products screen. [https://github.com/woocommerce/woocommerce-ios/pull/3221]
- [*] Add keyboard dismiss in Add Tracking screen [https://github.com/woocommerce/woocommerce-ios/pull/3220]


5.5
----- 
- [**] Products M4 features are now available to all. Products M4 features: add a simple/grouped/external product with actions to publish or save as draft. [https://github.com/woocommerce/woocommerce-ios/pull/3133]
- [*] enhancement: Order details screen now shows variation attributes for WC version 4.7+. [https://github.com/woocommerce/woocommerce-ios/pull/3109]
- [*] fix: Product detail screen now includes the number of ratings for that product. [https://github.com/woocommerce/woocommerce-ios/pull/3089]
- [*] fix: Product subtitle now wraps correctly in order details. [https://github.com/woocommerce/woocommerce-ios/pull/3201]


5.4
-----
- [*] fix: text headers on Product price screen are no more clipped with large text sizes. [https://github.com/woocommerce/woocommerce-ios/pull/3090]


5.4
-----
- [*] fix: the footer in app Settings is now correctly centered.
- [*] fix: Products tab: earlier draft products now show up in the same order as in core when sorting by "Newest to Oldest".
- [*] enhancement: in product details > price settings, the sale dates can be edited inline in iOS 14 using the new date picker. Also, the sale end date picker editing does not automatically end on changes anymore. [https://github.com/woocommerce/woocommerce-ios/pull/3044]
- [*] enhancement: in order details > add tracking, the date shipped can be edited inline in iOS 14 using the new date picker. [https://github.com/woocommerce/woocommerce-ios/pull/3044]
- [*] enhancement: in products list, the "(No Title)" placeholder will be showed when a product doesn't have the title set. [https://github.com/woocommerce/woocommerce-ios/pull/3068]
- [*] fix: the placeholder views in the top dashboard chart and orders tab do not have unexpected white background color in Dark mode in iOS 14 anymore. [https://github.com/woocommerce/woocommerce-ios/pull/3063]


5.3
-----
- [**] In Settings > Experimental Features, a Products switch is now available for turning Products M4 features on and off (default off). Products M4 features: add a simple/grouped/external product with actions to publish or save as draft.
- [*] Opening a product from order details now shows readonly product details of the same styles as in editable product details.
- [*] Opening a product variation from order details now shows readonly product variation details and this product variation does not appear in the Products tab anymore.
- [*] Enhancement: when not saving a product as "published", the in-progress modal now shows title and message like "saving your product" instead of "publishing your product".
- [*] In product and variation list, the stock quantity is not shown anymore when stock management is disabled.
- [*] Enhancement: when the user attempts to dismiss the product selector search modal while at least one product is selected for a grouped product's linked products, a discard changes action sheet is shown.
- [internal] Renamed a product database table (Attribute) to GenericAttribute. This adds a new database migration.  [https://github.com/woocommerce/woocommerce-ios/pull/2883]
- [internal] Refactored the text fields in the Manual Shipment Tracking page. [https://github.com/woocommerce/woocommerce-ios/pull/2979]
- [internal] Attempt fix for startup crashes. [https://github.com/woocommerce/woocommerce-ios/pull/3069]


5.2
-----
- [**] Products: now you can editing basic fields for non-core products (whose product type is not simple/external/variable/grouped) - images, name, description, readonly price, readonly inventory, tags, categories, short description, and product settings.
- [*] Enhancement: for variable products, the stock status is now shown in its variation list.
- [*] Sign In With Apple: if the Apple ID has been disconnected from the WordPress app (e.g. in Settings > Apple ID > Password & Security > Apps using Apple ID), the app is logged out on app launch or app switch.
- [*] Now from an Order Detail it's only possible to open a Product in read-only mode.
- [internal] #2881 Upgraded WPAuth from 1.24 to 1.26-beta.12. Regressions may happen in login flows.
- [internal] #2896 Configured the same user agent header for all the network requests made through the app.
- [internal] #2879 After logging out, the persistent store is not reset anymore to fix a crash in SIWA revoked token scenario after app launch (issue #2830). No user-facing changes are intended, the data should be associated with a site after logging out and in like before.

5.1
-----
- [*] bugfix: now reviews are refreshed correctly. If you try to delete or to set as spam a review from the web, the result will match in the product reviews list.
- [*] If the Products switch is on in Settings > Experimental Features:
  - For a variable product, the stock status is not shown in the product details anymore when stock management is disabled since stock status is controlled at variation level.
- [internal] The Order List and Orders Search → Filter has a new backend architecture (#2820). This was changed as an experiment to fix #1543. This affects iOS 13.0 users only. No new behaviors have been added. Github project: https://git.io/JUBco. 
- [*] Orders → Search list will now show the full counts instead of “99+”. #2825


5.0
-----
- [*] Order details > product details: tapping outside of the bottom sheet from "Add more details" menu does not dismiss the whole product details anymore.
- [*] If the Products switch is on in Settings > Experimental Features, product editing for basic fields are enabled for non-core products (whose product type is not simple/external/variable/grouped) - images, name, description, readonly price, readonly inventory, tags, categories, short description, and product settings.
- [*] Order Detail: added "Guest" placeholder on Order Details card when there's no customer name.
- [*] If the Products switch is on in Settings > Experimental Features:
  - Product editing for basic fields are enabled for non-core products (whose product type is not simple/external/variable/grouped) - images, name, description, readonly price, readonly inventory, tags, categories, short description, and product settings.
  - Inventory and shipping settings are now editable for a variable product.
  - A product variation's stock status is now editable in inventory settings.
  - Reviews row is now hidden if reviews are disabled.
  - Now it's possible to open the product's reviews screen also if there are no reviews.
  - We improved our VoiceOver support in Product Detail screen.
- [*] In Settings, the "Feature Request" button was replaced with "Send Feedback" (Survey) (https://git.io/JUmUY)


4.9
-----
- [**] Sign in with Apple is now available in the log in process.
- [**] In Settings > Experimental Features, a Products switch is now available for turning Products M3 features on and off for core products (default off for beta testing). Products M3 features: edit grouped, external and variable products, enable/disable reviews, change product type and update categories and tags.
- [*] Edit Products: the update action now shows up on the product details after updating just the sale price.
- [*] Fix a crash that sometimes happen when tapping on a Product Review push notification.
- [*] Variable product > variation list: a warning banner is shown if any variations do not have a price, and warning text is shown on these variation rows.


4.8
-----
- [*] Enabled right/left swipe on product images.


4.7
-----
- [*] Fixed an intermittent crash when sending an SMS from the app.


4.6
-----
- [*] Fix an issue in the y-axis values on the dashboard charts where a negative value could show two minus signs.
- [*] When a simple product doesn't have a price set, the price row on the product details screen now shows "Add Price" placeholder instead of an empty regular price.
- [*] If WooCommerce 4.0 is available the app will show the new stats dashboard, otherwise will show a banner indicating the user to upgrade.
- [*] The total orders row is removed from the readonly product details (products that are not a simple product) to avoid confusion since it's not shown on the editable form for simple products.


4.5
-----
- [**] Products: now you can update product images, product settings, viewing and sharing a product.
- [*] In Order Details, the item subtotal is now shown on the right side instead of the quantity. The quantity can still be viewed underneath the product name.
- [*] In Order Details, SKU was removed from the Products List. It is still shown when fulfilling the order or viewing the product details.
- [*] Polish the loading state on the product variations screen.
- [*] When opening a simple product from outside of the Products tab (e.g. from Top Performers section or an order), the product name and ellipsis menu (if the Products feature switch is enabled) should be visible in the navigation bar.
 

4.4
-----
- Order Detail: the HTML shipping method is now showed correctly
- [internal] Logging in via 'Log in with Google' has changes that can cause regressions. See https://git.io/Jf2Fs for full testing details.
- [**] Fix bugs related to push notifications: after receiving a new order push notification, the Reviews tab does not show a badge anymore. The application icon badge number is now cleared by navigating to the Orders tab and/or the Reviews tab, depending on the types of notifications received.
- [*] The discard changes prompt now only appears when navigating from product images screen if any images have been deleted.
- [*] Fix the issue where product details screen cannot be scrolled to the bottom in landscape after keyboard is dismissed (e.g. from editing product title).
- [*] The product name is now shown in the product details navigation bar so that the name is always visible.
- [*] The images pending upload should be visible after editing product images from product details.
- [*] The discard changes prompt does not appear when navigating from product settings detail screens with a text field (slug, purchase note, and menu order) anymore.
- [*] Fix the wrong cell appearance in the order status list.
- [*] The "View product in store" action will be shown only if the product is published.
- [internal] Modified the component used for fetching data from the database. Please watch out for crashes in lists.


4.3
-----
- Products: now the Product details can be edited and saved outside Products tab (e.g. from Order details or Top Performers).
- [internal]: the navigation to the password entry screen has changed and can cause regressions. See https://git.io/JflDW for testing details.
- [internal] Refactored some API calls for fetching a Note, Product, and Product Review. 
- Products: we improved our VoiceOver support in Product Price settings
- In Settings > Experimental Features, a Products switch is now available for turning Products M2 features on and off for simple products (default off for beta testing). Products M2 features: update product images, product settings, viewing and sharing a product.
- The WIP banner on the Products tab is now collapsed by default for more vertical space.
- Dropped iOS 11 support. From now we support iOS 12 and later.
- In Order Details, the Payment card is now shown right after the Products and Refunded Products cards.


4.2
-----
- Products: now tapping anywhere on a product cell where you need to insert data, like in Product Price and Product Shipping settings, you start to edit the text field.
- Products: now the keyboard pop up automatically in Edit Description
- The Processing orders list will now show upcoming (future) orders.
- Improved stats: fixed the incorrect time range on "This Week" tab when loading improved stats on a day when daily saving time changes.
- [internal]: the "send magic link" screen has navigation changes that can cause regressions. See https://git.io/Jfqio for testing details.
- The Orders list is now automatically refreshed when reopening the app. 
- The Orders list is automatically refreshed if a new order (push notification) comes in.
- Orders -> Search: The statuses now shows the total number of orders with that status.


4.1
-----
- Fix an intermittent crash when downloading Orders
- The Photo Library permission alert shouldn't be prompted when opening the readonly product details or edit product for simple products, which is reproducible on iOS 11 or 12 devices. (The permission is only triggered when uploading images in Zendesk support or in debug builds with Products M2 enabled.)
- [internal] Updated the empty search result views for Products and Orders. https://git.io/Jvdap

 
4.0
-----
- Products is now available with limited editing for simple products!
- Fix pulling to refresh on the Processing tab sometimes will not show the up-to-date orders.
- Edit Product > Price Settings: schedule sale is now available even when either the start or end date is not set, and the sale end date can be removed now.
- Improved stats: fixed a crash when loading improved stats on a day when daily saving time changes.
- [internal] Changed the Shipping and Tax classes list loading so that any cached data is shown right away
- [internal] Edit Products M2: added an image upload source for product images - WordPress Media Library.
- [internal] Slightly changed the dependency graph of the database fetching component. Please watch out for data loading regressions.
- [internal] the signup and login Magic Link flows have code changes. See https://git.io/JvyB3 for testing details.
- [internal] the login via Magic Link flows have code changes. See https://git.io/JvyB3 for testing details.
- [internal] the login via Continue with Google flows have code changes that can cause regressions. See https://git.io/Jvyjg for testing details.
- [internal] the signup and login Magic Link flows have code changes. See https://git.io/JvyB3 for testing details.
- [internal] under Edit Products M2 feature flag, there are 4 ways to sort the products on the products tab.
- [internal] the login flow has changes to the 2-factor authentication navigation. See https://git.io/JvdKP for testing details.

3.9
-----
- bugfix: now in the Order List the order status label is no more clipped
- bugfix: now the launch screen is no more stretched
- The Shipping Provider flow, will be called now Shipping Carrier.
- Edit Products: in price settings, the order of currency and price field follows the store currency options under wp-admin > WooCommerce > Settings > General.
- [internal] The signup and login flows have code changes. See https://git.io/Jv1Me for testing details.
 
3.8
-----
- Dashboard stats: any negative revenue (from refunds for example) for a time period are shown now.
- Redesigned Orders List: Processing and All Orders are now shown in front. Filtering was moved to the Search view.
- Fix Reviews sometimes failing to load on some WooCommerce configurations
- Experimental: a Products feature switch is visible in Settings > Experimental Features that shows/hides the Products tab, and allow to edit a product.
 
3.7
-----
- Dashboard: now tapping on a product on "Top Performers" section open the product detail

3.6
-----
- Order Details: see a list of issued refunds inside the order detail screen
- Orders tab: Orders to fulfill badge shows numbers 1-99, and now 99+ for anything over 99. Previously, it was 9+.
- Orders tab: The full total amount is now shown.
- Order Details & Product UI: if a Product name has HTML escape characters, they should be decoded in the app.
- Order Details: if the Order has multiple Products, tapping on any Product should open the same Product now.
- bugfix: the orders badge on tab bar now is correctly refreshed after switching to a store with badge count equal to zero.
- The orders tab now localizes item quantities and the order badge.


3.5
-----
- bugfix: when the app is in the foreground while receiving a push notification, the badge on the Orders tab and Reviews tab should be updated correctly based on the type of the notification.
- bugfix: after logging out and in, the Product list should be loaded to the correct store instead of being empty.
- bugfix: in Contact Support, a message should always be sent successfully now.

3.4
-----
- bugfix: on the Order Details screen, the product quantity title in the 2-column header view aligns to the right now
- bugfix: tapping on a new Order push notification, it used to go to the Reviews tab. Now it should go to the new Order screen
- bugfix: on the Products tab, if tapping on a Product and then switching stores, the old Product details used to remain on the Products tab. Now the Product list is always shown on the Products tab after switching stores.
- Dark mode: colors are updated up to design for the navigation bar, tab bar, Fulfill Order > add tracking icon, Review Details > product link icon.
- bugfix/enhancement: on the Products tab, if there are no Products the "Work In Progress" banner is shown with an image placeholder below now.
- bugfix: the deleted Product Variations should not show up after syncing anymore.
- bugfix: now the shipping address in the Order Detail is hidden if the order contains only virtual products
- bugfix: when logged out, Contact Support should be enabled now after typing a valid email address with an email keyboard type.

3.3
-----
- bugfix: add some padding to an order item image in the Fulfillment view, when no SKU exists
- bugfix: View Billing Information > Contact Details: the email button wouldn't do anything if you don't have an email account configured in the Mail app. Now an option to copy the email address is presented instead of doing nothing.
- bugfix: Fulfill Order screen now displays full customer provided note, instead of cutting it to a single line.
- bugfix: Fixed clipped content on section headings with larger font sizes
- bugfix: Fixed footer overlapping the last row in Settings > About with larger font sizes
- bugfix: the Orders badge on tab bar now is correctly refreshed after switching stores
 
3.2.1
-----
- bugfix: the order detail status and "Begin fulfillment" button now are correctly updated when the order status changes
- bugfix: after adding a new order note, now it appear correctly inside the order detail

3.2
-----
- Experimental: a Products feature switch is visible in Settings > Experimental Features that shows/hides the Products tab with a Work In Progress banner at the top.
- Experimental: if a Product has variations, the variants info are shown on the Product Details that navigates to a list of variations with each price or visibility shown.
- Enhancement: Support for dark mode
- bugfix: Settings no longer convert to partial dark mode.
- Experimental: Support the latest wc-admin plugin release, v0.23.0 and up
 
3.1
-----
- The order detail view now includes the shipping method of the order.
- Enhancement: The Reviews tab now presents all the Product Reviews
- Updated appearance of Order Details - temporarily disabling dark mode.
- bugfix: fixed UI appearance on cells of Order List when tapping with dark mode enabled.
- bugfix: Reviews no longer convert to partial dark mode. Dark mode coming soon!
- bugfix: Order Details now has the right space between cells.
- bugfix: update the new stats endpoint for WC Admin plugin version 0.22+, and notify the user about the minimum plugin version when they cannot see the new stats. It'd be great to also mention this in the App Store release notes: the new stats UI now requires WC Admin plugin version 0.22+.

3.0
-----
- bugfix: for sites with empty site time zone in the API (usually with UTC specified in wp-admin settings) and when the site time zone is not GMT+0, the stats v4 data no longer has the wrong boundaries (example in #1357).
- bugfix: fixed a UI appearance problem on mail composer on iOS 13.
 
2.9
-----
- bugfix: the badge "9+" on the Orders tab doesn't overlap with the tab label on iPhone SE/8 landscape now, and polished based on design spec.
- bugfix: the Top Performers in the new stats page should not have a dark header bar when launching the app in Dark mode.
- Enhancement: preselect current Order status when editing the status with a list of order statuses.
- bugfix: on Orders tab, the order status filter now stays after changing an Order status.
 
2.8
-----
 
2.7
-----
- Enhancement: Enhancements to the Order Details screen, adding more customer information.
- bugfix: the App Logs shouldn't be editable, only copy / paste.
- bugfix: Reviews were not localized.
- bugfix: On log in, some users would see the Continue button but be unable to Continue, due to errors with the account. A new "Try another account" button has been added as an option.
- bugfix: Product Details page was displaying the Price in the wrong currency.
- Enhancement: removed the "New Orders" card from the My store tab, now that the Orders tab displays the same information.
- Added brand new stats page for user with the WooCommerce Admin plugin and provided an option for users to opt in or out directly from the Settings page.
- bugfix: Order Details: icon on "Details" cell for fulfilled order can be wrong.
 
2.6
-----
- bugfix: 9+ orders in the orders badge text is now easier to read
- bugfix: Keep those sign-in bugs coming! We tracked down and fixed a `Log in with Jetpack` issue, where users with a Byte Order Mark in their `wp-config.php` file were returning error responses during API requests. These users would see their store listed in the sign-in screen, but were unable to tap the Continue button.
- bugfix: prevents a potential edge case where the login screen could be dismissed in a future version of iOS.
- bugfix: While tuning up the behind-the-scenes for Order Detail screens, we accidentally lost the ability to automatically download any missing product images. Product image downloads restored!

2.5
-----
- bugfix: on certain devices, pulling down to refresh on Order Details screen used to result in weird UI with misplaced labels. Should be fixed in this release.
- Enhancement: Display a badge in the bottom tab, overlapping the Orders icon, to indicate the number of orders processing.
- Enhancement: The Notifications tab has been replaced by Reviews 

2.4
-----
- New feature: in Order Details > Shipment Tracking, a new action is added to the "more" action menu for copying tracking number.
- Enhancement: updated the footer in Settings to inform users that we're hiring.
- bugfix & improvement: when Jetpack site stats module is turned off or when user has no permission to view site stats, the generic error toast is not shown to the user anymore. Additionally, the visitors stats UI is shown/hidden when the Jetpack module is activated/deactivated respectively.

2.3
-----
- Improvement: improved Dynamic Type support in the body of the notification in the Notifications tab.

2.2
-----
- improvement: opting out of Tracks syncs with WordPress.com
 
2.1
-----
- improvement: improved support for RTL languages in the Dashboard
- enhancement: You can now view product images on orders. Tapping on Products in Orders will present a view-only version of the Product's Details.
 
2.0
-----
- bugfix: dates in the Order Details screen are now localised.
- improvement: improved support for larger font sizes in the login screen
 
1.9
-----
- bugfix: fixes "Unable to load content" error message when attempting to get Top Performers content.
- new feature: You can now manually add shipment tracking to an Order. This feature is for users who have the [Shipment Tracking plugin](https://woocommerce.com/products/shipment-tracking) installed.
- bugfix: fixes Store Picker: some users are unable to continue after logging in.
- bugfix: fixes a crash when the network connection is slow
 
1.8
-----

1.7.1
-----
- Fixed a bug where Order List did not load for some users.
- update: this app supports iOS 12.0 and up.
- improvement: improved support for large text sizes.
- bugfix: fixes Order List not loading for some users.
- bugfix: fixes "Unable to load content" error message when attempting to get Top Performers content.
 
1.7
-----
- improvement: you can now log in using a site address.

1.6
-----
- improvement: Tracking numbers can now be copied to the pasteboard from the order details screen.

1.5
-----
- bugfix: Sometimes Settings would style all the options like "Log Out". No longer happens now.
- bugfix: order status refreshes upon pull-to-refresh in Order Details
- bugfix: payment status label background color showing up beyond rounded border
- improvement: change top performers text from "Total Product Order" to "Total orders" for clarity
- bugfix: fixed an issue on the order details screen where the shipment tracking dates were incorrect

1.4
-----
- bugfix: fix a crash happening on log out
- new feature: Add shipment tracking to Order Details screen
- improvement: The store switcher now allows you to go back to the previous screen without logging you out
- improvement: Custom order status labels are now supported! Instead of just displaying the order status slug and capitalizing the slug, the custom order status label will now be fetched from the server and properly displayed.
- improvement: Filtering by custom order status now supported!
- new feature: You can now manually change the status of an order on the order details screen
- bugfix: correctly flips chevron on Dashboard > New Orders, to support RTL languages.
- bugfix: fixed an issue on the order details screen where the shipment tracking dates were incorrect

1.3
-----
- bugfix: Allows for decimal quantities which some extensions have
- new feature: quick site select. Navigate to Settings > select row with store website.
- improvement: Updated the colors of the bars in the charts for better readability
- improvement: Present an error message with an option to retry when adding a note to an order fails
- improvement: Present an error message with an option to retry when fulfilling an order fails
- bugfix: Log out of the current account right after selecting "Try another account" in store picker
- improvement: Use the store name for the title of the view in "My store" tab
- improvement: Add an alert to let the user know about our new store switcher
- improvement: Display Address in Order Details screen unless every field is empty<|MERGE_RESOLUTION|>--- conflicted
+++ resolved
@@ -2,12 +2,8 @@
 
 8.6
 -----
-<<<<<<< HEAD
 - [*] Orders: In the experimental Order Creation feature, product variations added to a new order now show a list of their attributes. [https://github.com/woocommerce/woocommerce-ios/pull/6131]
-=======
 - [*] Enlarged the tap area for the action button on the notice view. [https://github.com/woocommerce/woocommerce-ios/pull/6146]
-
->>>>>>> 40509606
 
 8.5
 -----
