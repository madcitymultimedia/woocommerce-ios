--- conflicted
+++ resolved
@@ -2,12 +2,9 @@
 
 9.3
 -----
-<<<<<<< HEAD
 - [*] In-Person Payments: Accessibility improvement [https://github.com/woocommerce/woocommerce-ios/pull/6869]
 
-=======
 - [*] Orders: Now it's possible to select and copy text from the notes on an order. [https://github.com/woocommerce/woocommerce-ios/pull/6894]
->>>>>>> 2e31fed9
 - [*] Support Arabic numerals on amount fields. [https://github.com/woocommerce/woocommerce-ios/pull/6891]
 - [*] Product Selector: Enabled selecting all variations on variable product rows. [https://github.com/woocommerce/woocommerce-ios/pull/6899]
 
