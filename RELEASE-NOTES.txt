*** PLEASE FOLLOW THIS FORMAT: [<priority indicator, more stars = higher priority>] <description> [<PR URL>]

12.6
-----
<<<<<<< HEAD
- [*] Fix: When a product's details can be edited, they display a disclosure indicator (chevron). [https://github.com/woocommerce/woocommerce-ios/pull/8980]
=======
- [*] Payments: fixed a bug where enabled rows in the Payments Menu were sometimes incorrectly shown as disabled [https://github.com/woocommerce/woocommerce-ios/pull/8983]

12.5
-----
- [Internal] Dashboard: the stats implementation had a major update to replace a third-party library in order to support the upcoming store onboarding card. Minimal design changes are expected, and horizontal scrolling between different time range tabs is not available anymore. [https://github.com/woocommerce/woocommerce-ios/pull/8942]
>>>>>>> 4147394d

12.4
-----
- [**] Menu > Settings: adds a `Domains` row for WPCOM sites to see their site domains, add a new domain, or redeems a domain credit if available. [https://github.com/woocommerce/woocommerce-ios/pull/8870]
- [Internal] Prologue screen now has only the entry point to site address login flow, and application password authentication is used for sites without Jetpack. [https://github.com/woocommerce/woocommerce-ios/pull/8846]
- [Internal] A new tag has been added for Zendesk for users authenticated with application password. [https://github.com/woocommerce/woocommerce-ios/pull/8850]
- [Internal] Failures in the logged-out state are now tracked with anonymous ID. [https://github.com/woocommerce/woocommerce-ios/pull/8861]
- [*] Fix: Fixed a crash when switching away from the Products tab. [https://github.com/woocommerce/woocommerce-ios/pull/8874]

12.3
-----
- [Internal] We have updated the Zendesk SDK to version 6.0 [https://github.com/woocommerce/woocommerce-ios/pull/8828]
- [Internal] Tap to Pay on iPhone made publicly available via an Experimental Feature toggle [https://github.com/woocommerce/woocommerce-ios/pull/8814]

12.2
-----
- [*] Fix: Adding a new attribute will auto-capitalize the first letter for each word in the attribute name. [https://github.com/woocommerce/woocommerce-ios/pull/8772]
- [internal] Logging: Improvements on logging potential errors when loading Order Details [https://github.com/woocommerce/woocommerce-ios/pull/8781]
- [Internal] Now we track the specific error code when a networking-related operation fails [https://github.com/woocommerce/woocommerce-ios/issues/8527]

12.1
-----
- [*] Adds an In-Person Payments survey banner on top of the Orders view [https://github.com/woocommerce/woocommerce-ios/issues/8530]
- [*] Fix: Allow product's `purchasable` to be a number as some third-party plugins could alter the type in the API. This could help with the Products tab not loading due to product decoding errors. [https://github.com/woocommerce/woocommerce-ios/pull/8718]
- [***] [Internal] Start the AB test for allowing login to the app using site credentials [https://github.com/woocommerce/woocommerce-ios/pull/8744]

12.0
-----
- [**] Adds a feature of bulk updating products from the product's list. [https://github.com/woocommerce/woocommerce-ios/pull/8704]
- [internal] Store creation flow now includes 3 profiler questions: store category, selling status, and store country. [https://github.com/woocommerce/woocommerce-ios/pull/8667]

11.9
-----
- [**] Now you can generate all possible variations for a product's attributes [https://github.com/woocommerce/woocommerce-ios/pull/8619]
- [*] Mobile payments: fixed card reader manuals links. [https://github.com/woocommerce/woocommerce-ios/pull/8628]

11.8
-----
- [*] Design refresh: Buttons, links, and other calls to action are now purple instead of pink. [https://github.com/woocommerce/woocommerce-ios/pull/8451]
- [internal] Design: Updated capitalization for various pages, links, and buttons to match new design guidelines. [https://github.com/woocommerce/woocommerce-ios/pull/8455]
- [internal] Remove A/B testing and release native Jetpack installation flow for all users. [https://github.com/woocommerce/woocommerce-ios/pull/8533]

11.7
-----
- [**] Analytics Hub: Now you can select custom date ranges. [https://github.com/woocommerce/woocommerce-ios/pull/8414]
- [**] Analytics Hub: Now you can see Views and Conversion Rate analytics in the new Sessions card. [https://github.com/woocommerce/woocommerce-ios/pull/8428]
- [*] My Store: We fixed an issue with Visitors and Conversion stats where sometimes visitors could be counted more than once in the selected period. [https://github.com/woocommerce/woocommerce-ios/pull/8427]


11.6
-----
- [***] We added a new Analytics Hub inside the My Store area of the app. Simply click on the See More button under the store stats to check more detailed information on Revenue, Orders and Products. [https://github.com/woocommerce/woocommerce-ios/pull/8356]
- [*] In-Person Payments: fixed timing issues in payments flow, which caused "Remove card" to be shown for too long [https://github.com/woocommerce/woocommerce-ios/pull/8351]

11.5
-----
- [*] Account deletion is now supported for all users in settings or in the empty stores screen (in the ellipsis menu). [https://github.com/woocommerce/woocommerce-ios/pull/8179, https://github.com/woocommerce/woocommerce-ios/pull/8272]
- [*] In-Person Payments: We removed any references to Simple Payments from Orders, and the red badge from the Menu tab and Menu Payments icon announcing the new Payments section. [https://github.com/woocommerce/woocommerce-ios/pull/8183]
- [internal] Store creation flow was improved with native implementation. It is available from the login prologue (`Get Started` CTA), login email error screen, and store picker (`Add a store` CTA from the empty stores screen or at the bottom of the store list). [Example testing steps in https://github.com/woocommerce/woocommerce-ios/pull/8251]
- [internal] New stores have two new Products onboarding features: A banner with an `Add a Product` CTA on the My Store screen, and the option to add new products using templates. [https://github.com/woocommerce/woocommerce-ios/pull/8294]

11.4
-----
- [*] Add System Status Report to ZenDesk support requests. [https://github.com/woocommerce/woocommerce-ios/pull/8171]


11.3
-----
- [*] In-Person Payments: Show spinner while preparing reader for payment, instead of saying it's ready before it is. [https://github.com/woocommerce/woocommerce-ios/pull/8115]
- [internal] In-Person Payments: update StripeTerminal from 2.7 to 2.14 [https://github.com/woocommerce/woocommerce-ios/pull/8132]
- [*] In-Person Payments: Fixed payment method prompt for WisePad 3 to show only Tap and Insert options [https://github.com/woocommerce/woocommerce-ios/pull/8136]

11.2
-----
- [***] You can now preview draft products before publishing. [https://github.com/woocommerce/woocommerce-ios/pull/8102]
- [*] The survey at the end of the login onboarding flow is no longer available. [https://github.com/woocommerce/woocommerce-ios/pull/8062]
- [*] Fixed layout issues on the Account Mismatch error screen. [https://github.com/woocommerce/woocommerce-ios/pull/8074]
- [*] The Accept Payments Easily banner has been removed from the order list [https://github.com/woocommerce/woocommerce-ios/pull/8078]

11.1
-----
- [**] You can now search customers when creating or editing an order. [https://github.com/woocommerce/woocommerce-ios/issues/7741]
- [internal] Store creation is available from the login prologue, login email error screen, and store picker. [https://github.com/woocommerce/woocommerce-ios/pull/8023]
- [internal] The login flow is simplified with only the option to log in with WordPress.com. This flow is presented in parallel with the existing flow in an A/B test experiment. [https://github.com/woocommerce/woocommerce-ios/pull/7996]
- [**] Relevant Just In Time Messages will be displayed on the My Store screen [https://github.com/woocommerce/woocommerce-ios/issues/7853]

11.0
-----
- [internal] Add support for controlling performance monitoring via Sentry. **Off by default**. [https://github.com/woocommerce/woocommerce-ios/pull/7831]


10.9
-----
- [***] Dropped iOS 14 support. From now we support iOS 15 and later. [https://github.com/woocommerce/woocommerce-ios/pull/7851]
- [*] Login: Now you can handle Jetpack site connection for your self-hosted sites from the app. [https://github.com/woocommerce/woocommerce-ios/pull/7847]


10.8
-----
- [***] Stats: Now you can add a Today's Stats Widget to your lock screen (iOS 16 only) to monitor your sales. [https://github.com/woocommerce/woocommerce-ios/pull/7839]
- [internal] In-Person Payments: add UTM parameters to card reader purchase URLs to allow attribution [https://github.com/woocommerce/woocommerce-ios/pull/7858]
- [*] In-Person Payments: the Purchase card reader links now all open in authenticated web views, to make it easier to log in to woocommerce.com. [https://github.com/woocommerce/woocommerce-ios/pull/7862]

10.7
-----
- [*] Universal Links: Users can now open universal links in the app. [https://github.com/woocommerce/woocommerce-ios/pull/7632]
- [internal] Store picker: Show error when the role eligibility check fails while selecting a store. [https://github.com/woocommerce/woocommerce-ios/pull/7816]
- [internal] Store picker: Add loading state to `Continue` button. [https://github.com/woocommerce/woocommerce-ios/pull/7821]
- [internal] Store picker: Use Jetpack tunnel API for fetching user info for role checking. [https://github.com/woocommerce/woocommerce-ios/pull/7822]
- [*] Allow in-app notices to be swiped away [https://github.com/woocommerce/woocommerce-ios/pull/7801]

10.6
-----

- [**] Products tab: products search now has an option to search products by SKU. Stores with WC version 6.6+ support partial SKU search, otherwise the product(s) with the exact SKU match is returned. [https://github.com/woocommerce/woocommerce-ios/pull/7781]
- [*] Fixed a rare crash when selecting a store in the store picker. [https://github.com/woocommerce/woocommerce-ios/pull/7765]
- [*] Settings: Display the WooCommerce version and available updates in Settings [https://github.com/woocommerce/woocommerce-ios/pull/7779]
- [*] Show suggestion for logging in to a WP.com site with a mismatched WP.com account. [https://github.com/woocommerce/woocommerce-ios/pull/7773]
- [*] Help center: Added help center web page with FAQs for "Not a WooCommerce site" and "Wrong WordPress.com account" error screens. [https://github.com/woocommerce/woocommerce-ios/pull/7767, https://github.com/woocommerce/woocommerce-ios/pull/7769]
- [*] Now you can bulk edit variation prices. [https://github.com/woocommerce/woocommerce-ios/pull/7803]
- [**] Reviews: Now you can reply to product reviews using the Reply button while viewing a product review. [https://github.com/woocommerce/woocommerce-ios/pull/7799]

10.5
-----
- [**] Products: Now you can duplicate products from the More menu of the product detail screen. [https://github.com/woocommerce/woocommerce-ios/pull/7727]
- [**] Login: Added Jetpack connection support from the Account Mismatch error screen. [https://github.com/woocommerce/woocommerce-ios/pull/7748]
- [*] Orders: We are bringing back the ability to add/edit customer notes and addresses from the main order screen [https://github.com/woocommerce/woocommerce-ios/pull/7750]
- [*] Help center: Added help center web page with FAQs for "Wrong WordPress.com account error" screen. [https://github.com/woocommerce/woocommerce-ios/pull/7747]
- [*] Widgets: The Today's Stat Widget adds support for bigger fonts. [https://github.com/woocommerce/woocommerce-ios/pull/7752]

10.4
-----
- [***] Stats: Now you can add a Today's Stats Widget to your homescreen to monitor your sales. [https://github.com/woocommerce/woocommerce-ios/pull/7732]
- [*] Help center: Added help center web page with FAQs for "Pick a WooCommerce Store", "Enter WordPress.com password" and "Open mail to find magic link" screens. [https://github.com/woocommerce/woocommerce-ios/pull/7641, https://github.com/woocommerce/woocommerce-ios/pull/7730, https://github.com/woocommerce/woocommerce-ios/pull/7737]
- [*] In-Person Payments: Fixed a bug where cancelling a card reader connection would temporarily prevent further connections [https://github.com/woocommerce/woocommerce-ios/pull/7689]
- [*] In-Person Payments: Improvements to the card reader connection flow UI [https://github.com/woocommerce/woocommerce-ios/pull/7687]
- [*] Login: Users can now set up the Jetpack connection between a self-hosted site and their WP.com account. [https://github.com/woocommerce/woocommerce-ios/pull/7608]
- [*] Product list: the "Draft" blue color is fixed to be more readable for a draft product row in the product list. [https://github.com/woocommerce/woocommerce-ios/pull/7724]
- [*] Notifications: App icon badge is now cleared correctly after visiting the orders tab. [https://github.com/woocommerce/woocommerce-ios/pull/7735]

10.3
-----
- [*] Dashboard: the last selected time range tab (Today/This Week/This Month/This Year) is persisted for the site and shown on the next site launch (app launch or switching stores). [https://github.com/woocommerce/woocommerce-ios/pull/7638]
- [*] Dashboard: swiping to another time range tab now triggers syncing for the target tab. Previously, the stats on the target tab aren't synced from the swipe gesture. [https://github.com/woocommerce/woocommerce-ios/pull/7650]
- [*] In-Person Payments: Fixed an issue where the Pay in Person toggle could be out of sync with the setting on the website. [https://github.com/woocommerce/woocommerce-ios/pull/7656]
- [*] In-Person Payments: Removed the need to sign in when purchasing a card reader [https://github.com/woocommerce/woocommerce-ios/pull/7670]
- [*] In-Person Payments: Fixed a bug where canceling a reader connection could result in being unable to connect a reader in future [https://github.com/woocommerce/woocommerce-ios/pull/7678]
- [*] In-Person Payments: Fixed a bug which prevented the Collect Payment button from being shown for Cash on Delivery orders  [https://github.com/woocommerce/woocommerce-ios/pull/7694]

10.2
-----
- [*] Help center: Added help center web page with FAQs for "Enter Store Credentials", "Enter WordPress.com email " and "Jetpack required Error" screens. [https://github.com/woocommerce/woocommerce-ios/pull/7588, https://github.com/woocommerce/woocommerce-ios/pull/7590, https://github.com/woocommerce/woocommerce-ios/pull/7621]
- [*] In-Person Payments: Fixed the Learn More link from the `Enable Pay in Person` onboarding screen for WCPay [https://github.com/woocommerce/woocommerce-ios/pull/7598]
- [**] In-Person Payments: Added a switch for the Pay in Person payment method on the Payments menu. This allows you to accept In-Person Payments for website orders [https://github.com/woocommerce/woocommerce-ios/pull/7613]

10.1
-----
- [*] In-Person Payments: The onboarding notice on the In-Person Payments menu is correctly dismissed after multiple prompts are shown. [https://github.com/woocommerce/woocommerce-ios/pull/7543]
- [*] Help center: Added custom help center web page with FAQs for "Enter Store Address" and "Enter WordPress.com email" screens. [https://github.com/woocommerce/woocommerce-ios/pull/7553, https://github.com/woocommerce/woocommerce-ios/pull/7573]
- [*] In-Person Payments: The plugin selection is saved correctly after multiple onboarding prompts. [https://github.com/woocommerce/woocommerce-ios/pull/7544]
- [**] In-Person Payments: A new prompt to enable `Pay in Person` for your store's checkout, to accept In-Person Payments for website orders [https://github.com/woocommerce/woocommerce-ios/issues/7474]

10.0
-----
- [**] In-Person Payments and Simple Payments have been moved to a new Payments section [https://github.com/woocommerce/woocommerce-ios/pull/7473]
- [*] Login: on the WP.com password screen, the magic link login option is moved from below "Reset your password" to below the primary Continue button for higher visibility. [https://github.com/woocommerce/woocommerce-ios/pull/7469]
- [*] Login: some minor enhancements are made to the error screen after entering an invalid WP.com email - a new "What is WordPress.com?" link, hiding the "Log in with store address" button when it's from the store address login flow, and some copy changes. [https://github.com/woocommerce/woocommerce-ios/pull/7485]
- [**] In-Person Payments: Accounts with pending requirements are no longer blocked from taking payments - we have added a skip button to the relevant screen. [https://github.com/woocommerce/woocommerce-ios/pull/7504]
- [*] Login: New button added to the empty site picker screen to enter a site address for troubleshooting. [https://github.com/woocommerce/woocommerce-ios/pull/7484]

9.9
-----
- [*] [Sign in with store credentials]: New screen added with instructions to verify Jetpack connected email. [https://github.com/woocommerce/woocommerce-ios/pull/7424]
- [*] [Sign in with store credentials]: Stop clearing username/password after an invalid attempt to enable users to fix typos. [https://github.com/woocommerce/woocommerce-ios/pull/7444]
- [*] Login: after entering WP.com email, a magic link is automatically sent when it is enabled (magic links are disabled for A8C emails and WP.com accounts with recently changed password) and a new screen is shown with an option to log in with password. [https://github.com/woocommerce/woocommerce-ios/pull/7449]

9.8
-----
- [***] Login: Introduce a way to sign in using store credentials.  [https://github.com/woocommerce/woocommerce-ios/pull/7320]
- [**] Login: You can now install WooCommerce to your self-hosted sites from the login flow. [https://github.com/woocommerce/woocommerce-ios/pull/7401]
- [**] Orders: Now you can quickly mark an order as completed by swiping it to the left! [https://github.com/woocommerce/woocommerce-ios/pull/7385]
- [*] In-Person Payments: The purchase card reader information card appears also in the Orders list screen. [https://github.com/woocommerce/woocommerce-ios/pull/7326]
- [*] Login: in release 9.7, when the app is in logged out state, an onboarding screen is shown before the prologue screen if the user hasn't finished or skipped it. In release 9.8, a survey is added to the end of the onboarding screen. [https://github.com/woocommerce/woocommerce-ios/pull/7416]
- [*] Login: a local notification is scheduled after the user encounters an error from logging in with an invalid site address or WP.com email/password. Please see testing scenarios in the PR, with regression testing on order/review remote notifications. [https://github.com/woocommerce/woocommerce-ios/pull/7323, https://github.com/woocommerce/woocommerce-ios/pull/7372, https://github.com/woocommerce/woocommerce-ios/pull/7422]

9.7
-----
- [***] Orders: Orders can now be edited within the app. [https://github.com/woocommerce/woocommerce-ios/pull/7300]
- [**] Orders: You can now view the Custom Fields for an order in the Order Details screen. [https://github.com/woocommerce/woocommerce-ios/pull/7310]
- [*] In-Person Payments: Card Reader Manuals now appear based on country availability, consolidated into an unique view [https://github.com/woocommerce/woocommerce-ios/pull/7178]
- [*] Login: Jetpack setup flow is now accessible from the Login with Store Address flow. [https://github.com/woocommerce/woocommerce-ios/pull/7294]
- [*] In-Person Payments: The purchase card reader information card can be dismissed [https://github.com/woocommerce/woocommerce-ios/pull/7260]
- [*] In-Person Payments: When dismissing the purchase card reader information card, the user can choose to be reminded in 14 days. [https://github.com/woocommerce/woocommerce-ios/pull/7271]
- [*] In-Person Payments: The purchase card reader information card appears also in the App Settings screen. [https://github.com/woocommerce/woocommerce-ios/pull/7308]
- [*] Refund lines in the Order details screen now appear ordered from oldest to newest [https://github.com/woocommerce/woocommerce-ios/pull/7287]
- [*] Login: when the app is in logged out state, an onboarding screen is shown before the prologue screen if the user hasn't finished or skipped it.  [https://github.com/woocommerce/woocommerce-ios/pull/7324]
- [*] Orders: When a store has no orders yet, there is an updated message with a link to learn more on the Orders tab. [https://github.com/woocommerce/woocommerce-ios/pull/7328]

9.6
-----
- [***] Coupons: Coupons can now be created from within the app. [https://github.com/woocommerce/woocommerce-ios/pull/7239]
- [**] Order Details: All unpaid orders have a Collect Payment button, which shows a payment method selection screen. Choices are Cash, Card, and Payment Link. [https://github.com/woocommerce/woocommerce-ios/pull/7111]
- [**] In-Person Payments: Support for selecting preferred payment gateway when multiple extensions are installed on the store. [https://github.com/woocommerce/woocommerce-ios/pull/7153]
- [*] Coupons: Removed the redundant animation when reloading the coupon list. [https://github.com/woocommerce/woocommerce-ios/pull/7137]
- [*] Login: Display "What is WordPress.com?" link in "Continue With WordPress.com" flow. [https://github.com/woocommerce/woocommerce-ios/pull/7213]
- [*] Login: Display the Jetpack requirement error after login is successful.
- [*] Login: Display a "New to WooCommerce?" link in the login prologue screen above the login buttons. [https://github.com/woocommerce/woocommerce-ios/pull/7261]
- [*] In-Person Payments: Publicize the Card Present Payments feature on the Payment Method screen [https://github.com/woocommerce/woocommerce-ios/pull/7225]
- [*] In-Person Payments: Add blog_id to IPP transaction description to match WCPay [https://github.com/woocommerce/woocommerce-ios/pull/7221]
- [*] Product form: after uploading an image, the product can now be saved immediately while the image is being uploaded in the background. When no images are pending upload for the saved product, the images are added to the product. Testing instructions: https://github.com/woocommerce/woocommerce-ios/pull/7196. [https://github.com/woocommerce/woocommerce-ios/pull/7254]

9.5
-----
- [*] Coupons: Fixed issue saving "Individual Use" and "Exclude Sale Items" fields. [https://github.com/woocommerce/woocommerce-ios/pull/7117]
- [*] Orders: The customer shipping/billing address form now navigates back automatically after selecting a country or state. [https://github.com/woocommerce/woocommerce-ios/pull/7119]
- [internal] In settings and empty stores screen, the "Close Account" link is shown for users who signed in with Apple (the only way to create an account) to close their WordPress.com account. [https://github.com/woocommerce/woocommerce-ios/pull/7143]

9.4
-----
- [*] Orders: Order details now displays both the date and time for all orders. [https://github.com/woocommerce/woocommerce-ios/pull/6996]
- [*] Simple payments have the `Card` option available for stores with configuration issues to resolve, and show onboarding to help resolve them [https://github.com/woocommerce/woocommerce-ios/pull/7002]
- [*] Order & Product list: Now, we can pull to refresh from an empty view. [https://github.com/woocommerce/woocommerce-ios/pull/7023, https://github.com/woocommerce/woocommerce-ios/pull/7030]
- [*] Order Creation: Fixes a bug where selecting a variable product to add to a new order would sometimes open the wrong list of product variations. [https://github.com/woocommerce/woocommerce-ios/pull/7042]
- [*] Collect payment button on Order Details no longer flickers when the screen loads [https://github.com/woocommerce/woocommerce-ios/pull/7043]
- [*] Issue refund button on Order Details is shown for all paid orders [https://github.com/woocommerce/woocommerce-ios/pull/7046]
- [*] Order Creation: Fixes several bugs with the Products section not showing the correct order items or not correctly updating the item quantity. [https://github.com/woocommerce/woocommerce-ios/pull/7067]

9.3
-----
- [***] In-Person Payments is now available for merchants using WooCommerce Payments in Canada. [https://github.com/woocommerce/woocommerce-ios/pull/6954]
- [*] In-Person Payments: Accessibility improvement [https://github.com/woocommerce/woocommerce-ios/pull/6869, https://github.com/woocommerce/woocommerce-ios/pull/6886, https://github.com/woocommerce/woocommerce-ios/pull/6906]
- [*] Orders: Now it's possible to select and copy text from the notes on an order. [https://github.com/woocommerce/woocommerce-ios/pull/6894]
- [*] Support Arabic numerals on amount fields. [https://github.com/woocommerce/woocommerce-ios/pull/6891]
- [*] Product Selector: Enabled selecting all variations on variable product rows. [https://github.com/woocommerce/woocommerce-ios/pull/6899]
- [internal] Order Creation: Adding new products, shipping, fee, or customer details to an order now blocks the UI immediately while the order is syncing remotely. [https://github.com/woocommerce/woocommerce-ios/pull/6974]

- [*] Coupons: Now it's possible to update discount types for coupons. [https://github.com/woocommerce/woocommerce-ios/pull/6935]
- [*] Orders tab: the view width now adjusts to the app in tablet split view on iOS 15. [https://github.com/woocommerce/woocommerce-ios/pull/6951]

9.2
-----
- [***] Experimental Features: Coupons editing and deletion features are now enabled as part of coupon management. [https://github.com/woocommerce/woocommerce-ios/pull/6853]
- [*] Order Creation: Updated percentage fee flow - added amount preview, disabled percentage option when editing. [https://github.com/woocommerce/woocommerce-ios/pull/6763]
- [*] Product Details: Update status badge layout and show it for more cases. [https://github.com/woocommerce/woocommerce-ios/pull/6768]
- [*] Coupons: now, the percentage amount of coupons will be displayed correctly in the listing and in coupon detail if the amount contains fraction digits. [https://github.com/woocommerce/woocommerce-ios/pull/6804]
- [*] Coupons: Filter initial search results to show only coupons of the currently selected store. [https://github.com/woocommerce/woocommerce-ios/pull/6800]
- [*] Coupons: Fixed crash when there are duplicated items on the coupon list. [https://github.com/woocommerce/woocommerce-ios/pull/6798]
- [*] In-Person Payments: Run onboarding checks when connecting a reader. [https://github.com/woocommerce/woocommerce-ios/pull/6761, https://github.com/woocommerce/woocommerce-ios/pull/6774, https://github.com/woocommerce/woocommerce-ios/pull/6789]
- [*] In-Person Payments: after collecting payment for an order, merchants can now email the receipt in addition to printing it in Order Details > See Receipt if email is available on the device. [https://github.com/woocommerce/woocommerce-ios/pull/6833]

9.1
-----

- [*] Product name field in product form - Remove scroll behaviour and increase field height to fully display long product names. [https://github.com/woocommerce/woocommerce-ios/pull/6681]
- [*] Filter toolbar in Products list tab - Filter toolbar is pinned outside of the products list. [https://github.com/woocommerce/woocommerce-ios/pull/6698]
- [internal] Loading screens are refactored to avoid duplicated code and a potential crash. Please quickly smoke test them to make sure that everything still works as before. [https://github.com/woocommerce/woocommerce-ios/pull/6717]
- [*] Shipping settings - Weight and shipping package dimensions are localized based on device locale. Also, decimal point information is no longer lost upon saving a product, when using comma as a decimal separator. [https://github.com/woocommerce/woocommerce-ios/pull/6721]

9.0
-----

- [*] Share payment links from the order details screen. [https://github.com/woocommerce/woocommerce-ios/pull/6609]
- [internal] Reviews lists on Products and Menu tabs are refactored to avoid duplicated code. Please quickly smoke test them to make sure that everything still works as before. [https://github.com/woocommerce/woocommerce-ios/pull/6553]
- [**] Now it's possible to change the order of the product images. [https://github.com/woocommerce/woocommerce-ios/pull/6620]
- [*] Improved accessibility for the error banner and info banner displayed in Orders and Products. [https://github.com/woocommerce/woocommerce-ios/pull/6633]

8.9
-----
- [*] Coupons: Fixed issue loading the coupon list from the local storage on initial load. [https://github.com/woocommerce/woocommerce-ios/pull/6463]
- [*] Coupons: Update layout of the coupon details screen. [https://github.com/woocommerce/woocommerce-ios/pull/6522]
- [*] In-Person Payments: Removed collecting L2/L3 data. [https://github.com/woocommerce/woocommerce-ios/pull/6519]
- [*] Hub Menu: Multiple menu items can no longer be tapped simultaneously. [https://github.com/woocommerce/woocommerce-ios/pull/6484]
- [*] Jetpack CP: Fixed crash when attempting to access WP-Admin with an invalid URL that has an unsupported scheme. [https://github.com/woocommerce/woocommerce-ios/pull/6502]
- [***] Orders: Order Creation is now available to everyone! You can go to the Orders tab and tap the + button to create a new order. [https://github.com/woocommerce/woocommerce-ios/pull/6537]
- [internal] Loading screens are refactored to avoid duplicated code and a potential crash. Please quickly smoke test them to make sure that everything still works as before. [https://github.com/woocommerce/woocommerce-ios/pull/6535] [https://github.com/woocommerce/woocommerce-ios/pull/6544]

8.8
-----
- [*] Updates the app's About screen to be consistent with Automattic's other mobile apps. [https://github.com/woocommerce/woocommerce-ios/pull/6421]
- [***] Experimental Feature: It's now possible to add custom shipping method and fees in order creation flow. Tax amount and Order total is now synced from backend. [https://github.com/woocommerce/woocommerce-ios/pull/6429]
- [**] Now it's possible to filter orders by custom statuses. [https://github.com/woocommerce/woocommerce-ios/pull/6390]
- [*] Fixed issue presenting Edit Customer Note screen as a modal on large screens. [https://github.com/woocommerce/woocommerce-ios/pull/6406]
- [*] Products displayed in Order Detail now follow the same order of the web. [https://github.com/woocommerce/woocommerce-ios/pull/6401]
- [*] Simple Payments now shows a detailed tax break up before taking the payment. [https://github.com/woocommerce/woocommerce-ios/pull/6412]
- [*] Coupons list now shows an error view if coupons are disabled for the store. Coupons can be enabled again from this view. [https://github.com/woocommerce/woocommerce-ios/pull/6446]
- [*] Coupon details screen now displays more informative error messages when loading the total discount amount fails. [https://github.com/woocommerce/woocommerce-ios/pull/6457]
- [internal] Shipping Labels: the navigation bar in the web view for adding payments is now correctly hidden. [https://github.com/woocommerce/woocommerce-ios/pull/6435]

8.7
-----
- [**] In-Person Payments: Added card details to refund confirmation screen to help with refunding to the payment card [https://github.com/woocommerce/woocommerce-ios/pull/6241]
- [*] Coupons: Replace the toggles on Usage Details screen with text for uneditable contents. [https://github.com/woocommerce/woocommerce-ios/pull/6287]
- [*] Improve image loading for thumbnails especially on the Product list. [https://github.com/woocommerce/woocommerce-ios/pull/6299]
- [*] Coupons: Added feedback banner on the top of the coupon list. [https://github.com/woocommerce/woocommerce-ios/pull/6316]
- [*] Coupons: Handled error when loading total discounted amount fails. [https://github.com/woocommerce/woocommerce-ios/pull/6368]
- [internal] Removed all feature flags for Shipping Labels. Please smoke test all parts of Shipping Labels to make sure that everything still works as before. [https://github.com/woocommerce/woocommerce-ios/pull/6270]
- [*] In-Person Payments: Localized messages and UI [https://github.com/woocommerce/woocommerce-ios/pull/6317]
- [*] My Store: Fixed incorrect currency symbol of revenue text for stores with non-USD currency. [https://github.com/woocommerce/woocommerce-ios/pull/6335]
- [*] Notifications: Dismiss presented view before presenting content from notifications [https://github.com/woocommerce/woocommerce-ios/pull/6354]
- [*] Reviews: Fixed missing product information on first load [https://github.com/woocommerce/woocommerce-ios/pull/6367]
- [internal] Removed the feature flag for My store tab UI updates. Please smoke test the store stats and top performers in the "My store" tab to make sure everything works as before. [https://github.com/woocommerce/woocommerce-ios/pull/6334]
- [*] In-Person Payments: Add support for accepting payments on bookable products [https://github.com/woocommerce/woocommerce-ios/pull/6364]
- [*] In-Person Payments: Fixed issue where payment could be stuck prompting to remove the card if the payment was declined and retried before removing the card.

8.6
-----
- [***] Merchants can now view coupons in their stores by enabling Coupon Management in Experimental Features. [https://github.com/woocommerce/woocommerce-ios/pull/6209]
- [*] Orders: In the experimental Order Creation feature, product variations added to a new order now show a list of their attributes. [https://github.com/woocommerce/woocommerce-ios/pull/6131]
- [*] Enlarged the tap area for the action button on the notice view. [https://github.com/woocommerce/woocommerce-ios/pull/6146]
- [*] Reviews: Fixed crash on iPad when tapping the More button. [https://github.com/woocommerce/woocommerce-ios/pull/6187]
- [*] In-Person Payments: Remove Stripe from Experimental Features as it is always enabled now. [https://github.com/woocommerce/woocommerce-ios/pull/6205]
- [*] Disabled unnecessary selection of the "Refund via" row on the Refund Confirmation screen [https://github.com/woocommerce/woocommerce-ios/pull/6198]
- [*] Increased minimum version of Stripe extension for In-Person Payments to 6.2.0 [https://github.com/woocommerce/woocommerce-ios/pull/xxxx]
- [internal] Removed `pushNotificationsForAllStores` feature flag. Since the changes are non-trivial, it would be great to smoke test push notifications for all stores in beta testing. [https://github.com/woocommerce/woocommerce-ios/pull/6231]

8.5
-----
- [*] In-Person Payments: Inform the user when a card reader battery is so low that it needs to be charged before the reader can be connected. [https://github.com/woocommerce/woocommerce-ios/pull/5998]
- [***] The My store tab is having a new look with new conversion stats and shows up to 5 top performing products now (used to be 3). [https://github.com/woocommerce/woocommerce-ios/pull/5991]
- [**] Fixed a crash at the startup of the app, related to Gridicons. [https://github.com/woocommerce/woocommerce-ios/pull/6005]
- [***] Experimental Feature: It's now possible to create Orders in the app by enabling it in Settings > Experimental Features. For now you can change the order status, add products, and add customer details (billing and shipping addresses). [https://github.com/woocommerce/woocommerce-ios/pull/6060]
- [*] Fixed issue in date range selection for the orders filters where is some cases dates are not available for selection. [https://github.com/woocommerce/woocommerce-ios/pull/6090]
- [*] Enabled "view product in store" and "share product" options for variable products when accessing them through the order details screen. [https://github.com/woocommerce/woocommerce-ios/pull/6091]

8.4
-----
- [***] In-Person Payments: Support for Stripe M2 card reader. [https://github.com/woocommerce/woocommerce-ios/pull/5844]
- [***] We introduced a new tab called "Menu", a tab in the main navigation where you can browser different sub-sections of the app: Switch Store, Settings, WooCommerce Admin, View Store and Reviews. [https://github.com/woocommerce/woocommerce-ios/pull/5926]
- [***] Store admins can now access sites with plugins that have Jetpack Connection Package (e.g. WooCommerce Payments, Jetpack Backup) in the app. These sites do not require Jetpack-the-plugin to connect anymore. Store admins can still install Jetpack-the-plugin from the app through settings or a Jetpack banner. [https://github.com/woocommerce/woocommerce-ios/pull/5924]
- [*] Add/Edit Product screen: Fix transient product name while adding images.[https://github.com/woocommerce/woocommerce-ios/pull/5840]

8.3
-----
- [***] All merchants can create Simple Payments orders. [https://github.com/woocommerce/woocommerce-ios/pull/5684]
- [**] System status report can now be viewed and copied directly from within the app. [https://github.com/woocommerce/woocommerce-ios/pull/5702]
- [**] Product SKU input scanner is now available as a beta feature. To try it, enable it from settings and you can scan a barcode to use as the product SKU in product inventory settings! [https://github.com/woocommerce/woocommerce-ios/pull/5695]
- [**] Now you chan share a payment link when creating a Simple Payments order [https://github.com/woocommerce/woocommerce-ios/pull/5819]
- [*] Reviews: "Mark all as read" checkmark bar button item button replaced with menu button which launches an action sheet. Menu button is displayed only if there are unread reviews available.[https://github.com/woocommerce/woocommerce-ios/pull/5833]
- [internal] Refactored ReviewsViewController to add tests. [https://github.com/woocommerce/woocommerce-ios/pull/5834]

8.2
-----
- [***] In-Person Payments: Now you can collect Simple Payments on the go. [https://github.com/woocommerce/woocommerce-ios/pull/5635]
- [*] Products: After generating a new variation for a variable product, you are now taken directly to edit the new variation. [https://github.com/woocommerce/woocommerce-ios/pull/5649]
- [*] Dashboard: the visitor count in the Today tab is now shown when Jetpack site stats are enabled.
- [*] Add/Edit Product Images: tapping on the last `n` images while `n` images are pending upload does not crash the app anymore. [https://github.com/woocommerce/woocommerce-ios/pull/5672]

8.2
-----
- [*] Shipping Labels: Fixes a crash when saving a new shipping label after opening the order from a push notification. [https://github.com/woocommerce/woocommerce-ios/pull/5549]
- [**] In-Person Payments: Improved support for VoiceOver. [https://github.com/woocommerce/woocommerce-ios/pull/5572]
- [*] In-Person Payments: Fixes a crash when printing more than one receipt. [https://github.com/woocommerce/woocommerce-ios/pull/5575]

8.1
-----
- [***] Now it's possible to filter Order List by multiple statuses and date ranges. Plus, we removed the top tab bar on Orders Tab. [https://github.com/woocommerce/woocommerce-ios/pull/5491]
- [*] Login: Password AutoFill will suggest wordpress.com accounts. [https://github.com/woocommerce/woocommerce-ios/pull/5399]
- [*] Store picker: after logging in with store address, the pre-selected store is now the currently selected store instead of the store from login flow. [https://github.com/woocommerce/woocommerce-ios/pull/5508]
- [*] The application icon number from order push notifications is now cleared after visiting the orders tab. [https://github.com/woocommerce/woocommerce-ios/pull/5715]
- [internal] Migrated Settings screen to MVVM [https://github.com/woocommerce/woocommerce-ios/pull/5393]


8.0
-----
- [*] Product List: Add support for product filtering by category. [https://github.com/woocommerce/woocommerce-ios/pull/5388]
- [***] Push notifications are now supported for all connected stores. [https://github.com/woocommerce/woocommerce-ios/pull/5299]
- [*] Fix: in Settings > Switch Store, tapping "Dismiss" after selecting a different store does not switch stores anymore. [https://github.com/woocommerce/woocommerce-ios/pull/5359]

7.9
-----
- [*] Fix: after disconnecting a site or connecting to a new site, the sites in site picker (Settings > Switch Store) should be updated accordingly. The only exception is when the newly disconnected site is the currently selected site. [https://github.com/woocommerce/woocommerce-ios/pull/5241]
- [*] Order Details: Show a button on the "Product" section of Order Details screen to allow recreating shipping labels. [https://github.com/woocommerce/woocommerce-ios/pull/5255]
- [*] Edit Order Address - Enable `Done` button when `Use as {Shipping/Billing} Address` toggle is turned on. [https://github.com/woocommerce/woocommerce-ios/pull/5254]
- [*] Add/Edit Product: fix an issue where the product name keyboard is English only. [https://github.com/woocommerce/woocommerce-ios/pull/5288]
- [*] Order Details: some sites cannot parse order requests where the fields parameter has spaces, and the products section cannot load as a result. The spaces are now removed. [https://github.com/woocommerce/woocommerce-ios/pull/5298]

7.8
-----
- [***] Shipping Labels: merchants can create multiple packages for the same order, moving the items between different packages. [https://github.com/woocommerce/woocommerce-ios/pull/5190]
- [*] Fix: Navigation bar buttons are now consistently pink on iOS 15. [https://github.com/woocommerce/woocommerce-ios/pull/5139]
- [*] Fix incorrect info banner color and signature option spacing on Carrier and Rates screen. [https://github.com/woocommerce/woocommerce-ios/pull/5144]
- [x] Fix an error where merchants were unable to connect to valid stores when they have other stores with corrupted information https://github.com/woocommerce/woocommerce-ios/pull/5161
- [*] Shipping Labels: Fix issue with decimal values on customs form when setting the device with locales that use comma as decimal point. [https://github.com/woocommerce/woocommerce-ios/pull/5195]
- [*] Shipping Labels: Fix crash when tapping on Learn more rows of customs form. [https://github.com/woocommerce/woocommerce-ios/pull/5207]
- [*] Shipping Labels: The shipping address now prefills the phone number from the billing address if a shipping phone number is not available. [https://github.com/woocommerce/woocommerce-ios/pull/5177]
- [*] Shipping Labels: now in Carrier and Rates we always display the discounted rate instead of the retail rate if available. [https://github.com/woocommerce/woocommerce-ios/pull/5188]
- [*] Shipping Labels: If the shipping address is invalid, there are now options to email, call, or message the customer. [https://github.com/woocommerce/woocommerce-ios/pull/5228]
- [*] Accessibility: notify when offline mode banner appears or disappears. [https://github.com/woocommerce/woocommerce-ios/pull/5225]

7.7
-----
- [***] In-Person Payments: US merchants can now obtain a card reader and then collect payments directly from the app. [https://github.com/woocommerce/woocommerce-ios/pull/5030]
- [***] Shipping Labels: Merchants can now add new payment methods for shipping labels directly from the app. [https://github.com/woocommerce/woocommerce-ios/pull/5023]
- [**] Merchants can now edit shipping & billing addresses from orders. [https://github.com/woocommerce/woocommerce-ios/pull/5097]
- [x] Fix: now a default paper size will be selected in Shipping Label print screen. [https://github.com/woocommerce/woocommerce-ios/pull/5035]
- [*] Show banner on screens that use cached data when device is offline. [https://github.com/woocommerce/woocommerce-ios/pull/5000]
- [*] Fix incorrect subtitle on customs row of Shipping Label purchase flow. [https://github.com/woocommerce/woocommerce-ios/pull/5093]
- [*] Make sure customs form printing option is not available on non-international orders. [https://github.com/woocommerce/woocommerce-ios/pull/5104]
- [*] Fix incorrect logo for DHL in Shipping Labels flow. [https://github.com/woocommerce/woocommerce-ios/pull/5105]

7.6
-----
- [x] Show an improved error modal if there are problems while selecting a store. [https://github.com/woocommerce/woocommerce-ios/pull/5006]
- [***] Shipping Labels: Merchants can now add new custom and service packages for shipping labels directly from the app. [https://github.com/woocommerce/woocommerce-ios/pull/4976]
- [*] Fix: when product image upload fails, the image cell stop loading. [https://github.com/woocommerce/woocommerce-ios/pull/4989]

7.5
-----
- [***] Merchants can now purchase shipping labels and declare customs forms for international orders. [https://github.com/woocommerce/woocommerce-ios/pull/4896]
- [**] Merchants can now edit customer provided notes from orders. [https://github.com/woocommerce/woocommerce-ios/pull/4893]
- [*] Fix empty states sometimes not centered vertically [https://github.com/woocommerce/woocommerce-ios/pull/4890]
- [*] Fix error syncing products due to decoding failure of regular_price in product variations. [https://github.com/woocommerce/woocommerce-ios/pull/4901]
- [*] Hide bottom bar on shipping label purchase form. [https://github.com/woocommerce/woocommerce-ios/pull/4902]

7.4
-----
- [*] Fix an issue where some extension was not shown in order item details. [https://github.com/woocommerce/woocommerce-ios/pull/4753]
- [*] Fix: The refund button within Order Details will be hidden if the refund is zero. [https://github.com/woocommerce/woocommerce-ios/pull/4789]
- [*] Fix: Incorrect arrow direction for right-to-left languages on Shipping Label flow. [https://github.com/woocommerce/woocommerce-ios/pull/4796]
- [*] Fix: Shouldn't be able to schedule a sale without sale price. [https://github.com/woocommerce/woocommerce-ios/pull/4825]
- [*] Fix: Edit address screen is pushed twice in Shipping Label flow when missing name in origin or destination address. [https://github.com/woocommerce/woocommerce-ios/pull/4845]

7.3
-----
- [*] Order Detail: now we do not offer the "email note to customer" option if no email is available. [https://github.com/woocommerce/woocommerce-ios/pull/4680]
- [*] My Store: If there are errors loading the My Store screen, a banner now appears at the top of the screen with links to troubleshoot or contact support. [https://github.com/woocommerce/woocommerce-ios/pull/4704]
- [*] Fix: Added 'Product saved' confirmation message when a product is updated [https://github.com/woocommerce/woocommerce-ios/pull/4709]
- [*] Shipping Labels: Updated address validation to automatically use trivially normalized address for origin and destination. [https://github.com/woocommerce/woocommerce-ios/pull/4719]
- [*] Fix: Order details for products with negative prices now will show correctly [https://github.com/woocommerce/woocommerce-ios/pull/4683]
- [*] Fix: Order list not extend edge-to-edge in dark mode. [https://github.com/woocommerce/woocommerce-ios/pull/4728]
- [*] Plugins: Added list of active and inactive plugins that can be reached by admins in the settings screen. [https://github.com/woocommerce/woocommerce-ios/pull/4735]
- [*] Login: Updated appearance of back buttons in navigation bar to minimal style. [https://github.com/woocommerce/woocommerce-ios/pull/4726]
- [internal] Upgraded Zendesk SDK to version 5.3.0. [https://github.com/woocommerce/woocommerce-ios/pull/4699]
- [internal] Updated GoogleSignIn to version 6.0.1 through WordPressAuthenticator. There should be no functional changes, but may impact Google sign in flow. [https://github.com/woocommerce/woocommerce-ios/pull/4725]

7.2
-----
- [*] Order Fulfillment: Updated success notice message [https://github.com/woocommerce/woocommerce-ios/pull/4589]
- [*] Order Fulfillment: Fixed issue footer view getting clipped of by iPhone notch [https://github.com/woocommerce/woocommerce-ios/pull/4631]
- [*] Shipping Labels: Updated address validation to make sure a name is entered for each address. [https://github.com/woocommerce/woocommerce-ios/pull/4601]
- [*] Shipping Labels: Hide Contact button on Shipping To Address form when customer phone number is not provided. [https://github.com/woocommerce/woocommerce-ios/pull/4663]
- [*] Shipping Labels: Updated edge-to-edge table views for all forms. [https://github.com/woocommerce/woocommerce-ios/pull/4657]
- [*] Orders and Order Details: Updated edge-to-edge table views for consistent look across the app. [https://github.com/woocommerce/woocommerce-ios/pull/4638]
- [*] Reviews and Review Details: Updated edge-to-edge table views for consistent look across the app. [https://github.com/woocommerce/woocommerce-ios/pull/4637]
- [*] New error screen displayed to users without the required roles to access the store. [https://github.com/woocommerce/woocommerce-ios/pull/4493]

7.1
-----
- [***] Merchants from US can create shipping labels for physical orders from the app. The feature supports for now only orders where the shipping address is in the US. [https://github.com/woocommerce/woocommerce-ios/pull/4578]
- [**] Due to popular demand, the Order fulfill is displayed once again when clicking on the Mark order complete button. [https://github.com/woocommerce/woocommerce-ios/pull/4567]
- [*] Fix: Interactive pop gesture on Order Details and Settings screen. [https://github.com/woocommerce/woocommerce-ios/pull/4504]
- [*] Fix: Frozen refresh control and placeholder when switching tabs [https://github.com/woocommerce/woocommerce-ios/pull/4505]
- [internal] Stats tab: added network sync throttling [https://github.com/woocommerce/woocommerce-ios/pull/4494]

7.0
-----
- [**] Order Detail: now we display Order Items and Shipping Label Packages as separate sections. [https://github.com/woocommerce/woocommerce-ios/pull/4445]
- [*] Fix: Orders for a variable product with different configurations of a single variation will now show each order item separately. [https://github.com/woocommerce/woocommerce-ios/pull/4445]
- [*] If the Orders, Products, or Reviews lists can't load, a banner now appears at the top of the screen with links to troubleshoot or contact support. [https://github.com/woocommerce/woocommerce-ios/pull/4400, https://github.com/woocommerce/woocommerce-ios/pull/4407]
- [*] Fix: Stats tabs are now displayed and ordered correctly in RTL languages. [https://github.com/woocommerce/woocommerce-ios/pull/4444]
- [*] Fix: Missing "Add Tracking" button in orders details. [https://github.com/woocommerce/woocommerce-ios/pull/4520]


6.9
-----
- [*] Order Detail: now we display a loader on top, to communicate that the order detail view has not yet been fully loaded. [https://github.com/woocommerce/woocommerce-ios/pull/4396]
- [*] Products: You can edit product attributes for variations right from the main product form. [https://github.com/woocommerce/woocommerce-ios/pull/4350]
- [*] Improved CTA. "Print Shipping Label" instead of "Reprint Shipping Label". [https://github.com/woocommerce/woocommerce-ios/pull/4394]
- [*] Improved application log viewer. [https://github.com/woocommerce/woocommerce-ios/pull/4387]
- [*] Improved the experience when creating the first variation. [https://github.com/woocommerce/woocommerce-ios/pull/4405]

6.8
-----

- [***] Dropped iOS 13 support. From now we support iOS 14 and later. [https://github.com/woocommerce/woocommerce-ios/pull/4209]
- [**] Products: Added the option to create and edit a virtual product directly from the product detail screen. [https://github.com/woocommerce/woocommerce-ios/pull/4214]

6.7
-----
- [**] Add-Ons: Order add-ons are now available as a beta feature. To try it, enable it from settings! [https://github.com/woocommerce/woocommerce-ios/pull/4119]

6.6
-----
- [*] Fix: Product variations only support at most one image, so we won't show an option to add a second one. [https://github.com/woocommerce/woocommerce-ios/pull/3994]
- [*] Fix: The screen to select images from the Media Library would sometimes crash when the library had a specific number of images. [https://github.com/woocommerce/woocommerce-ios/pull/4003]
- [*] Improved error messages for logins. [https://github.com/woocommerce/woocommerce-ios/pull/3957]

6.5
-----
- [*] Fix: Product images with non-latin characters in filenames now will load correctly and won't break Media Library. [https://github.com/woocommerce/woocommerce-ios/pull/3935]
- [*] Fix: The screen to select images from the Media Library would sometimes crash when the library had a specific number of images. [https://github.com/woocommerce/woocommerce-ios/pull/4070]

6.4
-----
- [*] Login: New design and illustrations for the initial login screen, promoting the app's main features. [https://github.com/woocommerce/woocommerce-ios/pull/3867]
- [*] Enhancement/fix: Unify back button style across the app. [https://github.com/woocommerce/woocommerce-ios/pull/3872]

6.3
-----
- [**] Products: Now you can add variable products from the create product action sheet. [https://github.com/woocommerce/woocommerce-ios/pull/3836]
- [**] Products: Now you can easily publish a product draft or pending product using the navigation bar buttons [https://github.com/woocommerce/woocommerce-ios/pull/3846]
- [*] Fix: In landscape orientation, all backgrounds on detail screens and their subsections now extend edge-to-edge. [https://github.com/woocommerce/woocommerce-ios/pull/3808]
- [*] Fix: Creating an attribute or a variation no longer saves your product pending changes. [https://github.com/woocommerce/woocommerce-ios/pull/3832]
- [*] Enhancement/fix: image & text footnote info link rows are now center aligned in order details reprint shipping label info row and reprint screen. [https://github.com/woocommerce/woocommerce-ios/pull/3805]

6.2
-----

- [***] Products: When editing a product, you can now create/delete/update product variations, product attributes and product attribute options. https://github.com/woocommerce/woocommerce-ios/pull/3791
- [**] Large titles are enabled for the four main tabs like in Android. In Dashboard and Orders tab, a workaround is implemented with some UI/UX tradeoffs where the title size animation is not as smooth among other minor differences from Products and Reviews tab. We can encourage beta users to share any UI issues they find with large titles. [https://github.com/woocommerce/woocommerce-ios/pull/3763]
- [*] Fix: Load product inventory settings in read-only mode when the product has a decimal stock quantity. This fixes the products tab not loading due to product decoding errors when third-party plugins enable decimal stock quantities. [https://github.com/woocommerce/woocommerce-ios/pull/3717]
- [*] Fix: Loading state stuck in Reviews List. [https://github.com/woocommerce/woocommerce-ios/pull/3753]

6.1
-----
- [**] Products: When editing variable products, you can now edit the variation attributes to select different attribute options. [https://github.com/woocommerce/woocommerce-ios/pull/3628]
- [*] Fixes a bug where long pressing the back button sometimes displayed an empty list of screens.
- [*] Product Type: Updated product type detail to display "Downloadable" if a product is downloadable. [https://github.com/woocommerce/woocommerce-ios/pull/3647]
- [*] Product Description: Updated the placeholder text in the Aztec Editor screens to provide more context. [https://github.com/woocommerce/woocommerce-ios/pull/3668]
- [*] Fix: Update the downloadable files row to read-only, if the product is accessed from Order Details. [https://github.com/woocommerce/woocommerce-ios/pull/3669]
- [*] Fix: Thumbnail image of a product wasn't being loaded correctly in Order Details. [https://github.com/woocommerce/woocommerce-ios/pull/3678]
- [*] Fix: Allow product's `regular_price` to be a number and `sold_individually` to be `null` as some third-party plugins could alter the type in the API. This could help with the products tab not loading due to product decoding errors. [https://github.com/woocommerce/woocommerce-ios/pull/3679]
- [internal] Attempted fix for a crash in product image upload. [https://github.com/woocommerce/woocommerce-ios/pull/3693]

6.0
-----
- [**] Due to popular demand, the product SKU is displayed once again in Order Details screen. [https://github.com/woocommerce/woocommerce-ios/pull/3564]
- [*] Updated copyright notice to WooCommerce
- [*] Fix: top performers in "This Week" tab should be showing the same data as in WC Admin.
- [*] Fix: visitor stats in Dashboard should be more consistent with web data on days when the end date for more than one tab is the same (e.g. "This Week" and "This Month" both end on January 31). [https://github.com/woocommerce/woocommerce-ios/pull/3532]
- [*] Fix: navbar title on cross-sells products list displayed title for upsells [https://github.com/woocommerce/woocommerce-ios/pull/3565]
- [*] Added drag-and-drop sorting to Linked Products [https://github.com/woocommerce/woocommerce-ios/pull/3548]
- [internal] Refactored Core Data migrator stack to help reduce crashes [https://github.com/woocommerce/woocommerce-ios/pull/3523]


5.9
-----
- [**] Product List: if a user applies custom sort orders and filters in the Product List, now when they reopen the app will be able to see the previous settings applied. [https://github.com/woocommerce/woocommerce-ios/pull/3454]
- [*] Removed fulfillment screen and moved fulfillment to the order details screen. [https://github.com/woocommerce/woocommerce-ios/pull/3453]
- [*] Fix: billing information action sheets now are presented correctly on iPad. [https://github.com/woocommerce/woocommerce-ios/pull/3457]
- [*] fix: the rows in the product search list now don't have double separators. [https://github.com/woocommerce/woocommerce-ios/pull/3456]
- [*] Fix: During login, the spinner when a continue button is in loading state is now visible in dark mode. [https://github.com/woocommerce/woocommerce-ios/pull/3472]
- [*] fix: when adding a note to an order, the text gets no more deleted if you tap on “Email note to customer”. [https://github.com/woocommerce/woocommerce-ios/pull/3473]
- [*] Added Fees to order details. [https://github.com/woocommerce/woocommerce-ios/pull/3475]
- [*] fix: now we don't show any more similar alert notices if an error occurred. [https://github.com/woocommerce/woocommerce-ios/pull/3474]
- [*] fix: in Settings > Switch Store, the spinner in the "Continue" button at the bottom is now visible in dark mode. [https://github.com/woocommerce/woocommerce-ios/pull/3468]
- [*] fix: in order details, the shipping and billing address are displayed in the order of the country (in some eastern Asian countries, the address starts from the largest unit to the smallest). [https://github.com/woocommerce/woocommerce-ios/pull/3469]
- [*] fix: product is now read-only when opened from the order details. [https://github.com/woocommerce/woocommerce-ios/pull/3491]
- [*] fix: pull to refresh on the order status picker screen does not resets anymore the current selection. [https://github.com/woocommerce/woocommerce-ios/pull/3493]
- [*] When adding or editing a link (e.g. in a product description) link settings are now presented as a popover on iPad. [https://github.com/woocommerce/woocommerce-ios/pull/3492]
- [*] fix: the glitch when launching the app in logged out state or after tapping "Try another account" in store picker is now gone. [https://github.com/woocommerce/woocommerce-ios/pull/3498]
- [*] Minor enhancements: in product editing form > product reviews list, the rows don't show highlighted state on tap anymore since they are not actionable. Same for the number of upsell and cross-sell products in product editing form > linked products. [https://github.com/woocommerce/woocommerce-ios/pull/3502]


5.8
-----
- [***] Products M5 features are now available to all. Products M5 features: add and edit linked products, add and edit downloadable files, product deletion. [https://github.com/woocommerce/woocommerce-ios/pull/3420]
- [***] Shipping labels M1 features are now available to all: view shipping label details, request a refund, and reprint a shipping label via AirPrint. [https://github.com/woocommerce/woocommerce-ios/pull/3436]
- [**] Improved login flow, including better error handling. [https://github.com/woocommerce/woocommerce-ios/pull/3332]


5.7
-----
- [***] Dropped iOS 12 support. From now we support iOS 13 and later. [https://github.com/woocommerce/woocommerce-ios/pull/3216]
- [*] Fixed spinner appearance in the footer of orders list. [https://github.com/woocommerce/woocommerce-ios/pull/3249]
- [*] In order details, the image for a line item associated with a variation is shown now after the variation has been synced. [https://github.com/woocommerce/woocommerce-ios/pull/3314]
- [internal] Refactored Core Data stack so more errors will be propagated. [https://github.com/woocommerce/woocommerce-ios/pull/3267]


5.6
-----
- [**] Fixed order list sometimes not showing newly submitted orders.
- [*] now the date pickers on iOS 14 are opened as modal view. [https://github.com/woocommerce/woocommerce-ios/pull/3148]
- [*] now it's possible to remove an image from a Product Variation if the WC version 4.7+. [https://github.com/woocommerce/woocommerce-ios/pull/3159]
- [*] removed the Product Title in product screen navigation bar. [https://github.com/woocommerce/woocommerce-ios/pull/3187]
- [*] the icon of the cells inside the Product Detail are now aligned at 10px from the top margin. [https://github.com/woocommerce/woocommerce-ios/pull/3199]
- [**] Added the ability to issue refunds from the order screen. Refunds can be done towards products or towards shipping. [https://github.com/woocommerce/woocommerce-ios/pull/3204]
- [*] Prevent banner dismiss when tapping "give feedback" on products screen. [https://github.com/woocommerce/woocommerce-ios/pull/3221]
- [*] Add keyboard dismiss in Add Tracking screen [https://github.com/woocommerce/woocommerce-ios/pull/3220]


5.5
-----
- [**] Products M4 features are now available to all. Products M4 features: add a simple/grouped/external product with actions to publish or save as draft. [https://github.com/woocommerce/woocommerce-ios/pull/3133]
- [*] enhancement: Order details screen now shows variation attributes for WC version 4.7+. [https://github.com/woocommerce/woocommerce-ios/pull/3109]
- [*] fix: Product detail screen now includes the number of ratings for that product. [https://github.com/woocommerce/woocommerce-ios/pull/3089]
- [*] fix: Product subtitle now wraps correctly in order details. [https://github.com/woocommerce/woocommerce-ios/pull/3201]


5.4
-----
- [*] fix: text headers on Product price screen are no more clipped with large text sizes. [https://github.com/woocommerce/woocommerce-ios/pull/3090]


5.4
-----
- [*] fix: the footer in app Settings is now correctly centered.
- [*] fix: Products tab: earlier draft products now show up in the same order as in core when sorting by "Newest to Oldest".
- [*] enhancement: in product details > price settings, the sale dates can be edited inline in iOS 14 using the new date picker. Also, the sale end date picker editing does not automatically end on changes anymore. [https://github.com/woocommerce/woocommerce-ios/pull/3044]
- [*] enhancement: in order details > add tracking, the date shipped can be edited inline in iOS 14 using the new date picker. [https://github.com/woocommerce/woocommerce-ios/pull/3044]
- [*] enhancement: in products list, the "(No Title)" placeholder will be showed when a product doesn't have the title set. [https://github.com/woocommerce/woocommerce-ios/pull/3068]
- [*] fix: the placeholder views in the top dashboard chart and orders tab do not have unexpected white background color in Dark mode in iOS 14 anymore. [https://github.com/woocommerce/woocommerce-ios/pull/3063]


5.3
-----
- [**] In Settings > Experimental Features, a Products switch is now available for turning Products M4 features on and off (default off). Products M4 features: add a simple/grouped/external product with actions to publish or save as draft.
- [*] Opening a product from order details now shows readonly product details of the same styles as in editable product details.
- [*] Opening a product variation from order details now shows readonly product variation details and this product variation does not appear in the Products tab anymore.
- [*] Enhancement: when not saving a product as "published", the in-progress modal now shows title and message like "saving your product" instead of "publishing your product".
- [*] In product and variation list, the stock quantity is not shown anymore when stock management is disabled.
- [*] Enhancement: when the user attempts to dismiss the product selector search modal while at least one product is selected for a grouped product's linked products, a discard changes action sheet is shown.
- [internal] Renamed a product database table (Attribute) to GenericAttribute. This adds a new database migration.  [https://github.com/woocommerce/woocommerce-ios/pull/2883]
- [internal] Refactored the text fields in the Manual Shipment Tracking page. [https://github.com/woocommerce/woocommerce-ios/pull/2979]
- [internal] Attempt fix for startup crashes. [https://github.com/woocommerce/woocommerce-ios/pull/3069]


5.2
-----
- [**] Products: now you can editing basic fields for non-core products (whose product type is not simple/external/variable/grouped) - images, name, description, readonly price, readonly inventory, tags, categories, short description, and product settings.
- [*] Enhancement: for variable products, the stock status is now shown in its variation list.
- [*] Sign In With Apple: if the Apple ID has been disconnected from the WordPress app (e.g. in Settings > Apple ID > Password & Security > Apps using Apple ID), the app is logged out on app launch or app switch.
- [*] Now from an Order Detail it's only possible to open a Product in read-only mode.
- [internal] #2881 Upgraded WPAuth from 1.24 to 1.26-beta.12. Regressions may happen in login flows.
- [internal] #2896 Configured the same user agent header for all the network requests made through the app.
- [internal] #2879 After logging out, the persistent store is not reset anymore to fix a crash in SIWA revoked token scenario after app launch (issue #2830). No user-facing changes are intended, the data should be associated with a site after logging out and in like before.

5.1
-----
- [*] bugfix: now reviews are refreshed correctly. If you try to delete or to set as spam a review from the web, the result will match in the product reviews list.
- [*] If the Products switch is on in Settings > Experimental Features:
  - For a variable product, the stock status is not shown in the product details anymore when stock management is disabled since stock status is controlled at variation level.
- [internal] The Order List and Orders Search → Filter has a new backend architecture (#2820). This was changed as an experiment to fix #1543. This affects iOS 13.0 users only. No new behaviors have been added. Github project: https://git.io/JUBco.
- [*] Orders → Search list will now show the full counts instead of “99+”. #2825


5.0
-----
- [*] Order details > product details: tapping outside of the bottom sheet from "Add more details" menu does not dismiss the whole product details anymore.
- [*] If the Products switch is on in Settings > Experimental Features, product editing for basic fields are enabled for non-core products (whose product type is not simple/external/variable/grouped) - images, name, description, readonly price, readonly inventory, tags, categories, short description, and product settings.
- [*] Order Detail: added "Guest" placeholder on Order Details card when there's no customer name.
- [*] If the Products switch is on in Settings > Experimental Features:
  - Product editing for basic fields are enabled for non-core products (whose product type is not simple/external/variable/grouped) - images, name, description, readonly price, readonly inventory, tags, categories, short description, and product settings.
  - Inventory and shipping settings are now editable for a variable product.
  - A product variation's stock status is now editable in inventory settings.
  - Reviews row is now hidden if reviews are disabled.
  - Now it's possible to open the product's reviews screen also if there are no reviews.
  - We improved our VoiceOver support in Product Detail screen.
- [*] In Settings, the "Feature Request" button was replaced with "Send Feedback" (Survey) (https://git.io/JUmUY)


4.9
-----
- [**] Sign in with Apple is now available in the log in process.
- [**] In Settings > Experimental Features, a Products switch is now available for turning Products M3 features on and off for core products (default off for beta testing). Products M3 features: edit grouped, external and variable products, enable/disable reviews, change product type and update categories and tags.
- [*] Edit Products: the update action now shows up on the product details after updating just the sale price.
- [*] Fix a crash that sometimes happen when tapping on a Product Review push notification.
- [*] Variable product > variation list: a warning banner is shown if any variations do not have a price, and warning text is shown on these variation rows.


4.8
-----
- [*] Enabled right/left swipe on product images.


4.7
-----
- [*] Fixed an intermittent crash when sending an SMS from the app.


4.6
-----
- [*] Fix an issue in the y-axis values on the dashboard charts where a negative value could show two minus signs.
- [*] When a simple product doesn't have a price set, the price row on the product details screen now shows "Add Price" placeholder instead of an empty regular price.
- [*] If WooCommerce 4.0 is available the app will show the new stats dashboard, otherwise will show a banner indicating the user to upgrade.
- [*] The total orders row is removed from the readonly product details (products that are not a simple product) to avoid confusion since it's not shown on the editable form for simple products.


4.5
-----
- [**] Products: now you can update product images, product settings, viewing and sharing a product.
- [*] In Order Details, the item subtotal is now shown on the right side instead of the quantity. The quantity can still be viewed underneath the product name.
- [*] In Order Details, SKU was removed from the Products List. It is still shown when fulfilling the order or viewing the product details.
- [*] Polish the loading state on the product variations screen.
- [*] When opening a simple product from outside of the Products tab (e.g. from Top Performers section or an order), the product name and ellipsis menu (if the Products feature switch is enabled) should be visible in the navigation bar.


4.4
-----
- Order Detail: the HTML shipping method is now showed correctly
- [internal] Logging in via 'Log in with Google' has changes that can cause regressions. See https://git.io/Jf2Fs for full testing details.
- [**] Fix bugs related to push notifications: after receiving a new order push notification, the Reviews tab does not show a badge anymore. The application icon badge number is now cleared by navigating to the Orders tab and/or the Reviews tab, depending on the types of notifications received.
- [*] The discard changes prompt now only appears when navigating from product images screen if any images have been deleted.
- [*] Fix the issue where product details screen cannot be scrolled to the bottom in landscape after keyboard is dismissed (e.g. from editing product title).
- [*] The product name is now shown in the product details navigation bar so that the name is always visible.
- [*] The images pending upload should be visible after editing product images from product details.
- [*] The discard changes prompt does not appear when navigating from product settings detail screens with a text field (slug, purchase note, and menu order) anymore.
- [*] Fix the wrong cell appearance in the order status list.
- [*] The "View product in store" action will be shown only if the product is published.
- [internal] Modified the component used for fetching data from the database. Please watch out for crashes in lists.


4.3
-----
- Products: now the Product details can be edited and saved outside Products tab (e.g. from Order details or Top Performers).
- [internal]: the navigation to the password entry screen has changed and can cause regressions. See https://git.io/JflDW for testing details.
- [internal] Refactored some API calls for fetching a Note, Product, and Product Review.
- Products: we improved our VoiceOver support in Product Price settings
- In Settings > Experimental Features, a Products switch is now available for turning Products M2 features on and off for simple products (default off for beta testing). Products M2 features: update product images, product settings, viewing and sharing a product.
- The WIP banner on the Products tab is now collapsed by default for more vertical space.
- Dropped iOS 11 support. From now we support iOS 12 and later.
- In Order Details, the Payment card is now shown right after the Products and Refunded Products cards.


4.2
-----
- Products: now tapping anywhere on a product cell where you need to insert data, like in Product Price and Product Shipping settings, you start to edit the text field.
- Products: now the keyboard pop up automatically in Edit Description
- The Processing orders list will now show upcoming (future) orders.
- Improved stats: fixed the incorrect time range on "This Week" tab when loading improved stats on a day when daily saving time changes.
- [internal]: the "send magic link" screen has navigation changes that can cause regressions. See https://git.io/Jfqio for testing details.
- The Orders list is now automatically refreshed when reopening the app.
- The Orders list is automatically refreshed if a new order (push notification) comes in.
- Orders -> Search: The statuses now shows the total number of orders with that status.


4.1
-----
- Fix an intermittent crash when downloading Orders
- The Photo Library permission alert shouldn't be prompted when opening the readonly product details or edit product for simple products, which is reproducible on iOS 11 or 12 devices. (The permission is only triggered when uploading images in Zendesk support or in debug builds with Products M2 enabled.)
- [internal] Updated the empty search result views for Products and Orders. https://git.io/Jvdap


4.0
-----
- Products is now available with limited editing for simple products!
- Fix pulling to refresh on the Processing tab sometimes will not show the up-to-date orders.
- Edit Product > Price Settings: schedule sale is now available even when either the start or end date is not set, and the sale end date can be removed now.
- Improved stats: fixed a crash when loading improved stats on a day when daily saving time changes.
- [internal] Changed the Shipping and Tax classes list loading so that any cached data is shown right away
- [internal] Edit Products M2: added an image upload source for product images - WordPress Media Library.
- [internal] Slightly changed the dependency graph of the database fetching component. Please watch out for data loading regressions.
- [internal] the signup and login Magic Link flows have code changes. See https://git.io/JvyB3 for testing details.
- [internal] the login via Magic Link flows have code changes. See https://git.io/JvyB3 for testing details.
- [internal] the login via Continue with Google flows have code changes that can cause regressions. See https://git.io/Jvyjg for testing details.
- [internal] the signup and login Magic Link flows have code changes. See https://git.io/JvyB3 for testing details.
- [internal] under Edit Products M2 feature flag, there are 4 ways to sort the products on the products tab.
- [internal] the login flow has changes to the 2-factor authentication navigation. See https://git.io/JvdKP for testing details.

3.9
-----
- bugfix: now in the Order List the order status label is no more clipped
- bugfix: now the launch screen is no more stretched
- The Shipping Provider flow, will be called now Shipping Carrier.
- Edit Products: in price settings, the order of currency and price field follows the store currency options under wp-admin > WooCommerce > Settings > General.
- [internal] The signup and login flows have code changes. See https://git.io/Jv1Me for testing details.

3.8
-----
- Dashboard stats: any negative revenue (from refunds for example) for a time period are shown now.
- Redesigned Orders List: Processing and All Orders are now shown in front. Filtering was moved to the Search view.
- Fix Reviews sometimes failing to load on some WooCommerce configurations
- Experimental: a Products feature switch is visible in Settings > Experimental Features that shows/hides the Products tab, and allow to edit a product.

3.7
-----
- Dashboard: now tapping on a product on "Top Performers" section open the product detail

3.6
-----
- Order Details: see a list of issued refunds inside the order detail screen
- Orders tab: Orders to fulfill badge shows numbers 1-99, and now 99+ for anything over 99. Previously, it was 9+.
- Orders tab: The full total amount is now shown.
- Order Details & Product UI: if a Product name has HTML escape characters, they should be decoded in the app.
- Order Details: if the Order has multiple Products, tapping on any Product should open the same Product now.
- bugfix: the orders badge on tab bar now is correctly refreshed after switching to a store with badge count equal to zero.
- The orders tab now localizes item quantities and the order badge.


3.5
-----
- bugfix: when the app is in the foreground while receiving a push notification, the badge on the Orders tab and Reviews tab should be updated correctly based on the type of the notification.
- bugfix: after logging out and in, the Product list should be loaded to the correct store instead of being empty.
- bugfix: in Contact Support, a message should always be sent successfully now.

3.4
-----
- bugfix: on the Order Details screen, the product quantity title in the 2-column header view aligns to the right now
- bugfix: tapping on a new Order push notification, it used to go to the Reviews tab. Now it should go to the new Order screen
- bugfix: on the Products tab, if tapping on a Product and then switching stores, the old Product details used to remain on the Products tab. Now the Product list is always shown on the Products tab after switching stores.
- Dark mode: colors are updated up to design for the navigation bar, tab bar, Fulfill Order > add tracking icon, Review Details > product link icon.
- bugfix/enhancement: on the Products tab, if there are no Products the "Work In Progress" banner is shown with an image placeholder below now.
- bugfix: the deleted Product Variations should not show up after syncing anymore.
- bugfix: now the shipping address in the Order Detail is hidden if the order contains only virtual products
- bugfix: when logged out, Contact Support should be enabled now after typing a valid email address with an email keyboard type.

3.3
-----
- bugfix: add some padding to an order item image in the Fulfillment view, when no SKU exists
- bugfix: View Billing Information > Contact Details: the email button wouldn't do anything if you don't have an email account configured in the Mail app. Now an option to copy the email address is presented instead of doing nothing.
- bugfix: Fulfill Order screen now displays full customer provided note, instead of cutting it to a single line.
- bugfix: Fixed clipped content on section headings with larger font sizes
- bugfix: Fixed footer overlapping the last row in Settings > About with larger font sizes
- bugfix: the Orders badge on tab bar now is correctly refreshed after switching stores

3.2.1
-----
- bugfix: the order detail status and "Begin fulfillment" button now are correctly updated when the order status changes
- bugfix: after adding a new order note, now it appear correctly inside the order detail

3.2
-----
- Experimental: a Products feature switch is visible in Settings > Experimental Features that shows/hides the Products tab with a Work In Progress banner at the top.
- Experimental: if a Product has variations, the variants info are shown on the Product Details that navigates to a list of variations with each price or visibility shown.
- Enhancement: Support for dark mode
- bugfix: Settings no longer convert to partial dark mode.
- Experimental: Support the latest wc-admin plugin release, v0.23.0 and up

3.1
-----
- The order detail view now includes the shipping method of the order.
- Enhancement: The Reviews tab now presents all the Product Reviews
- Updated appearance of Order Details - temporarily disabling dark mode.
- bugfix: fixed UI appearance on cells of Order List when tapping with dark mode enabled.
- bugfix: Reviews no longer convert to partial dark mode. Dark mode coming soon!
- bugfix: Order Details now has the right space between cells.
- bugfix: update the new stats endpoint for WC Admin plugin version 0.22+, and notify the user about the minimum plugin version when they cannot see the new stats. It'd be great to also mention this in the App Store release notes: the new stats UI now requires WC Admin plugin version 0.22+.

3.0
-----
- bugfix: for sites with empty site time zone in the API (usually with UTC specified in wp-admin settings) and when the site time zone is not GMT+0, the stats v4 data no longer has the wrong boundaries (example in #1357).
- bugfix: fixed a UI appearance problem on mail composer on iOS 13.

2.9
-----
- bugfix: the badge "9+" on the Orders tab doesn't overlap with the tab label on iPhone SE/8 landscape now, and polished based on design spec.
- bugfix: the Top Performers in the new stats page should not have a dark header bar when launching the app in Dark mode.
- Enhancement: preselect current Order status when editing the status with a list of order statuses.
- bugfix: on Orders tab, the order status filter now stays after changing an Order status.

2.8
-----

2.7
-----
- Enhancement: Enhancements to the Order Details screen, adding more customer information.
- bugfix: the App Logs shouldn't be editable, only copy / paste.
- bugfix: Reviews were not localized.
- bugfix: On log in, some users would see the Continue button but be unable to Continue, due to errors with the account. A new "Try another account" button has been added as an option.
- bugfix: Product Details page was displaying the Price in the wrong currency.
- Enhancement: removed the "New Orders" card from the My store tab, now that the Orders tab displays the same information.
- Added brand new stats page for user with the WooCommerce Admin plugin and provided an option for users to opt in or out directly from the Settings page.
- bugfix: Order Details: icon on "Details" cell for fulfilled order can be wrong.

2.6
-----
- bugfix: 9+ orders in the orders badge text is now easier to read
- bugfix: Keep those sign-in bugs coming! We tracked down and fixed a `Log in with Jetpack` issue, where users with a Byte Order Mark in their `wp-config.php` file were returning error responses during API requests. These users would see their store listed in the sign-in screen, but were unable to tap the Continue button.
- bugfix: prevents a potential edge case where the login screen could be dismissed in a future version of iOS.
- bugfix: While tuning up the behind-the-scenes for Order Detail screens, we accidentally lost the ability to automatically download any missing product images. Product image downloads restored!

2.5
-----
- bugfix: on certain devices, pulling down to refresh on Order Details screen used to result in weird UI with misplaced labels. Should be fixed in this release.
- Enhancement: Display a badge in the bottom tab, overlapping the Orders icon, to indicate the number of orders processing.
- Enhancement: The Notifications tab has been replaced by Reviews

2.4
-----
- New feature: in Order Details > Shipment Tracking, a new action is added to the "more" action menu for copying tracking number.
- Enhancement: updated the footer in Settings to inform users that we're hiring.
- bugfix & improvement: when Jetpack site stats module is turned off or when user has no permission to view site stats, the generic error toast is not shown to the user anymore. Additionally, the visitors stats UI is shown/hidden when the Jetpack module is activated/deactivated respectively.

2.3
-----
- Improvement: improved Dynamic Type support in the body of the notification in the Notifications tab.

2.2
-----
- improvement: opting out of Tracks syncs with WordPress.com

2.1
-----
- improvement: improved support for RTL languages in the Dashboard
- enhancement: You can now view product images on orders. Tapping on Products in Orders will present a view-only version of the Product's Details.

2.0
-----
- bugfix: dates in the Order Details screen are now localised.
- improvement: improved support for larger font sizes in the login screen

1.9
-----
- bugfix: fixes "Unable to load content" error message when attempting to get Top Performers content.
- new feature: You can now manually add shipment tracking to an Order. This feature is for users who have the [Shipment Tracking plugin](https://woocommerce.com/products/shipment-tracking) installed.
- bugfix: fixes Store Picker: some users are unable to continue after logging in.
- bugfix: fixes a crash when the network connection is slow

1.8
-----

1.7.1
-----
- Fixed a bug where Order List did not load for some users.
- update: this app supports iOS 12.0 and up.
- improvement: improved support for large text sizes.
- bugfix: fixes Order List not loading for some users.
- bugfix: fixes "Unable to load content" error message when attempting to get Top Performers content.

1.7
-----
- improvement: you can now log in using a site address.

1.6
-----
- improvement: Tracking numbers can now be copied to the pasteboard from the order details screen.

1.5
-----
- bugfix: Sometimes Settings would style all the options like "Log Out". No longer happens now.
- bugfix: order status refreshes upon pull-to-refresh in Order Details
- bugfix: payment status label background color showing up beyond rounded border
- improvement: change top performers text from "Total Product Order" to "Total orders" for clarity
- bugfix: fixed an issue on the order details screen where the shipment tracking dates were incorrect

1.4
-----
- bugfix: fix a crash happening on log out
- new feature: Add shipment tracking to Order Details screen
- improvement: The store switcher now allows you to go back to the previous screen without logging you out
- improvement: Custom order status labels are now supported! Instead of just displaying the order status slug and capitalizing the slug, the custom order status label will now be fetched from the server and properly displayed.
- improvement: Filtering by custom order status now supported!
- new feature: You can now manually change the status of an order on the order details screen
- bugfix: correctly flips chevron on Dashboard > New Orders, to support RTL languages.
- bugfix: fixed an issue on the order details screen where the shipment tracking dates were incorrect

1.3
-----
- bugfix: Allows for decimal quantities which some extensions have
- new feature: quick site select. Navigate to Settings > select row with store website.
- improvement: Updated the colors of the bars in the charts for better readability
- improvement: Present an error message with an option to retry when adding a note to an order fails
- improvement: Present an error message with an option to retry when fulfilling an order fails
- bugfix: Log out of the current account right after selecting "Try another account" in store picker
- improvement: Use the store name for the title of the view in "My store" tab
- improvement: Add an alert to let the user know about our new store switcher
- improvement: Display Address in Order Details screen unless every field is empty<|MERGE_RESOLUTION|>--- conflicted
+++ resolved
@@ -2,15 +2,12 @@
 
 12.6
 -----
-<<<<<<< HEAD
 - [*] Fix: When a product's details can be edited, they display a disclosure indicator (chevron). [https://github.com/woocommerce/woocommerce-ios/pull/8980]
-=======
 - [*] Payments: fixed a bug where enabled rows in the Payments Menu were sometimes incorrectly shown as disabled [https://github.com/woocommerce/woocommerce-ios/pull/8983]
 
 12.5
 -----
 - [Internal] Dashboard: the stats implementation had a major update to replace a third-party library in order to support the upcoming store onboarding card. Minimal design changes are expected, and horizontal scrolling between different time range tabs is not available anymore. [https://github.com/woocommerce/woocommerce-ios/pull/8942]
->>>>>>> 4147394d
 
 12.4
 -----
