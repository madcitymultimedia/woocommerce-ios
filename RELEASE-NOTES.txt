--- conflicted
+++ resolved
@@ -6,13 +6,10 @@
 
 11.4
 -----
-<<<<<<< HEAD
 - [*] Account deletion is now supported for all users in settings or in the empty stores screen. [https://github.com/woocommerce/woocommerce-ios/pull/8179]
-=======
 - [*] In-Person Payments: We removed any references to Simple Payments from Orders, and the red badge from the Menu tab and Menu Payments icon announcing the new Payments section. [https://github.com/woocommerce/woocommerce-ios/pull/8183] 
 - [*] Add System Status Report to ZenDesk support requests. [https://github.com/woocommerce/woocommerce-ios/pull/8171]
 
->>>>>>> 976af81d
 
 11.3
 -----
