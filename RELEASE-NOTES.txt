--- conflicted
+++ resolved
@@ -2,11 +2,8 @@
 
 12.9
 -----
-<<<<<<< HEAD
 - [*] Payments: Local search is added to the products selection screen in the order creation flow to speed the process. [https://github.com/woocommerce/woocommerce-ios/pull/9178]
-=======
 - [*] Fix: Prevent product variations not loading due to an encoding error for `permalink`, which was altered by a plugin. [https://github.com/woocommerce/woocommerce-ios/pull/9233]
->>>>>>> 10e131b4
 
 12.8
 -----
