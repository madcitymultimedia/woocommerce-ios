--- conflicted
+++ resolved
@@ -1,13 +1,10 @@
 *** PLEASE FOLLOW THIS FORMAT: [<priority indicator, more stars = higher priority>] <description> [<PR URL>]
 
 9.7
-<<<<<<< HEAD
 ----
 - [*] In-Person Payments: Card Reader Manuals now appear based on country availability, consolidated into an unique view [https://github.com/woocommerce/woocommerce-ios/pull/7178]
-=======
------
-
->>>>>>> 755e0af2
+-----
+
 
 9.6
 -----
