--- conflicted
+++ resolved
@@ -4,12 +4,9 @@
 ----
 - [***] Orders: Orders can now be edited within the app. [https://github.com/woocommerce/woocommerce-ios/pull/7300]
 - [*] In-Person Payments: Card Reader Manuals now appear based on country availability, consolidated into an unique view [https://github.com/woocommerce/woocommerce-ios/pull/7178]
-<<<<<<< HEAD
 - [*] Login: Jetpack setup flow is now accessible from the Jetpack requirement screen. [https://github.com/woocommerce/woocommerce-ios/pull/7294]
-=======
 - [*] In-Person Payments: The purchase card reader information card can be dismissed [https://github.com/woocommerce/woocommerce-ios/pull/7260]
 - [*] In-Person Payments: When dismissing the purchase card reader information card, the user can choose to be reminded in 14 days. [https://github.com/woocommerce/woocommerce-ios/pull/7271]
->>>>>>> c389ec66
 - [*] Refund lines in the Order details screen now appear ordered from oldest to newest [https://github.com/woocommerce/woocommerce-ios/pull/7287]
 - [**] Orders: You can now view the Custom Fields for an order in the Order Details screen. [https://github.com/woocommerce/woocommerce-ios/pull/7310]
 
