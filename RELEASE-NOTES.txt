--- conflicted
+++ resolved
@@ -8,11 +8,8 @@
 - [*] Fixed issue presenting Edit Customer Note screen as a modal on large screens. [https://github.com/woocommerce/woocommerce-ios/pull/6406]
 - [*] Products displayed in Order Detail now follow the same order of the web. [https://github.com/woocommerce/woocommerce-ios/pull/6401]
 - [*] Simple Payments now shows a detailed tax break up before taking the payment. [https://github.com/woocommerce/woocommerce-ios/pull/6412]
-<<<<<<< HEAD
 - [*] Coupons list now shows an error view if coupons are disabled for the store. Coupons can be enabled again from this view. [https://github.com/woocommerce/woocommerce-ios/pull/6446]
-=======
 - [internal] Shipping Labels: the navigation bar in the web view for adding payments is now correctly hidden. [https://github.com/woocommerce/woocommerce-ios/pull/6435]
->>>>>>> df4d399e
 
 8.7
 -----
