*** PLEASE FOLLOW THIS FORMAT: [<priority indicator, more stars = higher priority>] <description> [<PR URL>]

12.9
-----
- [*] Payments: Local search is added to the products selection screen in the order creation flow to speed the process. [https://github.com/woocommerce/woocommerce-ios/pull/9178]

12.8
-----
- [*] Shortcuts: We can now trigger the order creation and payment collection flows from the iOS Shortcuts app. [https://github.com/woocommerce/woocommerce-ios/pull/9103]

12.7
-----
- [Internal] Shipping Label: add condition checks before showing contact options [https://github.com/woocommerce/woocommerce-ios/pull/8982]
- [*] Main screens are now accessible through the Home Screen Spotlight Search [https://github.com/woocommerce/woocommerce-ios/pull/9082]
- [*] Stats: Fixed a crash when order stats use a date and time matching the start of Daylight Saving Time. [https://github.com/woocommerce/woocommerce-ios/pull/9083]
- [*] Fix: Dismiss Take Payment popup after sharing the payment link to another app. [https://github.com/woocommerce/woocommerce-ios/pull/9042]
<<<<<<< HEAD
=======
- [*] Site credential login: Catch invalid cookie nonce [https://github.com/woocommerce/woocommerce-ios/pull/9102]
- [*] Better error messages for site credential login failures [https://github.com/woocommerce/woocommerce-ios/pull/9125]
- [Internal] New Zendesk tag for site credential login errors [https://github.com/woocommerce/woocommerce-ios/pull/9150]
>>>>>>> 4a26dc93

12.6
-----
- [*] Fix: When a product's details can be edited, they display a disclosure indicator (chevron). [https://github.com/woocommerce/woocommerce-ios/pull/8980]
- [*] Payments: fixed a bug where enabled rows in the Payments Menu were sometimes incorrectly shown as disabled [https://github.com/woocommerce/woocommerce-ios/pull/8983]
- [Internal] Mobile Payments: fixed logic on display of IPP feedback banner on Order List [https://github.com/woocommerce/woocommerce-ios/pull/8994]
- [**] Support: Merchants can now contact support with a new and refined experience. [https://github.com/woocommerce/woocommerce-ios/pull/9006/files]
- [***] Mobile Payments: Tap to Pay on iPhone enabled for all US merchants [https://github.com/woocommerce/woocommerce-ios/pull/9023]

12.5
-----
- [Internal] Dashboard: the stats implementation had a major update to replace a third-party library in order to support the upcoming store onboarding card. Minimal design changes are expected, and horizontal scrolling between different time range tabs is not available anymore. [https://github.com/woocommerce/woocommerce-ios/pull/8942]

12.4
-----
- [**] Menu > Settings: adds a `Domains` row for WPCOM sites to see their site domains, add a new domain, or redeems a domain credit if available. [https://github.com/woocommerce/woocommerce-ios/pull/8870]
- [Internal] Prologue screen now has only the entry point to site address login flow, and application password authentication is used for sites without Jetpack. [https://github.com/woocommerce/woocommerce-ios/pull/8846]
- [Internal] A new tag has been added for Zendesk for users authenticated with application password. [https://github.com/woocommerce/woocommerce-ios/pull/8850]
- [Internal] Failures in the logged-out state are now tracked with anonymous ID. [https://github.com/woocommerce/woocommerce-ios/pull/8861]
- [*] Fix: Fixed a crash when switching away from the Products tab. [https://github.com/woocommerce/woocommerce-ios/pull/8874]

12.3
-----
- [Internal] We have updated the Zendesk SDK to version 6.0 [https://github.com/woocommerce/woocommerce-ios/pull/8828]
- [Internal] Tap to Pay on iPhone made publicly available via an Experimental Feature toggle [https://github.com/woocommerce/woocommerce-ios/pull/8814]

12.2
-----
- [*] Fix: Adding a new attribute will auto-capitalize the first letter for each word in the attribute name. [https://github.com/woocommerce/woocommerce-ios/pull/8772]
- [internal] Logging: Improvements on logging potential errors when loading Order Details [https://github.com/woocommerce/woocommerce-ios/pull/8781]
- [Internal] Now we track the specific error code when a networking-related operation fails [https://github.com/woocommerce/woocommerce-ios/issues/8527]

12.1
-----
- [*] Adds an In-Person Payments survey banner on top of the Orders view [https://github.com/woocommerce/woocommerce-ios/issues/8530]
- [*] Fix: Allow product's `purchasable` to be a number as some third-party plugins could alter the type in the API. This could help with the Products tab not loading due to product decoding errors. [https://github.com/woocommerce/woocommerce-ios/pull/8718]
- [***] [Internal] Start the AB test for allowing login to the app using site credentials [https://github.com/woocommerce/woocommerce-ios/pull/8744]

12.0
-----
- [**] Adds a feature of bulk updating products from the product's list. [https://github.com/woocommerce/woocommerce-ios/pull/8704]
- [internal] Store creation flow now includes 3 profiler questions: store category, selling status, and store country. [https://github.com/woocommerce/woocommerce-ios/pull/8667]

11.9
-----
- [**] Now you can generate all possible variations for a product's attributes [https://github.com/woocommerce/woocommerce-ios/pull/8619]
- [*] Mobile payments: fixed card reader manuals links. [https://github.com/woocommerce/woocommerce-ios/pull/8628]

11.8
-----
- [*] Design refresh: Buttons, links, and other calls to action are now purple instead of pink. [https://github.com/woocommerce/woocommerce-ios/pull/8451]
- [internal] Design: Updated capitalization for various pages, links, and buttons to match new design guidelines. [https://github.com/woocommerce/woocommerce-ios/pull/8455]
- [internal] Remove A/B testing and release native Jetpack installation flow for all users. [https://github.com/woocommerce/woocommerce-ios/pull/8533]

11.7
-----
- [**] Analytics Hub: Now you can select custom date ranges. [https://github.com/woocommerce/woocommerce-ios/pull/8414]
- [**] Analytics Hub: Now you can see Views and Conversion Rate analytics in the new Sessions card. [https://github.com/woocommerce/woocommerce-ios/pull/8428]
- [*] My Store: We fixed an issue with Visitors and Conversion stats where sometimes visitors could be counted more than once in the selected period. [https://github.com/woocommerce/woocommerce-ios/pull/8427]


11.6
-----
- [***] We added a new Analytics Hub inside the My Store area of the app. Simply click on the See More button under the store stats to check more detailed information on Revenue, Orders and Products. [https://github.com/woocommerce/woocommerce-ios/pull/8356]
- [*] In-Person Payments: fixed timing issues in payments flow, which caused "Remove card" to be shown for too long [https://github.com/woocommerce/woocommerce-ios/pull/8351]

11.5
-----
- [*] Account deletion is now supported for all users in settings or in the empty stores screen (in the ellipsis menu). [https://github.com/woocommerce/woocommerce-ios/pull/8179, https://github.com/woocommerce/woocommerce-ios/pull/8272]
- [*] In-Person Payments: We removed any references to Simple Payments from Orders, and the red badge from the Menu tab and Menu Payments icon announcing the new Payments section. [https://github.com/woocommerce/woocommerce-ios/pull/8183]
- [internal] Store creation flow was improved with native implementation. It is available from the login prologue (`Get Started` CTA), login email error screen, and store picker (`Add a store` CTA from the empty stores screen or at the bottom of the store list). [Example testing steps in https://github.com/woocommerce/woocommerce-ios/pull/8251]
- [internal] New stores have two new Products onboarding features: A banner with an `Add a Product` CTA on the My Store screen, and the option to add new products using templates. [https://github.com/woocommerce/woocommerce-ios/pull/8294]

11.4
-----
- [*] Add System Status Report to ZenDesk support requests. [https://github.com/woocommerce/woocommerce-ios/pull/8171]


11.3
-----
- [*] In-Person Payments: Show spinner while preparing reader for payment, instead of saying it's ready before it is. [https://github.com/woocommerce/woocommerce-ios/pull/8115]
- [internal] In-Person Payments: update StripeTerminal from 2.7 to 2.14 [https://github.com/woocommerce/woocommerce-ios/pull/8132]
- [*] In-Person Payments: Fixed payment method prompt for WisePad 3 to show only Tap and Insert options [https://github.com/woocommerce/woocommerce-ios/pull/8136]

11.2
-----
- [***] You can now preview draft products before publishing. [https://github.com/woocommerce/woocommerce-ios/pull/8102]
- [*] The survey at the end of the login onboarding flow is no longer available. [https://github.com/woocommerce/woocommerce-ios/pull/8062]
- [*] Fixed layout issues on the Account Mismatch error screen. [https://github.com/woocommerce/woocommerce-ios/pull/8074]
- [*] The Accept Payments Easily banner has been removed from the order list [https://github.com/woocommerce/woocommerce-ios/pull/8078]

11.1
-----
- [**] You can now search customers when creating or editing an order. [https://github.com/woocommerce/woocommerce-ios/issues/7741]
- [internal] Store creation is available from the login prologue, login email error screen, and store picker. [https://github.com/woocommerce/woocommerce-ios/pull/8023]
- [internal] The login flow is simplified with only the option to log in with WordPress.com. This flow is presented in parallel with the existing flow in an A/B test experiment. [https://github.com/woocommerce/woocommerce-ios/pull/7996]
- [**] Relevant Just In Time Messages will be displayed on the My Store screen [https://github.com/woocommerce/woocommerce-ios/issues/7853]

11.0
-----
- [internal] Add support for controlling performance monitoring via Sentry. **Off by default**. [https://github.com/woocommerce/woocommerce-ios/pull/7831]


10.9
-----
- [***] Dropped iOS 14 support. From now we support iOS 15 and later. [https://github.com/woocommerce/woocommerce-ios/pull/7851]
- [*] Login: Now you can handle Jetpack site connection for your self-hosted sites from the app. [https://github.com/woocommerce/woocommerce-ios/pull/7847]


10.8
-----
- [***] Stats: Now you can add a Today's Stats Widget to your lock screen (iOS 16 only) to monitor your sales. [https://github.com/woocommerce/woocommerce-ios/pull/7839]
- [internal] In-Person Payments: add UTM parameters to card reader purchase URLs to allow attribution [https://github.com/woocommerce/woocommerce-ios/pull/7858]
- [*] In-Person Payments: the Purchase card reader links now all open in authenticated web views, to make it easier to log in to woocommerce.com. [https://github.com/woocommerce/woocommerce-ios/pull/7862]

10.7
-----
- [*] Universal Links: Users can now open universal links in the app. [https://github.com/woocommerce/woocommerce-ios/pull/7632]
- [internal] Store picker: Show error when the role eligibility check fails while selecting a store. [https://github.com/woocommerce/woocommerce-ios/pull/7816]
- [internal] Store picker: Add loading state to `Continue` button. [https://github.com/woocommerce/woocommerce-ios/pull/7821]
- [internal] Store picker: Use Jetpack tunnel API for fetching user info for role checking. [https://github.com/woocommerce/woocommerce-ios/pull/7822]
- [*] Allow in-app notices to be swiped away [https://github.com/woocommerce/woocommerce-ios/pull/7801]

10.6
-----

- [**] Products tab: products search now has an option to search products by SKU. Stores with WC version 6.6+ support partial SKU search, otherwise the product(s) with the exact SKU match is returned. [https://github.com/woocommerce/woocommerce-ios/pull/7781]
- [*] Fixed a rare crash when selecting a store in the store picker. [https://github.com/woocommerce/woocommerce-ios/pull/7765]
- [*] Settings: Display the WooCommerce version and available updates in Settings [https://github.com/woocommerce/woocommerce-ios/pull/7779]
- [*] Show suggestion for logging in to a WP.com site with a mismatched WP.com account. [https://github.com/woocommerce/woocommerce-ios/pull/7773]
- [*] Help center: Added help center web page with FAQs for "Not a WooCommerce site" and "Wrong WordPress.com account" error screens. [https://github.com/woocommerce/woocommerce-ios/pull/7767, https://github.com/woocommerce/woocommerce-ios/pull/7769]
- [*] Now you can bulk edit variation prices. [https://github.com/woocommerce/woocommerce-ios/pull/7803]
- [**] Reviews: Now you can reply to product reviews using the Reply button while viewing a product review. [https://github.com/woocommerce/woocommerce-ios/pull/7799]

10.5
-----
- [**] Products: Now you can duplicate products from the More menu of the product detail screen. [https://github.com/woocommerce/woocommerce-ios/pull/7727]
- [**] Login: Added Jetpack connection support from the Account Mismatch error screen. [https://github.com/woocommerce/woocommerce-ios/pull/7748]
- [*] Orders: We are bringing back the ability to add/edit customer notes and addresses from the main order screen [https://github.com/woocommerce/woocommerce-ios/pull/7750]
- [*] Help center: Added help center web page with FAQs for "Wrong WordPress.com account error" screen. [https://github.com/woocommerce/woocommerce-ios/pull/7747]
- [*] Widgets: The Today's Stat Widget adds support for bigger fonts. [https://github.com/woocommerce/woocommerce-ios/pull/7752]

10.4
-----
- [***] Stats: Now you can add a Today's Stats Widget to your homescreen to monitor your sales. [https://github.com/woocommerce/woocommerce-ios/pull/7732]
- [*] Help center: Added help center web page with FAQs for "Pick a WooCommerce Store", "Enter WordPress.com password" and "Open mail to find magic link" screens. [https://github.com/woocommerce/woocommerce-ios/pull/7641, https://github.com/woocommerce/woocommerce-ios/pull/7730, https://github.com/woocommerce/woocommerce-ios/pull/7737]
- [*] In-Person Payments: Fixed a bug where cancelling a card reader connection would temporarily prevent further connections [https://github.com/woocommerce/woocommerce-ios/pull/7689]
- [*] In-Person Payments: Improvements to the card reader connection flow UI [https://github.com/woocommerce/woocommerce-ios/pull/7687]
- [*] Login: Users can now set up the Jetpack connection between a self-hosted site and their WP.com account. [https://github.com/woocommerce/woocommerce-ios/pull/7608]
- [*] Product list: the "Draft" blue color is fixed to be more readable for a draft product row in the product list. [https://github.com/woocommerce/woocommerce-ios/pull/7724]
- [*] Notifications: App icon badge is now cleared correctly after visiting the orders tab. [https://github.com/woocommerce/woocommerce-ios/pull/7735]

10.3
-----
- [*] Dashboard: the last selected time range tab (Today/This Week/This Month/This Year) is persisted for the site and shown on the next site launch (app launch or switching stores). [https://github.com/woocommerce/woocommerce-ios/pull/7638]
- [*] Dashboard: swiping to another time range tab now triggers syncing for the target tab. Previously, the stats on the target tab aren't synced from the swipe gesture. [https://github.com/woocommerce/woocommerce-ios/pull/7650]
- [*] In-Person Payments: Fixed an issue where the Pay in Person toggle could be out of sync with the setting on the website. [https://github.com/woocommerce/woocommerce-ios/pull/7656]
- [*] In-Person Payments: Removed the need to sign in when purchasing a card reader [https://github.com/woocommerce/woocommerce-ios/pull/7670]
- [*] In-Person Payments: Fixed a bug where canceling a reader connection could result in being unable to connect a reader in future [https://github.com/woocommerce/woocommerce-ios/pull/7678]
- [*] In-Person Payments: Fixed a bug which prevented the Collect Payment button from being shown for Cash on Delivery orders  [https://github.com/woocommerce/woocommerce-ios/pull/7694]

10.2
-----
- [*] Help center: Added help center web page with FAQs for "Enter Store Credentials", "Enter WordPress.com email " and "Jetpack required Error" screens. [https://github.com/woocommerce/woocommerce-ios/pull/7588, https://github.com/woocommerce/woocommerce-ios/pull/7590, https://github.com/woocommerce/woocommerce-ios/pull/7621]
- [*] In-Person Payments: Fixed the Learn More link from the `Enable Pay in Person` onboarding screen for WCPay [https://github.com/woocommerce/woocommerce-ios/pull/7598]
- [**] In-Person Payments: Added a switch for the Pay in Person payment method on the Payments menu. This allows you to accept In-Person Payments for website orders [https://github.com/woocommerce/woocommerce-ios/pull/7613]

10.1
-----
- [*] In-Person Payments: The onboarding notice on the In-Person Payments menu is correctly dismissed after multiple prompts are shown. [https://github.com/woocommerce/woocommerce-ios/pull/7543]
- [*] Help center: Added custom help center web page with FAQs for "Enter Store Address" and "Enter WordPress.com email" screens. [https://github.com/woocommerce/woocommerce-ios/pull/7553, https://github.com/woocommerce/woocommerce-ios/pull/7573]
- [*] In-Person Payments: The plugin selection is saved correctly after multiple onboarding prompts. [https://github.com/woocommerce/woocommerce-ios/pull/7544]
- [**] In-Person Payments: A new prompt to enable `Pay in Person` for your store's checkout, to accept In-Person Payments for website orders [https://github.com/woocommerce/woocommerce-ios/issues/7474]

10.0
-----
- [**] In-Person Payments and Simple Payments have been moved to a new Payments section [https://github.com/woocommerce/woocommerce-ios/pull/7473]
- [*] Login: on the WP.com password screen, the magic link login option is moved from below "Reset your password" to below the primary Continue button for higher visibility. [https://github.com/woocommerce/woocommerce-ios/pull/7469]
- [*] Login: some minor enhancements are made to the error screen after entering an invalid WP.com email - a new "What is WordPress.com?" link, hiding the "Log in with store address" button when it's from the store address login flow, and some copy changes. [https://github.com/woocommerce/woocommerce-ios/pull/7485]
- [**] In-Person Payments: Accounts with pending requirements are no longer blocked from taking payments - we have added a skip button to the relevant screen. [https://github.com/woocommerce/woocommerce-ios/pull/7504]
- [*] Login: New button added to the empty site picker screen to enter a site address for troubleshooting. [https://github.com/woocommerce/woocommerce-ios/pull/7484]

9.9
-----
- [*] [Sign in with store credentials]: New screen added with instructions to verify Jetpack connected email. [https://github.com/woocommerce/woocommerce-ios/pull/7424]
- [*] [Sign in with store credentials]: Stop clearing username/password after an invalid attempt to enable users to fix typos. [https://github.com/woocommerce/woocommerce-ios/pull/7444]
- [*] Login: after entering WP.com email, a magic link is automatically sent when it is enabled (magic links are disabled for A8C emails and WP.com accounts with recently changed password) and a new screen is shown with an option to log in with password. [https://github.com/woocommerce/woocommerce-ios/pull/7449]

9.8
-----
- [***] Login: Introduce a way to sign in using store credentials.  [https://github.com/woocommerce/woocommerce-ios/pull/7320]
- [**] Login: You can now install WooCommerce to your self-hosted sites from the login flow. [https://github.com/woocommerce/woocommerce-ios/pull/7401]
- [**] Orders: Now you can quickly mark an order as completed by swiping it to the left! [https://github.com/woocommerce/woocommerce-ios/pull/7385]
- [*] In-Person Payments: The purchase card reader information card appears also in the Orders list screen. [https://github.com/woocommerce/woocommerce-ios/pull/7326]
- [*] Login: in release 9.7, when the app is in logged out state, an onboarding screen is shown before the prologue screen if the user hasn't finished or skipped it. In release 9.8, a survey is added to the end of the onboarding screen. [https://github.com/woocommerce/woocommerce-ios/pull/7416]
- [*] Login: a local notification is scheduled after the user encounters an error from logging in with an invalid site address or WP.com email/password. Please see testing scenarios in the PR, with regression testing on order/review remote notifications. [https://github.com/woocommerce/woocommerce-ios/pull/7323, https://github.com/woocommerce/woocommerce-ios/pull/7372, https://github.com/woocommerce/woocommerce-ios/pull/7422]

9.7
-----
- [***] Orders: Orders can now be edited within the app. [https://github.com/woocommerce/woocommerce-ios/pull/7300]
- [**] Orders: You can now view the Custom Fields for an order in the Order Details screen. [https://github.com/woocommerce/woocommerce-ios/pull/7310]
- [*] In-Person Payments: Card Reader Manuals now appear based on country availability, consolidated into an unique view [https://github.com/woocommerce/woocommerce-ios/pull/7178]
- [*] Login: Jetpack setup flow is now accessible from the Login with Store Address flow. [https://github.com/woocommerce/woocommerce-ios/pull/7294]
- [*] In-Person Payments: The purchase card reader information card can be dismissed [https://github.com/woocommerce/woocommerce-ios/pull/7260]
- [*] In-Person Payments: When dismissing the purchase card reader information card, the user can choose to be reminded in 14 days. [https://github.com/woocommerce/woocommerce-ios/pull/7271]
- [*] In-Person Payments: The purchase card reader information card appears also in the App Settings screen. [https://github.com/woocommerce/woocommerce-ios/pull/7308]
- [*] Refund lines in the Order details screen now appear ordered from oldest to newest [https://github.com/woocommerce/woocommerce-ios/pull/7287]
- [*] Login: when the app is in logged out state, an onboarding screen is shown before the prologue screen if the user hasn't finished or skipped it.  [https://github.com/woocommerce/woocommerce-ios/pull/7324]
- [*] Orders: When a store has no orders yet, there is an updated message with a link to learn more on the Orders tab. [https://github.com/woocommerce/woocommerce-ios/pull/7328]

9.6
-----
- [***] Coupons: Coupons can now be created from within the app. [https://github.com/woocommerce/woocommerce-ios/pull/7239]
- [**] Order Details: All unpaid orders have a Collect Payment button, which shows a payment method selection screen. Choices are Cash, Card, and Payment Link. [https://github.com/woocommerce/woocommerce-ios/pull/7111]
- [**] In-Person Payments: Support for selecting preferred payment gateway when multiple extensions are installed on the store. [https://github.com/woocommerce/woocommerce-ios/pull/7153]
- [*] Coupons: Removed the redundant animation when reloading the coupon list. [https://github.com/woocommerce/woocommerce-ios/pull/7137]
- [*] Login: Display "What is WordPress.com?" link in "Continue With WordPress.com" flow. [https://github.com/woocommerce/woocommerce-ios/pull/7213]
- [*] Login: Display the Jetpack requirement error after login is successful.
- [*] Login: Display a "New to WooCommerce?" link in the login prologue screen above the login buttons. [https://github.com/woocommerce/woocommerce-ios/pull/7261]
- [*] In-Person Payments: Publicize the Card Present Payments feature on the Payment Method screen [https://github.com/woocommerce/woocommerce-ios/pull/7225]
- [*] In-Person Payments: Add blog_id to IPP transaction description to match WCPay [https://github.com/woocommerce/woocommerce-ios/pull/7221]
- [*] Product form: after uploading an image, the product can now be saved immediately while the image is being uploaded in the background. When no images are pending upload for the saved product, the images are added to the product. Testing instructions: https://github.com/woocommerce/woocommerce-ios/pull/7196. [https://github.com/woocommerce/woocommerce-ios/pull/7254]

9.5
-----
- [*] Coupons: Fixed issue saving "Individual Use" and "Exclude Sale Items" fields. [https://github.com/woocommerce/woocommerce-ios/pull/7117]
- [*] Orders: The customer shipping/billing address form now navigates back automatically after selecting a country or state. [https://github.com/woocommerce/woocommerce-ios/pull/7119]
- [internal] In settings and empty stores screen, the "Close Account" link is shown for users who signed in with Apple (the only way to create an account) to close their WordPress.com account. [https://github.com/woocommerce/woocommerce-ios/pull/7143]

9.4
-----
- [*] Orders: Order details now displays both the date and time for all orders. [https://github.com/woocommerce/woocommerce-ios/pull/6996]
- [*] Simple payments have the `Card` option available for stores with configuration issues to resolve, and show onboarding to help resolve them [https://github.com/woocommerce/woocommerce-ios/pull/7002]
- [*] Order & Product list: Now, we can pull to refresh from an empty view. [https://github.com/woocommerce/woocommerce-ios/pull/7023, https://github.com/woocommerce/woocommerce-ios/pull/7030]
- [*] Order Creation: Fixes a bug where selecting a variable product to add to a new order would sometimes open the wrong list of product variations. [https://github.com/woocommerce/woocommerce-ios/pull/7042]
- [*] Collect payment button on Order Details no longer flickers when the screen loads [https://github.com/woocommerce/woocommerce-ios/pull/7043]
- [*] Issue refund button on Order Details is shown for all paid orders [https://github.com/woocommerce/woocommerce-ios/pull/7046]
- [*] Order Creation: Fixes several bugs with the Products section not showing the correct order items or not correctly updating the item quantity. [https://github.com/woocommerce/woocommerce-ios/pull/7067]

9.3
-----
- [***] In-Person Payments is now available for merchants using WooCommerce Payments in Canada. [https://github.com/woocommerce/woocommerce-ios/pull/6954]
- [*] In-Person Payments: Accessibility improvement [https://github.com/woocommerce/woocommerce-ios/pull/6869, https://github.com/woocommerce/woocommerce-ios/pull/6886, https://github.com/woocommerce/woocommerce-ios/pull/6906]
- [*] Orders: Now it's possible to select and copy text from the notes on an order. [https://github.com/woocommerce/woocommerce-ios/pull/6894]
- [*] Support Arabic numerals on amount fields. [https://github.com/woocommerce/woocommerce-ios/pull/6891]
- [*] Product Selector: Enabled selecting all variations on variable product rows. [https://github.com/woocommerce/woocommerce-ios/pull/6899]
- [internal] Order Creation: Adding new products, shipping, fee, or customer details to an order now blocks the UI immediately while the order is syncing remotely. [https://github.com/woocommerce/woocommerce-ios/pull/6974]

- [*] Coupons: Now it's possible to update discount types for coupons. [https://github.com/woocommerce/woocommerce-ios/pull/6935]
- [*] Orders tab: the view width now adjusts to the app in tablet split view on iOS 15. [https://github.com/woocommerce/woocommerce-ios/pull/6951]

9.2
-----
- [***] Experimental Features: Coupons editing and deletion features are now enabled as part of coupon management. [https://github.com/woocommerce/woocommerce-ios/pull/6853]
- [*] Order Creation: Updated percentage fee flow - added amount preview, disabled percentage option when editing. [https://github.com/woocommerce/woocommerce-ios/pull/6763]
- [*] Product Details: Update status badge layout and show it for more cases. [https://github.com/woocommerce/woocommerce-ios/pull/6768]
- [*] Coupons: now, the percentage amount of coupons will be displayed correctly in the listing and in coupon detail if the amount contains fraction digits. [https://github.com/woocommerce/woocommerce-ios/pull/6804]
- [*] Coupons: Filter initial search results to show only coupons of the currently selected store. [https://github.com/woocommerce/woocommerce-ios/pull/6800]
- [*] Coupons: Fixed crash when there are duplicated items on the coupon list. [https://github.com/woocommerce/woocommerce-ios/pull/6798]
- [*] In-Person Payments: Run onboarding checks when connecting a reader. [https://github.com/woocommerce/woocommerce-ios/pull/6761, https://github.com/woocommerce/woocommerce-ios/pull/6774, https://github.com/woocommerce/woocommerce-ios/pull/6789]
- [*] In-Person Payments: after collecting payment for an order, merchants can now email the receipt in addition to printing it in Order Details > See Receipt if email is available on the device. [https://github.com/woocommerce/woocommerce-ios/pull/6833]

9.1
-----

- [*] Product name field in product form - Remove scroll behaviour and increase field height to fully display long product names. [https://github.com/woocommerce/woocommerce-ios/pull/6681]
- [*] Filter toolbar in Products list tab - Filter toolbar is pinned outside of the products list. [https://github.com/woocommerce/woocommerce-ios/pull/6698]
- [internal] Loading screens are refactored to avoid duplicated code and a potential crash. Please quickly smoke test them to make sure that everything still works as before. [https://github.com/woocommerce/woocommerce-ios/pull/6717]
- [*] Shipping settings - Weight and shipping package dimensions are localized based on device locale. Also, decimal point information is no longer lost upon saving a product, when using comma as a decimal separator. [https://github.com/woocommerce/woocommerce-ios/pull/6721]

9.0
-----

- [*] Share payment links from the order details screen. [https://github.com/woocommerce/woocommerce-ios/pull/6609]
- [internal] Reviews lists on Products and Menu tabs are refactored to avoid duplicated code. Please quickly smoke test them to make sure that everything still works as before. [https://github.com/woocommerce/woocommerce-ios/pull/6553]
- [**] Now it's possible to change the order of the product images. [https://github.com/woocommerce/woocommerce-ios/pull/6620]
- [*] Improved accessibility for the error banner and info banner displayed in Orders and Products. [https://github.com/woocommerce/woocommerce-ios/pull/6633]

8.9
-----
- [*] Coupons: Fixed issue loading the coupon list from the local storage on initial load. [https://github.com/woocommerce/woocommerce-ios/pull/6463]
- [*] Coupons: Update layout of the coupon details screen. [https://github.com/woocommerce/woocommerce-ios/pull/6522]
- [*] In-Person Payments: Removed collecting L2/L3 data. [https://github.com/woocommerce/woocommerce-ios/pull/6519]
- [*] Hub Menu: Multiple menu items can no longer be tapped simultaneously. [https://github.com/woocommerce/woocommerce-ios/pull/6484]
- [*] Jetpack CP: Fixed crash when attempting to access WP-Admin with an invalid URL that has an unsupported scheme. [https://github.com/woocommerce/woocommerce-ios/pull/6502]
- [***] Orders: Order Creation is now available to everyone! You can go to the Orders tab and tap the + button to create a new order. [https://github.com/woocommerce/woocommerce-ios/pull/6537]
- [internal] Loading screens are refactored to avoid duplicated code and a potential crash. Please quickly smoke test them to make sure that everything still works as before. [https://github.com/woocommerce/woocommerce-ios/pull/6535] [https://github.com/woocommerce/woocommerce-ios/pull/6544]

8.8
-----
- [*] Updates the app's About screen to be consistent with Automattic's other mobile apps. [https://github.com/woocommerce/woocommerce-ios/pull/6421]
- [***] Experimental Feature: It's now possible to add custom shipping method and fees in order creation flow. Tax amount and Order total is now synced from backend. [https://github.com/woocommerce/woocommerce-ios/pull/6429]
- [**] Now it's possible to filter orders by custom statuses. [https://github.com/woocommerce/woocommerce-ios/pull/6390]
- [*] Fixed issue presenting Edit Customer Note screen as a modal on large screens. [https://github.com/woocommerce/woocommerce-ios/pull/6406]
- [*] Products displayed in Order Detail now follow the same order of the web. [https://github.com/woocommerce/woocommerce-ios/pull/6401]
- [*] Simple Payments now shows a detailed tax break up before taking the payment. [https://github.com/woocommerce/woocommerce-ios/pull/6412]
- [*] Coupons list now shows an error view if coupons are disabled for the store. Coupons can be enabled again from this view. [https://github.com/woocommerce/woocommerce-ios/pull/6446]
- [*] Coupon details screen now displays more informative error messages when loading the total discount amount fails. [https://github.com/woocommerce/woocommerce-ios/pull/6457]
- [internal] Shipping Labels: the navigation bar in the web view for adding payments is now correctly hidden. [https://github.com/woocommerce/woocommerce-ios/pull/6435]

8.7
-----
- [**] In-Person Payments: Added card details to refund confirmation screen to help with refunding to the payment card [https://github.com/woocommerce/woocommerce-ios/pull/6241]
- [*] Coupons: Replace the toggles on Usage Details screen with text for uneditable contents. [https://github.com/woocommerce/woocommerce-ios/pull/6287]
- [*] Improve image loading for thumbnails especially on the Product list. [https://github.com/woocommerce/woocommerce-ios/pull/6299]
- [*] Coupons: Added feedback banner on the top of the coupon list. [https://github.com/woocommerce/woocommerce-ios/pull/6316]
- [*] Coupons: Handled error when loading total discounted amount fails. [https://github.com/woocommerce/woocommerce-ios/pull/6368]
- [internal] Removed all feature flags for Shipping Labels. Please smoke test all parts of Shipping Labels to make sure that everything still works as before. [https://github.com/woocommerce/woocommerce-ios/pull/6270]
- [*] In-Person Payments: Localized messages and UI [https://github.com/woocommerce/woocommerce-ios/pull/6317]
- [*] My Store: Fixed incorrect currency symbol of revenue text for stores with non-USD currency. [https://github.com/woocommerce/woocommerce-ios/pull/6335]
- [*] Notifications: Dismiss presented view before presenting content from notifications [https://github.com/woocommerce/woocommerce-ios/pull/6354]
- [*] Reviews: Fixed missing product information on first load [https://github.com/woocommerce/woocommerce-ios/pull/6367]
- [internal] Removed the feature flag for My store tab UI updates. Please smoke test the store stats and top performers in the "My store" tab to make sure everything works as before. [https://github.com/woocommerce/woocommerce-ios/pull/6334]
- [*] In-Person Payments: Add support for accepting payments on bookable products [https://github.com/woocommerce/woocommerce-ios/pull/6364]
- [*] In-Person Payments: Fixed issue where payment could be stuck prompting to remove the card if the payment was declined and retried before removing the card.

8.6
-----
- [***] Merchants can now view coupons in their stores by enabling Coupon Management in Experimental Features. [https://github.com/woocommerce/woocommerce-ios/pull/6209]
- [*] Orders: In the experimental Order Creation feature, product variations added to a new order now show a list of their attributes. [https://github.com/woocommerce/woocommerce-ios/pull/6131]
- [*] Enlarged the tap area for the action button on the notice view. [https://github.com/woocommerce/woocommerce-ios/pull/6146]
- [*] Reviews: Fixed crash on iPad when tapping the More button. [https://github.com/woocommerce/woocommerce-ios/pull/6187]
- [*] In-Person Payments: Remove Stripe from Experimental Features as it is always enabled now. [https://github.com/woocommerce/woocommerce-ios/pull/6205]
- [*] Disabled unnecessary selection of the "Refund via" row on the Refund Confirmation screen [https://github.com/woocommerce/woocommerce-ios/pull/6198]
- [*] Increased minimum version of Stripe extension for In-Person Payments to 6.2.0 [https://github.com/woocommerce/woocommerce-ios/pull/xxxx]
- [internal] Removed `pushNotificationsForAllStores` feature flag. Since the changes are non-trivial, it would be great to smoke test push notifications for all stores in beta testing. [https://github.com/woocommerce/woocommerce-ios/pull/6231]

8.5
-----
- [*] In-Person Payments: Inform the user when a card reader battery is so low that it needs to be charged before the reader can be connected. [https://github.com/woocommerce/woocommerce-ios/pull/5998]
- [***] The My store tab is having a new look with new conversion stats and shows up to 5 top performing products now (used to be 3). [https://github.com/woocommerce/woocommerce-ios/pull/5991]
- [**] Fixed a crash at the startup of the app, related to Gridicons. [https://github.com/woocommerce/woocommerce-ios/pull/6005]
- [***] Experimental Feature: It's now possible to create Orders in the app by enabling it in Settings > Experimental Features. For now you can change the order status, add products, and add customer details (billing and shipping addresses). [https://github.com/woocommerce/woocommerce-ios/pull/6060]
- [*] Fixed issue in date range selection for the orders filters where is some cases dates are not available for selection. [https://github.com/woocommerce/woocommerce-ios/pull/6090]
- [*] Enabled "view product in store" and "share product" options for variable products when accessing them through the order details screen. [https://github.com/woocommerce/woocommerce-ios/pull/6091]

8.4
-----
- [***] In-Person Payments: Support for Stripe M2 card reader. [https://github.com/woocommerce/woocommerce-ios/pull/5844]
- [***] We introduced a new tab called "Menu", a tab in the main navigation where you can browser different sub-sections of the app: Switch Store, Settings, WooCommerce Admin, View Store and Reviews. [https://github.com/woocommerce/woocommerce-ios/pull/5926]
- [***] Store admins can now access sites with plugins that have Jetpack Connection Package (e.g. WooCommerce Payments, Jetpack Backup) in the app. These sites do not require Jetpack-the-plugin to connect anymore. Store admins can still install Jetpack-the-plugin from the app through settings or a Jetpack banner. [https://github.com/woocommerce/woocommerce-ios/pull/5924]
- [*] Add/Edit Product screen: Fix transient product name while adding images.[https://github.com/woocommerce/woocommerce-ios/pull/5840]

8.3
-----
- [***] All merchants can create Simple Payments orders. [https://github.com/woocommerce/woocommerce-ios/pull/5684]
- [**] System status report can now be viewed and copied directly from within the app. [https://github.com/woocommerce/woocommerce-ios/pull/5702]
- [**] Product SKU input scanner is now available as a beta feature. To try it, enable it from settings and you can scan a barcode to use as the product SKU in product inventory settings! [https://github.com/woocommerce/woocommerce-ios/pull/5695]
- [**] Now you chan share a payment link when creating a Simple Payments order [https://github.com/woocommerce/woocommerce-ios/pull/5819]
- [*] Reviews: "Mark all as read" checkmark bar button item button replaced with menu button which launches an action sheet. Menu button is displayed only if there are unread reviews available.[https://github.com/woocommerce/woocommerce-ios/pull/5833]
- [internal] Refactored ReviewsViewController to add tests. [https://github.com/woocommerce/woocommerce-ios/pull/5834]

8.2
-----
- [***] In-Person Payments: Now you can collect Simple Payments on the go. [https://github.com/woocommerce/woocommerce-ios/pull/5635]
- [*] Products: After generating a new variation for a variable product, you are now taken directly to edit the new variation. [https://github.com/woocommerce/woocommerce-ios/pull/5649]
- [*] Dashboard: the visitor count in the Today tab is now shown when Jetpack site stats are enabled.
- [*] Add/Edit Product Images: tapping on the last `n` images while `n` images are pending upload does not crash the app anymore. [https://github.com/woocommerce/woocommerce-ios/pull/5672]

8.2
-----
- [*] Shipping Labels: Fixes a crash when saving a new shipping label after opening the order from a push notification. [https://github.com/woocommerce/woocommerce-ios/pull/5549]
- [**] In-Person Payments: Improved support for VoiceOver. [https://github.com/woocommerce/woocommerce-ios/pull/5572]
- [*] In-Person Payments: Fixes a crash when printing more than one receipt. [https://github.com/woocommerce/woocommerce-ios/pull/5575]

8.1
-----
- [***] Now it's possible to filter Order List by multiple statuses and date ranges. Plus, we removed the top tab bar on Orders Tab. [https://github.com/woocommerce/woocommerce-ios/pull/5491]
- [*] Login: Password AutoFill will suggest wordpress.com accounts. [https://github.com/woocommerce/woocommerce-ios/pull/5399]
- [*] Store picker: after logging in with store address, the pre-selected store is now the currently selected store instead of the store from login flow. [https://github.com/woocommerce/woocommerce-ios/pull/5508]
- [*] The application icon number from order push notifications is now cleared after visiting the orders tab. [https://github.com/woocommerce/woocommerce-ios/pull/5715]
- [internal] Migrated Settings screen to MVVM [https://github.com/woocommerce/woocommerce-ios/pull/5393]


8.0
-----
- [*] Product List: Add support for product filtering by category. [https://github.com/woocommerce/woocommerce-ios/pull/5388]
- [***] Push notifications are now supported for all connected stores. [https://github.com/woocommerce/woocommerce-ios/pull/5299]
- [*] Fix: in Settings > Switch Store, tapping "Dismiss" after selecting a different store does not switch stores anymore. [https://github.com/woocommerce/woocommerce-ios/pull/5359]

7.9
-----
- [*] Fix: after disconnecting a site or connecting to a new site, the sites in site picker (Settings > Switch Store) should be updated accordingly. The only exception is when the newly disconnected site is the currently selected site. [https://github.com/woocommerce/woocommerce-ios/pull/5241]
- [*] Order Details: Show a button on the "Product" section of Order Details screen to allow recreating shipping labels. [https://github.com/woocommerce/woocommerce-ios/pull/5255]
- [*] Edit Order Address - Enable `Done` button when `Use as {Shipping/Billing} Address` toggle is turned on. [https://github.com/woocommerce/woocommerce-ios/pull/5254]
- [*] Add/Edit Product: fix an issue where the product name keyboard is English only. [https://github.com/woocommerce/woocommerce-ios/pull/5288]
- [*] Order Details: some sites cannot parse order requests where the fields parameter has spaces, and the products section cannot load as a result. The spaces are now removed. [https://github.com/woocommerce/woocommerce-ios/pull/5298]

7.8
-----
- [***] Shipping Labels: merchants can create multiple packages for the same order, moving the items between different packages. [https://github.com/woocommerce/woocommerce-ios/pull/5190]
- [*] Fix: Navigation bar buttons are now consistently pink on iOS 15. [https://github.com/woocommerce/woocommerce-ios/pull/5139]
- [*] Fix incorrect info banner color and signature option spacing on Carrier and Rates screen. [https://github.com/woocommerce/woocommerce-ios/pull/5144]
- [x] Fix an error where merchants were unable to connect to valid stores when they have other stores with corrupted information https://github.com/woocommerce/woocommerce-ios/pull/5161
- [*] Shipping Labels: Fix issue with decimal values on customs form when setting the device with locales that use comma as decimal point. [https://github.com/woocommerce/woocommerce-ios/pull/5195]
- [*] Shipping Labels: Fix crash when tapping on Learn more rows of customs form. [https://github.com/woocommerce/woocommerce-ios/pull/5207]
- [*] Shipping Labels: The shipping address now prefills the phone number from the billing address if a shipping phone number is not available. [https://github.com/woocommerce/woocommerce-ios/pull/5177]
- [*] Shipping Labels: now in Carrier and Rates we always display the discounted rate instead of the retail rate if available. [https://github.com/woocommerce/woocommerce-ios/pull/5188]
- [*] Shipping Labels: If the shipping address is invalid, there are now options to email, call, or message the customer. [https://github.com/woocommerce/woocommerce-ios/pull/5228]
- [*] Accessibility: notify when offline mode banner appears or disappears. [https://github.com/woocommerce/woocommerce-ios/pull/5225]

7.7
-----
- [***] In-Person Payments: US merchants can now obtain a card reader and then collect payments directly from the app. [https://github.com/woocommerce/woocommerce-ios/pull/5030]
- [***] Shipping Labels: Merchants can now add new payment methods for shipping labels directly from the app. [https://github.com/woocommerce/woocommerce-ios/pull/5023]
- [**] Merchants can now edit shipping & billing addresses from orders. [https://github.com/woocommerce/woocommerce-ios/pull/5097]
- [x] Fix: now a default paper size will be selected in Shipping Label print screen. [https://github.com/woocommerce/woocommerce-ios/pull/5035]
- [*] Show banner on screens that use cached data when device is offline. [https://github.com/woocommerce/woocommerce-ios/pull/5000]
- [*] Fix incorrect subtitle on customs row of Shipping Label purchase flow. [https://github.com/woocommerce/woocommerce-ios/pull/5093]
- [*] Make sure customs form printing option is not available on non-international orders. [https://github.com/woocommerce/woocommerce-ios/pull/5104]
- [*] Fix incorrect logo for DHL in Shipping Labels flow. [https://github.com/woocommerce/woocommerce-ios/pull/5105]

7.6
-----
- [x] Show an improved error modal if there are problems while selecting a store. [https://github.com/woocommerce/woocommerce-ios/pull/5006]
- [***] Shipping Labels: Merchants can now add new custom and service packages for shipping labels directly from the app. [https://github.com/woocommerce/woocommerce-ios/pull/4976]
- [*] Fix: when product image upload fails, the image cell stop loading. [https://github.com/woocommerce/woocommerce-ios/pull/4989]

7.5
-----
- [***] Merchants can now purchase shipping labels and declare customs forms for international orders. [https://github.com/woocommerce/woocommerce-ios/pull/4896]
- [**] Merchants can now edit customer provided notes from orders. [https://github.com/woocommerce/woocommerce-ios/pull/4893]
- [*] Fix empty states sometimes not centered vertically [https://github.com/woocommerce/woocommerce-ios/pull/4890]
- [*] Fix error syncing products due to decoding failure of regular_price in product variations. [https://github.com/woocommerce/woocommerce-ios/pull/4901]
- [*] Hide bottom bar on shipping label purchase form. [https://github.com/woocommerce/woocommerce-ios/pull/4902]

7.4
-----
- [*] Fix an issue where some extension was not shown in order item details. [https://github.com/woocommerce/woocommerce-ios/pull/4753]
- [*] Fix: The refund button within Order Details will be hidden if the refund is zero. [https://github.com/woocommerce/woocommerce-ios/pull/4789]
- [*] Fix: Incorrect arrow direction for right-to-left languages on Shipping Label flow. [https://github.com/woocommerce/woocommerce-ios/pull/4796]
- [*] Fix: Shouldn't be able to schedule a sale without sale price. [https://github.com/woocommerce/woocommerce-ios/pull/4825]
- [*] Fix: Edit address screen is pushed twice in Shipping Label flow when missing name in origin or destination address. [https://github.com/woocommerce/woocommerce-ios/pull/4845]

7.3
-----
- [*] Order Detail: now we do not offer the "email note to customer" option if no email is available. [https://github.com/woocommerce/woocommerce-ios/pull/4680]
- [*] My Store: If there are errors loading the My Store screen, a banner now appears at the top of the screen with links to troubleshoot or contact support. [https://github.com/woocommerce/woocommerce-ios/pull/4704]
- [*] Fix: Added 'Product saved' confirmation message when a product is updated [https://github.com/woocommerce/woocommerce-ios/pull/4709]
- [*] Shipping Labels: Updated address validation to automatically use trivially normalized address for origin and destination. [https://github.com/woocommerce/woocommerce-ios/pull/4719]
- [*] Fix: Order details for products with negative prices now will show correctly [https://github.com/woocommerce/woocommerce-ios/pull/4683]
- [*] Fix: Order list not extend edge-to-edge in dark mode. [https://github.com/woocommerce/woocommerce-ios/pull/4728]
- [*] Plugins: Added list of active and inactive plugins that can be reached by admins in the settings screen. [https://github.com/woocommerce/woocommerce-ios/pull/4735]
- [*] Login: Updated appearance of back buttons in navigation bar to minimal style. [https://github.com/woocommerce/woocommerce-ios/pull/4726]
- [internal] Upgraded Zendesk SDK to version 5.3.0. [https://github.com/woocommerce/woocommerce-ios/pull/4699]
- [internal] Updated GoogleSignIn to version 6.0.1 through WordPressAuthenticator. There should be no functional changes, but may impact Google sign in flow. [https://github.com/woocommerce/woocommerce-ios/pull/4725]

7.2
-----
- [*] Order Fulfillment: Updated success notice message [https://github.com/woocommerce/woocommerce-ios/pull/4589]
- [*] Order Fulfillment: Fixed issue footer view getting clipped of by iPhone notch [https://github.com/woocommerce/woocommerce-ios/pull/4631]
- [*] Shipping Labels: Updated address validation to make sure a name is entered for each address. [https://github.com/woocommerce/woocommerce-ios/pull/4601]
- [*] Shipping Labels: Hide Contact button on Shipping To Address form when customer phone number is not provided. [https://github.com/woocommerce/woocommerce-ios/pull/4663]
- [*] Shipping Labels: Updated edge-to-edge table views for all forms. [https://github.com/woocommerce/woocommerce-ios/pull/4657]
- [*] Orders and Order Details: Updated edge-to-edge table views for consistent look across the app. [https://github.com/woocommerce/woocommerce-ios/pull/4638]
- [*] Reviews and Review Details: Updated edge-to-edge table views for consistent look across the app. [https://github.com/woocommerce/woocommerce-ios/pull/4637]
- [*] New error screen displayed to users without the required roles to access the store. [https://github.com/woocommerce/woocommerce-ios/pull/4493]

7.1
-----
- [***] Merchants from US can create shipping labels for physical orders from the app. The feature supports for now only orders where the shipping address is in the US. [https://github.com/woocommerce/woocommerce-ios/pull/4578]
- [**] Due to popular demand, the Order fulfill is displayed once again when clicking on the Mark order complete button. [https://github.com/woocommerce/woocommerce-ios/pull/4567]
- [*] Fix: Interactive pop gesture on Order Details and Settings screen. [https://github.com/woocommerce/woocommerce-ios/pull/4504]
- [*] Fix: Frozen refresh control and placeholder when switching tabs [https://github.com/woocommerce/woocommerce-ios/pull/4505]
- [internal] Stats tab: added network sync throttling [https://github.com/woocommerce/woocommerce-ios/pull/4494]

7.0
-----
- [**] Order Detail: now we display Order Items and Shipping Label Packages as separate sections. [https://github.com/woocommerce/woocommerce-ios/pull/4445]
- [*] Fix: Orders for a variable product with different configurations of a single variation will now show each order item separately. [https://github.com/woocommerce/woocommerce-ios/pull/4445]
- [*] If the Orders, Products, or Reviews lists can't load, a banner now appears at the top of the screen with links to troubleshoot or contact support. [https://github.com/woocommerce/woocommerce-ios/pull/4400, https://github.com/woocommerce/woocommerce-ios/pull/4407]
- [*] Fix: Stats tabs are now displayed and ordered correctly in RTL languages. [https://github.com/woocommerce/woocommerce-ios/pull/4444]
- [*] Fix: Missing "Add Tracking" button in orders details. [https://github.com/woocommerce/woocommerce-ios/pull/4520]


6.9
-----
- [*] Order Detail: now we display a loader on top, to communicate that the order detail view has not yet been fully loaded. [https://github.com/woocommerce/woocommerce-ios/pull/4396]
- [*] Products: You can edit product attributes for variations right from the main product form. [https://github.com/woocommerce/woocommerce-ios/pull/4350]
- [*] Improved CTA. "Print Shipping Label" instead of "Reprint Shipping Label". [https://github.com/woocommerce/woocommerce-ios/pull/4394]
- [*] Improved application log viewer. [https://github.com/woocommerce/woocommerce-ios/pull/4387]
- [*] Improved the experience when creating the first variation. [https://github.com/woocommerce/woocommerce-ios/pull/4405]

6.8
-----

- [***] Dropped iOS 13 support. From now we support iOS 14 and later. [https://github.com/woocommerce/woocommerce-ios/pull/4209]
- [**] Products: Added the option to create and edit a virtual product directly from the product detail screen. [https://github.com/woocommerce/woocommerce-ios/pull/4214]

6.7
-----
- [**] Add-Ons: Order add-ons are now available as a beta feature. To try it, enable it from settings! [https://github.com/woocommerce/woocommerce-ios/pull/4119]

6.6
-----
- [*] Fix: Product variations only support at most one image, so we won't show an option to add a second one. [https://github.com/woocommerce/woocommerce-ios/pull/3994]
- [*] Fix: The screen to select images from the Media Library would sometimes crash when the library had a specific number of images. [https://github.com/woocommerce/woocommerce-ios/pull/4003]
- [*] Improved error messages for logins. [https://github.com/woocommerce/woocommerce-ios/pull/3957]

6.5
-----
- [*] Fix: Product images with non-latin characters in filenames now will load correctly and won't break Media Library. [https://github.com/woocommerce/woocommerce-ios/pull/3935]
- [*] Fix: The screen to select images from the Media Library would sometimes crash when the library had a specific number of images. [https://github.com/woocommerce/woocommerce-ios/pull/4070]

6.4
-----
- [*] Login: New design and illustrations for the initial login screen, promoting the app's main features. [https://github.com/woocommerce/woocommerce-ios/pull/3867]
- [*] Enhancement/fix: Unify back button style across the app. [https://github.com/woocommerce/woocommerce-ios/pull/3872]

6.3
-----
- [**] Products: Now you can add variable products from the create product action sheet. [https://github.com/woocommerce/woocommerce-ios/pull/3836]
- [**] Products: Now you can easily publish a product draft or pending product using the navigation bar buttons [https://github.com/woocommerce/woocommerce-ios/pull/3846]
- [*] Fix: In landscape orientation, all backgrounds on detail screens and their subsections now extend edge-to-edge. [https://github.com/woocommerce/woocommerce-ios/pull/3808]
- [*] Fix: Creating an attribute or a variation no longer saves your product pending changes. [https://github.com/woocommerce/woocommerce-ios/pull/3832]
- [*] Enhancement/fix: image & text footnote info link rows are now center aligned in order details reprint shipping label info row and reprint screen. [https://github.com/woocommerce/woocommerce-ios/pull/3805]

6.2
-----

- [***] Products: When editing a product, you can now create/delete/update product variations, product attributes and product attribute options. https://github.com/woocommerce/woocommerce-ios/pull/3791
- [**] Large titles are enabled for the four main tabs like in Android. In Dashboard and Orders tab, a workaround is implemented with some UI/UX tradeoffs where the title size animation is not as smooth among other minor differences from Products and Reviews tab. We can encourage beta users to share any UI issues they find with large titles. [https://github.com/woocommerce/woocommerce-ios/pull/3763]
- [*] Fix: Load product inventory settings in read-only mode when the product has a decimal stock quantity. This fixes the products tab not loading due to product decoding errors when third-party plugins enable decimal stock quantities. [https://github.com/woocommerce/woocommerce-ios/pull/3717]
- [*] Fix: Loading state stuck in Reviews List. [https://github.com/woocommerce/woocommerce-ios/pull/3753]

6.1
-----
- [**] Products: When editing variable products, you can now edit the variation attributes to select different attribute options. [https://github.com/woocommerce/woocommerce-ios/pull/3628]
- [*] Fixes a bug where long pressing the back button sometimes displayed an empty list of screens.
- [*] Product Type: Updated product type detail to display "Downloadable" if a product is downloadable. [https://github.com/woocommerce/woocommerce-ios/pull/3647]
- [*] Product Description: Updated the placeholder text in the Aztec Editor screens to provide more context. [https://github.com/woocommerce/woocommerce-ios/pull/3668]
- [*] Fix: Update the downloadable files row to read-only, if the product is accessed from Order Details. [https://github.com/woocommerce/woocommerce-ios/pull/3669]
- [*] Fix: Thumbnail image of a product wasn't being loaded correctly in Order Details. [https://github.com/woocommerce/woocommerce-ios/pull/3678]
- [*] Fix: Allow product's `regular_price` to be a number and `sold_individually` to be `null` as some third-party plugins could alter the type in the API. This could help with the products tab not loading due to product decoding errors. [https://github.com/woocommerce/woocommerce-ios/pull/3679]
- [internal] Attempted fix for a crash in product image upload. [https://github.com/woocommerce/woocommerce-ios/pull/3693]

6.0
-----
- [**] Due to popular demand, the product SKU is displayed once again in Order Details screen. [https://github.com/woocommerce/woocommerce-ios/pull/3564]
- [*] Updated copyright notice to WooCommerce
- [*] Fix: top performers in "This Week" tab should be showing the same data as in WC Admin.
- [*] Fix: visitor stats in Dashboard should be more consistent with web data on days when the end date for more than one tab is the same (e.g. "This Week" and "This Month" both end on January 31). [https://github.com/woocommerce/woocommerce-ios/pull/3532]
- [*] Fix: navbar title on cross-sells products list displayed title for upsells [https://github.com/woocommerce/woocommerce-ios/pull/3565]
- [*] Added drag-and-drop sorting to Linked Products [https://github.com/woocommerce/woocommerce-ios/pull/3548]
- [internal] Refactored Core Data migrator stack to help reduce crashes [https://github.com/woocommerce/woocommerce-ios/pull/3523]


5.9
-----
- [**] Product List: if a user applies custom sort orders and filters in the Product List, now when they reopen the app will be able to see the previous settings applied. [https://github.com/woocommerce/woocommerce-ios/pull/3454]
- [*] Removed fulfillment screen and moved fulfillment to the order details screen. [https://github.com/woocommerce/woocommerce-ios/pull/3453]
- [*] Fix: billing information action sheets now are presented correctly on iPad. [https://github.com/woocommerce/woocommerce-ios/pull/3457]
- [*] fix: the rows in the product search list now don't have double separators. [https://github.com/woocommerce/woocommerce-ios/pull/3456]
- [*] Fix: During login, the spinner when a continue button is in loading state is now visible in dark mode. [https://github.com/woocommerce/woocommerce-ios/pull/3472]
- [*] fix: when adding a note to an order, the text gets no more deleted if you tap on “Email note to customer”. [https://github.com/woocommerce/woocommerce-ios/pull/3473]
- [*] Added Fees to order details. [https://github.com/woocommerce/woocommerce-ios/pull/3475]
- [*] fix: now we don't show any more similar alert notices if an error occurred. [https://github.com/woocommerce/woocommerce-ios/pull/3474]
- [*] fix: in Settings > Switch Store, the spinner in the "Continue" button at the bottom is now visible in dark mode. [https://github.com/woocommerce/woocommerce-ios/pull/3468]
- [*] fix: in order details, the shipping and billing address are displayed in the order of the country (in some eastern Asian countries, the address starts from the largest unit to the smallest). [https://github.com/woocommerce/woocommerce-ios/pull/3469]
- [*] fix: product is now read-only when opened from the order details. [https://github.com/woocommerce/woocommerce-ios/pull/3491]
- [*] fix: pull to refresh on the order status picker screen does not resets anymore the current selection. [https://github.com/woocommerce/woocommerce-ios/pull/3493]
- [*] When adding or editing a link (e.g. in a product description) link settings are now presented as a popover on iPad. [https://github.com/woocommerce/woocommerce-ios/pull/3492]
- [*] fix: the glitch when launching the app in logged out state or after tapping "Try another account" in store picker is now gone. [https://github.com/woocommerce/woocommerce-ios/pull/3498]
- [*] Minor enhancements: in product editing form > product reviews list, the rows don't show highlighted state on tap anymore since they are not actionable. Same for the number of upsell and cross-sell products in product editing form > linked products. [https://github.com/woocommerce/woocommerce-ios/pull/3502]


5.8
-----
- [***] Products M5 features are now available to all. Products M5 features: add and edit linked products, add and edit downloadable files, product deletion. [https://github.com/woocommerce/woocommerce-ios/pull/3420]
- [***] Shipping labels M1 features are now available to all: view shipping label details, request a refund, and reprint a shipping label via AirPrint. [https://github.com/woocommerce/woocommerce-ios/pull/3436]
- [**] Improved login flow, including better error handling. [https://github.com/woocommerce/woocommerce-ios/pull/3332]


5.7
-----
- [***] Dropped iOS 12 support. From now we support iOS 13 and later. [https://github.com/woocommerce/woocommerce-ios/pull/3216]
- [*] Fixed spinner appearance in the footer of orders list. [https://github.com/woocommerce/woocommerce-ios/pull/3249]
- [*] In order details, the image for a line item associated with a variation is shown now after the variation has been synced. [https://github.com/woocommerce/woocommerce-ios/pull/3314]
- [internal] Refactored Core Data stack so more errors will be propagated. [https://github.com/woocommerce/woocommerce-ios/pull/3267]


5.6
-----
- [**] Fixed order list sometimes not showing newly submitted orders.
- [*] now the date pickers on iOS 14 are opened as modal view. [https://github.com/woocommerce/woocommerce-ios/pull/3148]
- [*] now it's possible to remove an image from a Product Variation if the WC version 4.7+. [https://github.com/woocommerce/woocommerce-ios/pull/3159]
- [*] removed the Product Title in product screen navigation bar. [https://github.com/woocommerce/woocommerce-ios/pull/3187]
- [*] the icon of the cells inside the Product Detail are now aligned at 10px from the top margin. [https://github.com/woocommerce/woocommerce-ios/pull/3199]
- [**] Added the ability to issue refunds from the order screen. Refunds can be done towards products or towards shipping. [https://github.com/woocommerce/woocommerce-ios/pull/3204]
- [*] Prevent banner dismiss when tapping "give feedback" on products screen. [https://github.com/woocommerce/woocommerce-ios/pull/3221]
- [*] Add keyboard dismiss in Add Tracking screen [https://github.com/woocommerce/woocommerce-ios/pull/3220]


5.5
-----
- [**] Products M4 features are now available to all. Products M4 features: add a simple/grouped/external product with actions to publish or save as draft. [https://github.com/woocommerce/woocommerce-ios/pull/3133]
- [*] enhancement: Order details screen now shows variation attributes for WC version 4.7+. [https://github.com/woocommerce/woocommerce-ios/pull/3109]
- [*] fix: Product detail screen now includes the number of ratings for that product. [https://github.com/woocommerce/woocommerce-ios/pull/3089]
- [*] fix: Product subtitle now wraps correctly in order details. [https://github.com/woocommerce/woocommerce-ios/pull/3201]


5.4
-----
- [*] fix: text headers on Product price screen are no more clipped with large text sizes. [https://github.com/woocommerce/woocommerce-ios/pull/3090]


5.4
-----
- [*] fix: the footer in app Settings is now correctly centered.
- [*] fix: Products tab: earlier draft products now show up in the same order as in core when sorting by "Newest to Oldest".
- [*] enhancement: in product details > price settings, the sale dates can be edited inline in iOS 14 using the new date picker. Also, the sale end date picker editing does not automatically end on changes anymore. [https://github.com/woocommerce/woocommerce-ios/pull/3044]
- [*] enhancement: in order details > add tracking, the date shipped can be edited inline in iOS 14 using the new date picker. [https://github.com/woocommerce/woocommerce-ios/pull/3044]
- [*] enhancement: in products list, the "(No Title)" placeholder will be showed when a product doesn't have the title set. [https://github.com/woocommerce/woocommerce-ios/pull/3068]
- [*] fix: the placeholder views in the top dashboard chart and orders tab do not have unexpected white background color in Dark mode in iOS 14 anymore. [https://github.com/woocommerce/woocommerce-ios/pull/3063]


5.3
-----
- [**] In Settings > Experimental Features, a Products switch is now available for turning Products M4 features on and off (default off). Products M4 features: add a simple/grouped/external product with actions to publish or save as draft.
- [*] Opening a product from order details now shows readonly product details of the same styles as in editable product details.
- [*] Opening a product variation from order details now shows readonly product variation details and this product variation does not appear in the Products tab anymore.
- [*] Enhancement: when not saving a product as "published", the in-progress modal now shows title and message like "saving your product" instead of "publishing your product".
- [*] In product and variation list, the stock quantity is not shown anymore when stock management is disabled.
- [*] Enhancement: when the user attempts to dismiss the product selector search modal while at least one product is selected for a grouped product's linked products, a discard changes action sheet is shown.
- [internal] Renamed a product database table (Attribute) to GenericAttribute. This adds a new database migration.  [https://github.com/woocommerce/woocommerce-ios/pull/2883]
- [internal] Refactored the text fields in the Manual Shipment Tracking page. [https://github.com/woocommerce/woocommerce-ios/pull/2979]
- [internal] Attempt fix for startup crashes. [https://github.com/woocommerce/woocommerce-ios/pull/3069]


5.2
-----
- [**] Products: now you can editing basic fields for non-core products (whose product type is not simple/external/variable/grouped) - images, name, description, readonly price, readonly inventory, tags, categories, short description, and product settings.
- [*] Enhancement: for variable products, the stock status is now shown in its variation list.
- [*] Sign In With Apple: if the Apple ID has been disconnected from the WordPress app (e.g. in Settings > Apple ID > Password & Security > Apps using Apple ID), the app is logged out on app launch or app switch.
- [*] Now from an Order Detail it's only possible to open a Product in read-only mode.
- [internal] #2881 Upgraded WPAuth from 1.24 to 1.26-beta.12. Regressions may happen in login flows.
- [internal] #2896 Configured the same user agent header for all the network requests made through the app.
- [internal] #2879 After logging out, the persistent store is not reset anymore to fix a crash in SIWA revoked token scenario after app launch (issue #2830). No user-facing changes are intended, the data should be associated with a site after logging out and in like before.

5.1
-----
- [*] bugfix: now reviews are refreshed correctly. If you try to delete or to set as spam a review from the web, the result will match in the product reviews list.
- [*] If the Products switch is on in Settings > Experimental Features:
  - For a variable product, the stock status is not shown in the product details anymore when stock management is disabled since stock status is controlled at variation level.
- [internal] The Order List and Orders Search → Filter has a new backend architecture (#2820). This was changed as an experiment to fix #1543. This affects iOS 13.0 users only. No new behaviors have been added. Github project: https://git.io/JUBco.
- [*] Orders → Search list will now show the full counts instead of “99+”. #2825


5.0
-----
- [*] Order details > product details: tapping outside of the bottom sheet from "Add more details" menu does not dismiss the whole product details anymore.
- [*] If the Products switch is on in Settings > Experimental Features, product editing for basic fields are enabled for non-core products (whose product type is not simple/external/variable/grouped) - images, name, description, readonly price, readonly inventory, tags, categories, short description, and product settings.
- [*] Order Detail: added "Guest" placeholder on Order Details card when there's no customer name.
- [*] If the Products switch is on in Settings > Experimental Features:
  - Product editing for basic fields are enabled for non-core products (whose product type is not simple/external/variable/grouped) - images, name, description, readonly price, readonly inventory, tags, categories, short description, and product settings.
  - Inventory and shipping settings are now editable for a variable product.
  - A product variation's stock status is now editable in inventory settings.
  - Reviews row is now hidden if reviews are disabled.
  - Now it's possible to open the product's reviews screen also if there are no reviews.
  - We improved our VoiceOver support in Product Detail screen.
- [*] In Settings, the "Feature Request" button was replaced with "Send Feedback" (Survey) (https://git.io/JUmUY)


4.9
-----
- [**] Sign in with Apple is now available in the log in process.
- [**] In Settings > Experimental Features, a Products switch is now available for turning Products M3 features on and off for core products (default off for beta testing). Products M3 features: edit grouped, external and variable products, enable/disable reviews, change product type and update categories and tags.
- [*] Edit Products: the update action now shows up on the product details after updating just the sale price.
- [*] Fix a crash that sometimes happen when tapping on a Product Review push notification.
- [*] Variable product > variation list: a warning banner is shown if any variations do not have a price, and warning text is shown on these variation rows.


4.8
-----
- [*] Enabled right/left swipe on product images.


4.7
-----
- [*] Fixed an intermittent crash when sending an SMS from the app.


4.6
-----
- [*] Fix an issue in the y-axis values on the dashboard charts where a negative value could show two minus signs.
- [*] When a simple product doesn't have a price set, the price row on the product details screen now shows "Add Price" placeholder instead of an empty regular price.
- [*] If WooCommerce 4.0 is available the app will show the new stats dashboard, otherwise will show a banner indicating the user to upgrade.
- [*] The total orders row is removed from the readonly product details (products that are not a simple product) to avoid confusion since it's not shown on the editable form for simple products.


4.5
-----
- [**] Products: now you can update product images, product settings, viewing and sharing a product.
- [*] In Order Details, the item subtotal is now shown on the right side instead of the quantity. The quantity can still be viewed underneath the product name.
- [*] In Order Details, SKU was removed from the Products List. It is still shown when fulfilling the order or viewing the product details.
- [*] Polish the loading state on the product variations screen.
- [*] When opening a simple product from outside of the Products tab (e.g. from Top Performers section or an order), the product name and ellipsis menu (if the Products feature switch is enabled) should be visible in the navigation bar.


4.4
-----
- Order Detail: the HTML shipping method is now showed correctly
- [internal] Logging in via 'Log in with Google' has changes that can cause regressions. See https://git.io/Jf2Fs for full testing details.
- [**] Fix bugs related to push notifications: after receiving a new order push notification, the Reviews tab does not show a badge anymore. The application icon badge number is now cleared by navigating to the Orders tab and/or the Reviews tab, depending on the types of notifications received.
- [*] The discard changes prompt now only appears when navigating from product images screen if any images have been deleted.
- [*] Fix the issue where product details screen cannot be scrolled to the bottom in landscape after keyboard is dismissed (e.g. from editing product title).
- [*] The product name is now shown in the product details navigation bar so that the name is always visible.
- [*] The images pending upload should be visible after editing product images from product details.
- [*] The discard changes prompt does not appear when navigating from product settings detail screens with a text field (slug, purchase note, and menu order) anymore.
- [*] Fix the wrong cell appearance in the order status list.
- [*] The "View product in store" action will be shown only if the product is published.
- [internal] Modified the component used for fetching data from the database. Please watch out for crashes in lists.


4.3
-----
- Products: now the Product details can be edited and saved outside Products tab (e.g. from Order details or Top Performers).
- [internal]: the navigation to the password entry screen has changed and can cause regressions. See https://git.io/JflDW for testing details.
- [internal] Refactored some API calls for fetching a Note, Product, and Product Review.
- Products: we improved our VoiceOver support in Product Price settings
- In Settings > Experimental Features, a Products switch is now available for turning Products M2 features on and off for simple products (default off for beta testing). Products M2 features: update product images, product settings, viewing and sharing a product.
- The WIP banner on the Products tab is now collapsed by default for more vertical space.
- Dropped iOS 11 support. From now we support iOS 12 and later.
- In Order Details, the Payment card is now shown right after the Products and Refunded Products cards.


4.2
-----
- Products: now tapping anywhere on a product cell where you need to insert data, like in Product Price and Product Shipping settings, you start to edit the text field.
- Products: now the keyboard pop up automatically in Edit Description
- The Processing orders list will now show upcoming (future) orders.
- Improved stats: fixed the incorrect time range on "This Week" tab when loading improved stats on a day when daily saving time changes.
- [internal]: the "send magic link" screen has navigation changes that can cause regressions. See https://git.io/Jfqio for testing details.
- The Orders list is now automatically refreshed when reopening the app.
- The Orders list is automatically refreshed if a new order (push notification) comes in.
- Orders -> Search: The statuses now shows the total number of orders with that status.


4.1
-----
- Fix an intermittent crash when downloading Orders
- The Photo Library permission alert shouldn't be prompted when opening the readonly product details or edit product for simple products, which is reproducible on iOS 11 or 12 devices. (The permission is only triggered when uploading images in Zendesk support or in debug builds with Products M2 enabled.)
- [internal] Updated the empty search result views for Products and Orders. https://git.io/Jvdap


4.0
-----
- Products is now available with limited editing for simple products!
- Fix pulling to refresh on the Processing tab sometimes will not show the up-to-date orders.
- Edit Product > Price Settings: schedule sale is now available even when either the start or end date is not set, and the sale end date can be removed now.
- Improved stats: fixed a crash when loading improved stats on a day when daily saving time changes.
- [internal] Changed the Shipping and Tax classes list loading so that any cached data is shown right away
- [internal] Edit Products M2: added an image upload source for product images - WordPress Media Library.
- [internal] Slightly changed the dependency graph of the database fetching component. Please watch out for data loading regressions.
- [internal] the signup and login Magic Link flows have code changes. See https://git.io/JvyB3 for testing details.
- [internal] the login via Magic Link flows have code changes. See https://git.io/JvyB3 for testing details.
- [internal] the login via Continue with Google flows have code changes that can cause regressions. See https://git.io/Jvyjg for testing details.
- [internal] the signup and login Magic Link flows have code changes. See https://git.io/JvyB3 for testing details.
- [internal] under Edit Products M2 feature flag, there are 4 ways to sort the products on the products tab.
- [internal] the login flow has changes to the 2-factor authentication navigation. See https://git.io/JvdKP for testing details.

3.9
-----
- bugfix: now in the Order List the order status label is no more clipped
- bugfix: now the launch screen is no more stretched
- The Shipping Provider flow, will be called now Shipping Carrier.
- Edit Products: in price settings, the order of currency and price field follows the store currency options under wp-admin > WooCommerce > Settings > General.
- [internal] The signup and login flows have code changes. See https://git.io/Jv1Me for testing details.

3.8
-----
- Dashboard stats: any negative revenue (from refunds for example) for a time period are shown now.
- Redesigned Orders List: Processing and All Orders are now shown in front. Filtering was moved to the Search view.
- Fix Reviews sometimes failing to load on some WooCommerce configurations
- Experimental: a Products feature switch is visible in Settings > Experimental Features that shows/hides the Products tab, and allow to edit a product.

3.7
-----
- Dashboard: now tapping on a product on "Top Performers" section open the product detail

3.6
-----
- Order Details: see a list of issued refunds inside the order detail screen
- Orders tab: Orders to fulfill badge shows numbers 1-99, and now 99+ for anything over 99. Previously, it was 9+.
- Orders tab: The full total amount is now shown.
- Order Details & Product UI: if a Product name has HTML escape characters, they should be decoded in the app.
- Order Details: if the Order has multiple Products, tapping on any Product should open the same Product now.
- bugfix: the orders badge on tab bar now is correctly refreshed after switching to a store with badge count equal to zero.
- The orders tab now localizes item quantities and the order badge.


3.5
-----
- bugfix: when the app is in the foreground while receiving a push notification, the badge on the Orders tab and Reviews tab should be updated correctly based on the type of the notification.
- bugfix: after logging out and in, the Product list should be loaded to the correct store instead of being empty.
- bugfix: in Contact Support, a message should always be sent successfully now.

3.4
-----
- bugfix: on the Order Details screen, the product quantity title in the 2-column header view aligns to the right now
- bugfix: tapping on a new Order push notification, it used to go to the Reviews tab. Now it should go to the new Order screen
- bugfix: on the Products tab, if tapping on a Product and then switching stores, the old Product details used to remain on the Products tab. Now the Product list is always shown on the Products tab after switching stores.
- Dark mode: colors are updated up to design for the navigation bar, tab bar, Fulfill Order > add tracking icon, Review Details > product link icon.
- bugfix/enhancement: on the Products tab, if there are no Products the "Work In Progress" banner is shown with an image placeholder below now.
- bugfix: the deleted Product Variations should not show up after syncing anymore.
- bugfix: now the shipping address in the Order Detail is hidden if the order contains only virtual products
- bugfix: when logged out, Contact Support should be enabled now after typing a valid email address with an email keyboard type.

3.3
-----
- bugfix: add some padding to an order item image in the Fulfillment view, when no SKU exists
- bugfix: View Billing Information > Contact Details: the email button wouldn't do anything if you don't have an email account configured in the Mail app. Now an option to copy the email address is presented instead of doing nothing.
- bugfix: Fulfill Order screen now displays full customer provided note, instead of cutting it to a single line.
- bugfix: Fixed clipped content on section headings with larger font sizes
- bugfix: Fixed footer overlapping the last row in Settings > About with larger font sizes
- bugfix: the Orders badge on tab bar now is correctly refreshed after switching stores

3.2.1
-----
- bugfix: the order detail status and "Begin fulfillment" button now are correctly updated when the order status changes
- bugfix: after adding a new order note, now it appear correctly inside the order detail

3.2
-----
- Experimental: a Products feature switch is visible in Settings > Experimental Features that shows/hides the Products tab with a Work In Progress banner at the top.
- Experimental: if a Product has variations, the variants info are shown on the Product Details that navigates to a list of variations with each price or visibility shown.
- Enhancement: Support for dark mode
- bugfix: Settings no longer convert to partial dark mode.
- Experimental: Support the latest wc-admin plugin release, v0.23.0 and up

3.1
-----
- The order detail view now includes the shipping method of the order.
- Enhancement: The Reviews tab now presents all the Product Reviews
- Updated appearance of Order Details - temporarily disabling dark mode.
- bugfix: fixed UI appearance on cells of Order List when tapping with dark mode enabled.
- bugfix: Reviews no longer convert to partial dark mode. Dark mode coming soon!
- bugfix: Order Details now has the right space between cells.
- bugfix: update the new stats endpoint for WC Admin plugin version 0.22+, and notify the user about the minimum plugin version when they cannot see the new stats. It'd be great to also mention this in the App Store release notes: the new stats UI now requires WC Admin plugin version 0.22+.

3.0
-----
- bugfix: for sites with empty site time zone in the API (usually with UTC specified in wp-admin settings) and when the site time zone is not GMT+0, the stats v4 data no longer has the wrong boundaries (example in #1357).
- bugfix: fixed a UI appearance problem on mail composer on iOS 13.

2.9
-----
- bugfix: the badge "9+" on the Orders tab doesn't overlap with the tab label on iPhone SE/8 landscape now, and polished based on design spec.
- bugfix: the Top Performers in the new stats page should not have a dark header bar when launching the app in Dark mode.
- Enhancement: preselect current Order status when editing the status with a list of order statuses.
- bugfix: on Orders tab, the order status filter now stays after changing an Order status.

2.8
-----

2.7
-----
- Enhancement: Enhancements to the Order Details screen, adding more customer information.
- bugfix: the App Logs shouldn't be editable, only copy / paste.
- bugfix: Reviews were not localized.
- bugfix: On log in, some users would see the Continue button but be unable to Continue, due to errors with the account. A new "Try another account" button has been added as an option.
- bugfix: Product Details page was displaying the Price in the wrong currency.
- Enhancement: removed the "New Orders" card from the My store tab, now that the Orders tab displays the same information.
- Added brand new stats page for user with the WooCommerce Admin plugin and provided an option for users to opt in or out directly from the Settings page.
- bugfix: Order Details: icon on "Details" cell for fulfilled order can be wrong.

2.6
-----
- bugfix: 9+ orders in the orders badge text is now easier to read
- bugfix: Keep those sign-in bugs coming! We tracked down and fixed a `Log in with Jetpack` issue, where users with a Byte Order Mark in their `wp-config.php` file were returning error responses during API requests. These users would see their store listed in the sign-in screen, but were unable to tap the Continue button.
- bugfix: prevents a potential edge case where the login screen could be dismissed in a future version of iOS.
- bugfix: While tuning up the behind-the-scenes for Order Detail screens, we accidentally lost the ability to automatically download any missing product images. Product image downloads restored!

2.5
-----
- bugfix: on certain devices, pulling down to refresh on Order Details screen used to result in weird UI with misplaced labels. Should be fixed in this release.
- Enhancement: Display a badge in the bottom tab, overlapping the Orders icon, to indicate the number of orders processing.
- Enhancement: The Notifications tab has been replaced by Reviews

2.4
-----
- New feature: in Order Details > Shipment Tracking, a new action is added to the "more" action menu for copying tracking number.
- Enhancement: updated the footer in Settings to inform users that we're hiring.
- bugfix & improvement: when Jetpack site stats module is turned off or when user has no permission to view site stats, the generic error toast is not shown to the user anymore. Additionally, the visitors stats UI is shown/hidden when the Jetpack module is activated/deactivated respectively.

2.3
-----
- Improvement: improved Dynamic Type support in the body of the notification in the Notifications tab.

2.2
-----
- improvement: opting out of Tracks syncs with WordPress.com

2.1
-----
- improvement: improved support for RTL languages in the Dashboard
- enhancement: You can now view product images on orders. Tapping on Products in Orders will present a view-only version of the Product's Details.

2.0
-----
- bugfix: dates in the Order Details screen are now localised.
- improvement: improved support for larger font sizes in the login screen

1.9
-----
- bugfix: fixes "Unable to load content" error message when attempting to get Top Performers content.
- new feature: You can now manually add shipment tracking to an Order. This feature is for users who have the [Shipment Tracking plugin](https://woocommerce.com/products/shipment-tracking) installed.
- bugfix: fixes Store Picker: some users are unable to continue after logging in.
- bugfix: fixes a crash when the network connection is slow

1.8
-----

1.7.1
-----
- Fixed a bug where Order List did not load for some users.
- update: this app supports iOS 12.0 and up.
- improvement: improved support for large text sizes.
- bugfix: fixes Order List not loading for some users.
- bugfix: fixes "Unable to load content" error message when attempting to get Top Performers content.

1.7
-----
- improvement: you can now log in using a site address.

1.6
-----
- improvement: Tracking numbers can now be copied to the pasteboard from the order details screen.

1.5
-----
- bugfix: Sometimes Settings would style all the options like "Log Out". No longer happens now.
- bugfix: order status refreshes upon pull-to-refresh in Order Details
- bugfix: payment status label background color showing up beyond rounded border
- improvement: change top performers text from "Total Product Order" to "Total orders" for clarity
- bugfix: fixed an issue on the order details screen where the shipment tracking dates were incorrect

1.4
-----
- bugfix: fix a crash happening on log out
- new feature: Add shipment tracking to Order Details screen
- improvement: The store switcher now allows you to go back to the previous screen without logging you out
- improvement: Custom order status labels are now supported! Instead of just displaying the order status slug and capitalizing the slug, the custom order status label will now be fetched from the server and properly displayed.
- improvement: Filtering by custom order status now supported!
- new feature: You can now manually change the status of an order on the order details screen
- bugfix: correctly flips chevron on Dashboard > New Orders, to support RTL languages.
- bugfix: fixed an issue on the order details screen where the shipment tracking dates were incorrect

1.3
-----
- bugfix: Allows for decimal quantities which some extensions have
- new feature: quick site select. Navigate to Settings > select row with store website.
- improvement: Updated the colors of the bars in the charts for better readability
- improvement: Present an error message with an option to retry when adding a note to an order fails
- improvement: Present an error message with an option to retry when fulfilling an order fails
- bugfix: Log out of the current account right after selecting "Try another account" in store picker
- improvement: Use the store name for the title of the view in "My store" tab
- improvement: Add an alert to let the user know about our new store switcher
- improvement: Display Address in Order Details screen unless every field is empty<|MERGE_RESOLUTION|>--- conflicted
+++ resolved
@@ -7,6 +7,8 @@
 12.8
 -----
 - [*] Shortcuts: We can now trigger the order creation and payment collection flows from the iOS Shortcuts app. [https://github.com/woocommerce/woocommerce-ios/pull/9103]
+- [Internal] Dashboard: the UI layer had a major refactoring to allow scrolling for content more than stats for the onboarding project. The main design change is on the refresh control, where it was moved from each stats tab to below the navigation bar. Other design changes are not expected. [https://github.com/woocommerce/woocommerce-ios/pull/9031]
+- [Internal] Mobile Payments: Updated StripeTerminal to 2.18 [https://github.com/woocommerce/woocommerce-ios/pull/9118]
 
 12.7
 -----
@@ -14,12 +16,7 @@
 - [*] Main screens are now accessible through the Home Screen Spotlight Search [https://github.com/woocommerce/woocommerce-ios/pull/9082]
 - [*] Stats: Fixed a crash when order stats use a date and time matching the start of Daylight Saving Time. [https://github.com/woocommerce/woocommerce-ios/pull/9083]
 - [*] Fix: Dismiss Take Payment popup after sharing the payment link to another app. [https://github.com/woocommerce/woocommerce-ios/pull/9042]
-<<<<<<< HEAD
-=======
 - [*] Site credential login: Catch invalid cookie nonce [https://github.com/woocommerce/woocommerce-ios/pull/9102]
-- [*] Better error messages for site credential login failures [https://github.com/woocommerce/woocommerce-ios/pull/9125]
-- [Internal] New Zendesk tag for site credential login errors [https://github.com/woocommerce/woocommerce-ios/pull/9150]
->>>>>>> 4a26dc93
 
 12.6
 -----
