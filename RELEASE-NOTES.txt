--- conflicted
+++ resolved
@@ -3,13 +3,9 @@
 - [*] Opening a product variation from outside of the Products tab (e.g. order details, top performers) now shows editable product variation details and this product variation does not appear in the Products tab anymore.
 - [*] Enhancement: when not saving a product as "published", the in-progress modal now shows title and message like "saving your product" instead of "publishing your product".
 - [*] In product and variation list, the stock quantity is not shown anymore when stock management is disabled.
-<<<<<<< HEAD
 - [*] Enhancement: when the user attempts to dismiss the product selector search modal while at least one product is selected for a grouped product's linked products, a discard changes action sheet is shown.
-- [internal] #2883 Renamed a product database table (Attribute) to GenericAttribute. This adds a new database migration. 
-=======
 - [internal] [https://github.com/woocommerce/woocommerce-ios/pull/2883] Renamed a product database table (Attribute) to GenericAttribute. This adds a new database migration. 
 - [internal] [https://github.com/woocommerce/woocommerce-ios/pull/2979] Refactored the text fields in the Manual Shipment Tracking page. 
->>>>>>> 693ac3d3
 
  
 5.2
