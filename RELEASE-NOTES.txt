--- conflicted
+++ resolved
@@ -5,13 +5,10 @@
 - [***] Coupons: Coupons can now be created from within the app. [https://github.com/woocommerce/woocommerce-ios/pull/7239]
 - [**] Order Details: All unpaid orders have a Collect Payment button, which shows a payment method selection screen. Choices are Cash, Card, and Payment Link. [https://github.com/woocommerce/woocommerce-ios/pull/7111]
 - [*] Coupons: Removed the redundant animation when reloading the coupon list. [https://github.com/woocommerce/woocommerce-ios/pull/7137]
-<<<<<<< HEAD
 - [internal] Login: Added "What is WordPress.com?" link in "Continue With WordPress.com" flow. [https://github.com/woocommerce/woocommerce-ios/pull/7213]
-=======
 - [*] Login: Display the Jetpack requirement error after login is successful.
 - [*] In-Person Payments: Publicize the Card Present Payments feature on the Payment Method screen [https://github.com/woocommerce/woocommerce-ios/pull/7225]
 - [*] In-Person Payments: Add blog_id to IPP transaction description to match WCPay [https://github.com/woocommerce/woocommerce-ios/pull/7221]
->>>>>>> e1f3a43b
 
 9.5
 -----
