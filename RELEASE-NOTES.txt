*** PLEASE FOLLOW THIS FORMAT: [<priority indicator, more stars = higher priority>] <description> [<PR URL>]

10.6
-----

- [*] Fixed a rare crash when selecting a store in the store picker. [https://github.com/woocommerce/woocommerce-ios/pull/7765]
<<<<<<< HEAD
- [*] Show suggestion for logging in to a WP.com site with a mismatched WP.com account. [https://github.com/woocommerce/woocommerce-ios/pull/7773]
- [*] Help center: Added help center web page with FAQs for "Not a WooCommerce site" error screen. [https://github.com/woocommerce/woocommerce-ios/pull/7767]
=======
- [*] Help center: Added help center web page with FAQs for "Not a WooCommerce site" and "Wrong WordPress.com account" error screens. [https://github.com/woocommerce/woocommerce-ios/pull/7767, https://github.com/woocommerce/woocommerce-ios/pull/7769]
>>>>>>> a75994f7

10.5
-----
- [**] Products: Now you can duplicate products from the More menu of the product detail screen. [https://github.com/woocommerce/woocommerce-ios/pull/7727]
- [**] Login: Added Jetpack connection support from the Account Mismatch error screen. [https://github.com/woocommerce/woocommerce-ios/pull/7748]
- [*] Orders: We are bringing back the ability to add/edit customer notes and addresses from the main order screen [https://github.com/woocommerce/woocommerce-ios/pull/7750]
- [*] Help center: Added help center web page with FAQs for "Wrong WordPress.com account error" screen. [https://github.com/woocommerce/woocommerce-ios/pull/7747]
- [*] Widgets: The Today's Stat Widget adds support for bigger fonts. [https://github.com/woocommerce/woocommerce-ios/pull/7752]

10.4
-----
- [***] Stats: Now you can add a Today's Stats Widget to your homescreen to monitor your sales. [https://github.com/woocommerce/woocommerce-ios/pull/7732]
- [*] Help center: Added help center web page with FAQs for "Pick a WooCommerce Store", "Enter WordPress.com password" and "Open mail to find magic link" screens. [https://github.com/woocommerce/woocommerce-ios/pull/7641, https://github.com/woocommerce/woocommerce-ios/pull/7730, https://github.com/woocommerce/woocommerce-ios/pull/7737]
- [*] In-Person Payments: Fixed a bug where cancelling a card reader connection would temporarily prevent further connections [https://github.com/woocommerce/woocommerce-ios/pull/7689]
- [*] In-Person Payments: Improvements to the card reader connection flow UI [https://github.com/woocommerce/woocommerce-ios/pull/7687]
- [*] Login: Users can now set up the Jetpack connection between a self-hosted site and their WP.com account. [https://github.com/woocommerce/woocommerce-ios/pull/7608]
- [*] Product list: the "Draft" blue color is fixed to be more readable for a draft product row in the product list. [https://github.com/woocommerce/woocommerce-ios/pull/7724]
- [*] Notifications: App icon badge is now cleared correctly after visiting the orders tab. [https://github.com/woocommerce/woocommerce-ios/pull/7735]

10.3
-----
- [*] Dashboard: the last selected time range tab (Today/This Week/This Month/This Year) is persisted for the site and shown on the next site launch (app launch or switching stores). [https://github.com/woocommerce/woocommerce-ios/pull/7638]
- [*] Dashboard: swiping to another time range tab now triggers syncing for the target tab. Previously, the stats on the target tab aren't synced from the swipe gesture. [https://github.com/woocommerce/woocommerce-ios/pull/7650]
- [*] In-Person Payments: Fixed an issue where the Pay in Person toggle could be out of sync with the setting on the website. [https://github.com/woocommerce/woocommerce-ios/pull/7656]
- [*] In-Person Payments: Removed the need to sign in when purchasing a card reader [https://github.com/woocommerce/woocommerce-ios/pull/7670]
- [*] In-Person Payments: Fixed a bug where canceling a reader connection could result in being unable to connect a reader in future [https://github.com/woocommerce/woocommerce-ios/pull/7678]
- [*] In-Person Payments: Fixed a bug which prevented the Collect Payment button from being shown for Cash on Delivery orders  [https://github.com/woocommerce/woocommerce-ios/pull/7694]

10.2
-----
- [*] Help center: Added help center web page with FAQs for "Enter Store Credentials", "Enter WordPress.com email " and "Jetpack required Error" screens. [https://github.com/woocommerce/woocommerce-ios/pull/7588, https://github.com/woocommerce/woocommerce-ios/pull/7590, https://github.com/woocommerce/woocommerce-ios/pull/7621]
- [*] In-Person Payments: Fixed the Learn More link from the `Enable Pay in Person` onboarding screen for WCPay [https://github.com/woocommerce/woocommerce-ios/pull/7598]
- [**] In-Person Payments: Added a switch for the Pay in Person payment method on the Payments menu. This allows you to accept In-Person Payments for website orders [https://github.com/woocommerce/woocommerce-ios/pull/7613]

10.1
-----
- [*] In-Person Payments: The onboarding notice on the In-Person Payments menu is correctly dismissed after multiple prompts are shown. [https://github.com/woocommerce/woocommerce-ios/pull/7543]
- [*] Help center: Added custom help center web page with FAQs for "Enter Store Address" and "Enter WordPress.com email" screens. [https://github.com/woocommerce/woocommerce-ios/pull/7553, https://github.com/woocommerce/woocommerce-ios/pull/7573]
- [*] In-Person Payments: The plugin selection is saved correctly after multiple onboarding prompts. [https://github.com/woocommerce/woocommerce-ios/pull/7544]
- [**] In-Person Payments: A new prompt to enable `Pay in Person` for your store's checkout, to accept In-Person Payments for website orders [https://github.com/woocommerce/woocommerce-ios/issues/7474]

10.0
-----
- [**] In-Person Payments and Simple Payments have been moved to a new Payments section [https://github.com/woocommerce/woocommerce-ios/pull/7473]
- [*] Login: on the WP.com password screen, the magic link login option is moved from below "Reset your password" to below the primary Continue button for higher visibility. [https://github.com/woocommerce/woocommerce-ios/pull/7469]
- [*] Login: some minor enhancements are made to the error screen after entering an invalid WP.com email - a new "What is WordPress.com?" link, hiding the "Log in with store address" button when it's from the store address login flow, and some copy changes. [https://github.com/woocommerce/woocommerce-ios/pull/7485]
- [**] In-Person Payments: Accounts with pending requirements are no longer blocked from taking payments - we have added a skip button to the relevant screen. [https://github.com/woocommerce/woocommerce-ios/pull/7504]
- [*] Login: New button added to the empty site picker screen to enter a site address for troubleshooting. [https://github.com/woocommerce/woocommerce-ios/pull/7484]

9.9
-----
- [*] [Sign in with store credentials]: New screen added with instructions to verify Jetpack connected email. [https://github.com/woocommerce/woocommerce-ios/pull/7424]
- [*] [Sign in with store credentials]: Stop clearing username/password after an invalid attempt to enable users to fix typos. [https://github.com/woocommerce/woocommerce-ios/pull/7444]
- [*] Login: after entering WP.com email, a magic link is automatically sent when it is enabled (magic links are disabled for A8C emails and WP.com accounts with recently changed password) and a new screen is shown with an option to log in with password. [https://github.com/woocommerce/woocommerce-ios/pull/7449]

9.8
-----
- [***] Login: Introduce a way to sign in using store credentials.  [https://github.com/woocommerce/woocommerce-ios/pull/7320]
- [**] Login: You can now install WooCommerce to your self-hosted sites from the login flow. [https://github.com/woocommerce/woocommerce-ios/pull/7401]
- [**] Orders: Now you can quickly mark an order as completed by swiping it to the left! [https://github.com/woocommerce/woocommerce-ios/pull/7385]
- [*] In-Person Payments: The purchase card reader information card appears also in the Orders list screen. [https://github.com/woocommerce/woocommerce-ios/pull/7326]
- [*] Login: in release 9.7, when the app is in logged out state, an onboarding screen is shown before the prologue screen if the user hasn't finished or skipped it. In release 9.8, a survey is added to the end of the onboarding screen. [https://github.com/woocommerce/woocommerce-ios/pull/7416]
- [*] Login: a local notification is scheduled after the user encounters an error from logging in with an invalid site address or WP.com email/password. Please see testing scenarios in the PR, with regression testing on order/review remote notifications. [https://github.com/woocommerce/woocommerce-ios/pull/7323, https://github.com/woocommerce/woocommerce-ios/pull/7372, https://github.com/woocommerce/woocommerce-ios/pull/7422]

9.7
-----
- [***] Orders: Orders can now be edited within the app. [https://github.com/woocommerce/woocommerce-ios/pull/7300]
- [**] Orders: You can now view the Custom Fields for an order in the Order Details screen. [https://github.com/woocommerce/woocommerce-ios/pull/7310]
- [*] In-Person Payments: Card Reader Manuals now appear based on country availability, consolidated into an unique view [https://github.com/woocommerce/woocommerce-ios/pull/7178]
- [*] Login: Jetpack setup flow is now accessible from the Login with Store Address flow. [https://github.com/woocommerce/woocommerce-ios/pull/7294]
- [*] In-Person Payments: The purchase card reader information card can be dismissed [https://github.com/woocommerce/woocommerce-ios/pull/7260]
- [*] In-Person Payments: When dismissing the purchase card reader information card, the user can choose to be reminded in 14 days. [https://github.com/woocommerce/woocommerce-ios/pull/7271]
- [*] In-Person Payments: The purchase card reader information card appears also in the App Settings screen. [https://github.com/woocommerce/woocommerce-ios/pull/7308]
- [*] Refund lines in the Order details screen now appear ordered from oldest to newest [https://github.com/woocommerce/woocommerce-ios/pull/7287]
- [*] Login: when the app is in logged out state, an onboarding screen is shown before the prologue screen if the user hasn't finished or skipped it.  [https://github.com/woocommerce/woocommerce-ios/pull/7324]
- [*] Orders: When a store has no orders yet, there is an updated message with a link to learn more on the Orders tab. [https://github.com/woocommerce/woocommerce-ios/pull/7328]

9.6
-----
- [***] Coupons: Coupons can now be created from within the app. [https://github.com/woocommerce/woocommerce-ios/pull/7239]
- [**] Order Details: All unpaid orders have a Collect Payment button, which shows a payment method selection screen. Choices are Cash, Card, and Payment Link. [https://github.com/woocommerce/woocommerce-ios/pull/7111]
- [**] In-Person Payments: Support for selecting preferred payment gateway when multiple extensions are installed on the store. [https://github.com/woocommerce/woocommerce-ios/pull/7153]
- [*] Coupons: Removed the redundant animation when reloading the coupon list. [https://github.com/woocommerce/woocommerce-ios/pull/7137]
- [*] Login: Display "What is WordPress.com?" link in "Continue With WordPress.com" flow. [https://github.com/woocommerce/woocommerce-ios/pull/7213]
- [*] Login: Display the Jetpack requirement error after login is successful.
- [*] Login: Display a "New to WooCommerce?" link in the login prologue screen above the login buttons. [https://github.com/woocommerce/woocommerce-ios/pull/7261]
- [*] In-Person Payments: Publicize the Card Present Payments feature on the Payment Method screen [https://github.com/woocommerce/woocommerce-ios/pull/7225]
- [*] In-Person Payments: Add blog_id to IPP transaction description to match WCPay [https://github.com/woocommerce/woocommerce-ios/pull/7221]
- [*] Product form: after uploading an image, the product can now be saved immediately while the image is being uploaded in the background. When no images are pending upload for the saved product, the images are added to the product. Testing instructions: https://github.com/woocommerce/woocommerce-ios/pull/7196. [https://github.com/woocommerce/woocommerce-ios/pull/7254]

9.5
-----
- [*] Coupons: Fixed issue saving "Individual Use" and "Exclude Sale Items" fields. [https://github.com/woocommerce/woocommerce-ios/pull/7117]
- [*] Orders: The customer shipping/billing address form now navigates back automatically after selecting a country or state. [https://github.com/woocommerce/woocommerce-ios/pull/7119]
- [internal] In settings and empty stores screen, the "Close Account" link is shown for users who signed in with Apple (the only way to create an account) to close their WordPress.com account. [https://github.com/woocommerce/woocommerce-ios/pull/7143]

9.4
-----
- [*] Orders: Order details now displays both the date and time for all orders. [https://github.com/woocommerce/woocommerce-ios/pull/6996]
- [*] Simple payments have the `Card` option available for stores with configuration issues to resolve, and show onboarding to help resolve them [https://github.com/woocommerce/woocommerce-ios/pull/7002]
- [*] Order & Product list: Now, we can pull to refresh from an empty view. [https://github.com/woocommerce/woocommerce-ios/pull/7023, https://github.com/woocommerce/woocommerce-ios/pull/7030]
- [*] Order Creation: Fixes a bug where selecting a variable product to add to a new order would sometimes open the wrong list of product variations. [https://github.com/woocommerce/woocommerce-ios/pull/7042]
- [*] Collect payment button on Order Details no longer flickers when the screen loads [https://github.com/woocommerce/woocommerce-ios/pull/7043]
- [*] Issue refund button on Order Details is shown for all paid orders [https://github.com/woocommerce/woocommerce-ios/pull/7046]
- [*] Order Creation: Fixes several bugs with the Products section not showing the correct order items or not correctly updating the item quantity. [https://github.com/woocommerce/woocommerce-ios/pull/7067]

9.3
-----
- [***] In-Person Payments is now available for merchants using WooCommerce Payments in Canada. [https://github.com/woocommerce/woocommerce-ios/pull/6954]
- [*] In-Person Payments: Accessibility improvement [https://github.com/woocommerce/woocommerce-ios/pull/6869, https://github.com/woocommerce/woocommerce-ios/pull/6886, https://github.com/woocommerce/woocommerce-ios/pull/6906]
- [*] Orders: Now it's possible to select and copy text from the notes on an order. [https://github.com/woocommerce/woocommerce-ios/pull/6894]
- [*] Support Arabic numerals on amount fields. [https://github.com/woocommerce/woocommerce-ios/pull/6891]
- [*] Product Selector: Enabled selecting all variations on variable product rows. [https://github.com/woocommerce/woocommerce-ios/pull/6899]
- [internal] Order Creation: Adding new products, shipping, fee, or customer details to an order now blocks the UI immediately while the order is syncing remotely. [https://github.com/woocommerce/woocommerce-ios/pull/6974]

- [*] Coupons: Now it's possible to update discount types for coupons. [https://github.com/woocommerce/woocommerce-ios/pull/6935]
- [*] Orders tab: the view width now adjusts to the app in tablet split view on iOS 15. [https://github.com/woocommerce/woocommerce-ios/pull/6951]
 
9.2
-----
- [***] Experimental Features: Coupons editing and deletion features are now enabled as part of coupon management. [https://github.com/woocommerce/woocommerce-ios/pull/6853]
- [*] Order Creation: Updated percentage fee flow - added amount preview, disabled percentage option when editing. [https://github.com/woocommerce/woocommerce-ios/pull/6763]
- [*] Product Details: Update status badge layout and show it for more cases. [https://github.com/woocommerce/woocommerce-ios/pull/6768]
- [*] Coupons: now, the percentage amount of coupons will be displayed correctly in the listing and in coupon detail if the amount contains fraction digits. [https://github.com/woocommerce/woocommerce-ios/pull/6804]
- [*] Coupons: Filter initial search results to show only coupons of the currently selected store. [https://github.com/woocommerce/woocommerce-ios/pull/6800]
- [*] Coupons: Fixed crash when there are duplicated items on the coupon list. [https://github.com/woocommerce/woocommerce-ios/pull/6798]
- [*] In-Person Payments: Run onboarding checks when connecting a reader. [https://github.com/woocommerce/woocommerce-ios/pull/6761, https://github.com/woocommerce/woocommerce-ios/pull/6774, https://github.com/woocommerce/woocommerce-ios/pull/6789]
- [*] In-Person Payments: after collecting payment for an order, merchants can now email the receipt in addition to printing it in Order Details > See Receipt if email is available on the device. [https://github.com/woocommerce/woocommerce-ios/pull/6833]

9.1
-----

- [*] Product name field in product form - Remove scroll behaviour and increase field height to fully display long product names. [https://github.com/woocommerce/woocommerce-ios/pull/6681]
- [*] Filter toolbar in Products list tab - Filter toolbar is pinned outside of the products list. [https://github.com/woocommerce/woocommerce-ios/pull/6698]
- [internal] Loading screens are refactored to avoid duplicated code and a potential crash. Please quickly smoke test them to make sure that everything still works as before. [https://github.com/woocommerce/woocommerce-ios/pull/6717]
- [*] Shipping settings - Weight and shipping package dimensions are localized based on device locale. Also, decimal point information is no longer lost upon saving a product, when using comma as a decimal separator. [https://github.com/woocommerce/woocommerce-ios/pull/6721]

9.0
-----

- [*] Share payment links from the order details screen. [https://github.com/woocommerce/woocommerce-ios/pull/6609]
- [internal] Reviews lists on Products and Menu tabs are refactored to avoid duplicated code. Please quickly smoke test them to make sure that everything still works as before. [https://github.com/woocommerce/woocommerce-ios/pull/6553]
- [**] Now it's possible to change the order of the product images. [https://github.com/woocommerce/woocommerce-ios/pull/6620]
- [*] Improved accessibility for the error banner and info banner displayed in Orders and Products. [https://github.com/woocommerce/woocommerce-ios/pull/6633]

8.9
-----
- [*] Coupons: Fixed issue loading the coupon list from the local storage on initial load. [https://github.com/woocommerce/woocommerce-ios/pull/6463]
- [*] Coupons: Update layout of the coupon details screen. [https://github.com/woocommerce/woocommerce-ios/pull/6522]
- [*] In-Person Payments: Removed collecting L2/L3 data. [https://github.com/woocommerce/woocommerce-ios/pull/6519]
- [*] Hub Menu: Multiple menu items can no longer be tapped simultaneously. [https://github.com/woocommerce/woocommerce-ios/pull/6484]
- [*] Jetpack CP: Fixed crash when attempting to access WP-Admin with an invalid URL that has an unsupported scheme. [https://github.com/woocommerce/woocommerce-ios/pull/6502]
- [***] Orders: Order Creation is now available to everyone! You can go to the Orders tab and tap the + button to create a new order. [https://github.com/woocommerce/woocommerce-ios/pull/6537]
- [internal] Loading screens are refactored to avoid duplicated code and a potential crash. Please quickly smoke test them to make sure that everything still works as before. [https://github.com/woocommerce/woocommerce-ios/pull/6535] [https://github.com/woocommerce/woocommerce-ios/pull/6544]

8.8
-----
- [*] Updates the app's About screen to be consistent with Automattic's other mobile apps. [https://github.com/woocommerce/woocommerce-ios/pull/6421]
- [***] Experimental Feature: It's now possible to add custom shipping method and fees in order creation flow. Tax amount and Order total is now synced from backend. [https://github.com/woocommerce/woocommerce-ios/pull/6429]
- [**] Now it's possible to filter orders by custom statuses. [https://github.com/woocommerce/woocommerce-ios/pull/6390]
- [*] Fixed issue presenting Edit Customer Note screen as a modal on large screens. [https://github.com/woocommerce/woocommerce-ios/pull/6406]
- [*] Products displayed in Order Detail now follow the same order of the web. [https://github.com/woocommerce/woocommerce-ios/pull/6401]
- [*] Simple Payments now shows a detailed tax break up before taking the payment. [https://github.com/woocommerce/woocommerce-ios/pull/6412]
- [*] Coupons list now shows an error view if coupons are disabled for the store. Coupons can be enabled again from this view. [https://github.com/woocommerce/woocommerce-ios/pull/6446]
- [*] Coupon details screen now displays more informative error messages when loading the total discount amount fails. [https://github.com/woocommerce/woocommerce-ios/pull/6457]
- [internal] Shipping Labels: the navigation bar in the web view for adding payments is now correctly hidden. [https://github.com/woocommerce/woocommerce-ios/pull/6435]

8.7
-----
- [**] In-Person Payments: Added card details to refund confirmation screen to help with refunding to the payment card [https://github.com/woocommerce/woocommerce-ios/pull/6241]
- [*] Coupons: Replace the toggles on Usage Details screen with text for uneditable contents. [https://github.com/woocommerce/woocommerce-ios/pull/6287]
- [*] Improve image loading for thumbnails especially on the Product list. [https://github.com/woocommerce/woocommerce-ios/pull/6299]
- [*] Coupons: Added feedback banner on the top of the coupon list. [https://github.com/woocommerce/woocommerce-ios/pull/6316]
- [*] Coupons: Handled error when loading total discounted amount fails. [https://github.com/woocommerce/woocommerce-ios/pull/6368]
- [internal] Removed all feature flags for Shipping Labels. Please smoke test all parts of Shipping Labels to make sure that everything still works as before. [https://github.com/woocommerce/woocommerce-ios/pull/6270]
- [*] In-Person Payments: Localized messages and UI [https://github.com/woocommerce/woocommerce-ios/pull/6317]
- [*] My Store: Fixed incorrect currency symbol of revenue text for stores with non-USD currency. [https://github.com/woocommerce/woocommerce-ios/pull/6335]
- [*] Notifications: Dismiss presented view before presenting content from notifications [https://github.com/woocommerce/woocommerce-ios/pull/6354]
- [*] Reviews: Fixed missing product information on first load [https://github.com/woocommerce/woocommerce-ios/pull/6367]
- [internal] Removed the feature flag for My store tab UI updates. Please smoke test the store stats and top performers in the "My store" tab to make sure everything works as before. [https://github.com/woocommerce/woocommerce-ios/pull/6334]
- [*] In-Person Payments: Add support for accepting payments on bookable products [https://github.com/woocommerce/woocommerce-ios/pull/6364]
- [*] In-Person Payments: Fixed issue where payment could be stuck prompting to remove the card if the payment was declined and retried before removing the card.

8.6
-----
- [***] Merchants can now view coupons in their stores by enabling Coupon Management in Experimental Features. [https://github.com/woocommerce/woocommerce-ios/pull/6209]
- [*] Orders: In the experimental Order Creation feature, product variations added to a new order now show a list of their attributes. [https://github.com/woocommerce/woocommerce-ios/pull/6131]
- [*] Enlarged the tap area for the action button on the notice view. [https://github.com/woocommerce/woocommerce-ios/pull/6146]
- [*] Reviews: Fixed crash on iPad when tapping the More button. [https://github.com/woocommerce/woocommerce-ios/pull/6187]
- [*] In-Person Payments: Remove Stripe from Experimental Features as it is always enabled now. [https://github.com/woocommerce/woocommerce-ios/pull/6205]
- [*] Disabled unnecessary selection of the "Refund via" row on the Refund Confirmation screen [https://github.com/woocommerce/woocommerce-ios/pull/6198]
- [*] Increased minimum version of Stripe extension for In-Person Payments to 6.2.0 [https://github.com/woocommerce/woocommerce-ios/pull/xxxx]
- [internal] Removed `pushNotificationsForAllStores` feature flag. Since the changes are non-trivial, it would be great to smoke test push notifications for all stores in beta testing. [https://github.com/woocommerce/woocommerce-ios/pull/6231]

8.5
-----
- [*] In-Person Payments: Inform the user when a card reader battery is so low that it needs to be charged before the reader can be connected. [https://github.com/woocommerce/woocommerce-ios/pull/5998]
- [***] The My store tab is having a new look with new conversion stats and shows up to 5 top performing products now (used to be 3). [https://github.com/woocommerce/woocommerce-ios/pull/5991]
- [**] Fixed a crash at the startup of the app, related to Gridicons. [https://github.com/woocommerce/woocommerce-ios/pull/6005]
- [***] Experimental Feature: It's now possible to create Orders in the app by enabling it in Settings > Experimental Features. For now you can change the order status, add products, and add customer details (billing and shipping addresses). [https://github.com/woocommerce/woocommerce-ios/pull/6060]
- [*] Fixed issue in date range selection for the orders filters where is some cases dates are not available for selection. [https://github.com/woocommerce/woocommerce-ios/pull/6090]
- [*] Enabled "view product in store" and "share product" options for variable products when accessing them through the order details screen. [https://github.com/woocommerce/woocommerce-ios/pull/6091]

8.4
-----
- [***] In-Person Payments: Support for Stripe M2 card reader. [https://github.com/woocommerce/woocommerce-ios/pull/5844]
- [***] We introduced a new tab called "Menu", a tab in the main navigation where you can browser different sub-sections of the app: Switch Store, Settings, WooCommerce Admin, View Store and Reviews. [https://github.com/woocommerce/woocommerce-ios/pull/5926]
- [***] Store admins can now access sites with plugins that have Jetpack Connection Package (e.g. WooCommerce Payments, Jetpack Backup) in the app. These sites do not require Jetpack-the-plugin to connect anymore. Store admins can still install Jetpack-the-plugin from the app through settings or a Jetpack banner. [https://github.com/woocommerce/woocommerce-ios/pull/5924]
- [*] Add/Edit Product screen: Fix transient product name while adding images.[https://github.com/woocommerce/woocommerce-ios/pull/5840]

8.3
-----
- [***] All merchants can create Simple Payments orders. [https://github.com/woocommerce/woocommerce-ios/pull/5684]
- [**] System status report can now be viewed and copied directly from within the app. [https://github.com/woocommerce/woocommerce-ios/pull/5702]
- [**] Product SKU input scanner is now available as a beta feature. To try it, enable it from settings and you can scan a barcode to use as the product SKU in product inventory settings! [https://github.com/woocommerce/woocommerce-ios/pull/5695]
- [**] Now you chan share a payment link when creating a Simple Payments order [https://github.com/woocommerce/woocommerce-ios/pull/5819]
- [*] Reviews: "Mark all as read" checkmark bar button item button replaced with menu button which launches an action sheet. Menu button is displayed only if there are unread reviews available.[https://github.com/woocommerce/woocommerce-ios/pull/5833]
- [internal] Refactored ReviewsViewController to add tests. [https://github.com/woocommerce/woocommerce-ios/pull/5834]

8.2
-----
- [***] In-Person Payments: Now you can collect Simple Payments on the go. [https://github.com/woocommerce/woocommerce-ios/pull/5635]
- [*] Products: After generating a new variation for a variable product, you are now taken directly to edit the new variation. [https://github.com/woocommerce/woocommerce-ios/pull/5649]
- [*] Dashboard: the visitor count in the Today tab is now shown when Jetpack site stats are enabled.
- [*] Add/Edit Product Images: tapping on the last `n` images while `n` images are pending upload does not crash the app anymore. [https://github.com/woocommerce/woocommerce-ios/pull/5672]

8.2
-----
- [*] Shipping Labels: Fixes a crash when saving a new shipping label after opening the order from a push notification. [https://github.com/woocommerce/woocommerce-ios/pull/5549]
- [**] In-Person Payments: Improved support for VoiceOver. [https://github.com/woocommerce/woocommerce-ios/pull/5572]
- [*] In-Person Payments: Fixes a crash when printing more than one receipt. [https://github.com/woocommerce/woocommerce-ios/pull/5575]

8.1
-----
- [***] Now it's possible to filter Order List by multiple statuses and date ranges. Plus, we removed the top tab bar on Orders Tab. [https://github.com/woocommerce/woocommerce-ios/pull/5491]
- [*] Login: Password AutoFill will suggest wordpress.com accounts. [https://github.com/woocommerce/woocommerce-ios/pull/5399]
- [*] Store picker: after logging in with store address, the pre-selected store is now the currently selected store instead of the store from login flow. [https://github.com/woocommerce/woocommerce-ios/pull/5508]
- [*] The application icon number from order push notifications is now cleared after visiting the orders tab. [https://github.com/woocommerce/woocommerce-ios/pull/5715]
- [internal] Migrated Settings screen to MVVM [https://github.com/woocommerce/woocommerce-ios/pull/5393]


8.0
-----
- [*] Product List: Add support for product filtering by category. [https://github.com/woocommerce/woocommerce-ios/pull/5388]
- [***] Push notifications are now supported for all connected stores. [https://github.com/woocommerce/woocommerce-ios/pull/5299]
- [*] Fix: in Settings > Switch Store, tapping "Dismiss" after selecting a different store does not switch stores anymore. [https://github.com/woocommerce/woocommerce-ios/pull/5359]

7.9
-----
- [*] Fix: after disconnecting a site or connecting to a new site, the sites in site picker (Settings > Switch Store) should be updated accordingly. The only exception is when the newly disconnected site is the currently selected site. [https://github.com/woocommerce/woocommerce-ios/pull/5241]
- [*] Order Details: Show a button on the "Product" section of Order Details screen to allow recreating shipping labels. [https://github.com/woocommerce/woocommerce-ios/pull/5255]
- [*] Edit Order Address - Enable `Done` button when `Use as {Shipping/Billing} Address` toggle is turned on. [https://github.com/woocommerce/woocommerce-ios/pull/5254]
- [*] Add/Edit Product: fix an issue where the product name keyboard is English only. [https://github.com/woocommerce/woocommerce-ios/pull/5288]
- [*] Order Details: some sites cannot parse order requests where the fields parameter has spaces, and the products section cannot load as a result. The spaces are now removed. [https://github.com/woocommerce/woocommerce-ios/pull/5298]

7.8
-----
- [***] Shipping Labels: merchants can create multiple packages for the same order, moving the items between different packages. [https://github.com/woocommerce/woocommerce-ios/pull/5190]
- [*] Fix: Navigation bar buttons are now consistently pink on iOS 15. [https://github.com/woocommerce/woocommerce-ios/pull/5139]
- [*] Fix incorrect info banner color and signature option spacing on Carrier and Rates screen. [https://github.com/woocommerce/woocommerce-ios/pull/5144]
- [x] Fix an error where merchants were unable to connect to valid stores when they have other stores with corrupted information https://github.com/woocommerce/woocommerce-ios/pull/5161
- [*] Shipping Labels: Fix issue with decimal values on customs form when setting the device with locales that use comma as decimal point. [https://github.com/woocommerce/woocommerce-ios/pull/5195]
- [*] Shipping Labels: Fix crash when tapping on Learn more rows of customs form. [https://github.com/woocommerce/woocommerce-ios/pull/5207]
- [*] Shipping Labels: The shipping address now prefills the phone number from the billing address if a shipping phone number is not available. [https://github.com/woocommerce/woocommerce-ios/pull/5177]
- [*] Shipping Labels: now in Carrier and Rates we always display the discounted rate instead of the retail rate if available. [https://github.com/woocommerce/woocommerce-ios/pull/5188]
- [*] Shipping Labels: If the shipping address is invalid, there are now options to email, call, or message the customer. [https://github.com/woocommerce/woocommerce-ios/pull/5228]
- [*] Accessibility: notify when offline mode banner appears or disappears. [https://github.com/woocommerce/woocommerce-ios/pull/5225]

7.7
-----
- [***] In-Person Payments: US merchants can now obtain a card reader and then collect payments directly from the app. [https://github.com/woocommerce/woocommerce-ios/pull/5030]
- [***] Shipping Labels: Merchants can now add new payment methods for shipping labels directly from the app. [https://github.com/woocommerce/woocommerce-ios/pull/5023]
- [**] Merchants can now edit shipping & billing addresses from orders. [https://github.com/woocommerce/woocommerce-ios/pull/5097]
- [x] Fix: now a default paper size will be selected in Shipping Label print screen. [https://github.com/woocommerce/woocommerce-ios/pull/5035]
- [*] Show banner on screens that use cached data when device is offline. [https://github.com/woocommerce/woocommerce-ios/pull/5000]
- [*] Fix incorrect subtitle on customs row of Shipping Label purchase flow. [https://github.com/woocommerce/woocommerce-ios/pull/5093]
- [*] Make sure customs form printing option is not available on non-international orders. [https://github.com/woocommerce/woocommerce-ios/pull/5104]
- [*] Fix incorrect logo for DHL in Shipping Labels flow. [https://github.com/woocommerce/woocommerce-ios/pull/5105]
 
7.6
-----
- [x] Show an improved error modal if there are problems while selecting a store. [https://github.com/woocommerce/woocommerce-ios/pull/5006]
- [***] Shipping Labels: Merchants can now add new custom and service packages for shipping labels directly from the app. [https://github.com/woocommerce/woocommerce-ios/pull/4976]
- [*] Fix: when product image upload fails, the image cell stop loading. [https://github.com/woocommerce/woocommerce-ios/pull/4989]

7.5
-----
- [***] Merchants can now purchase shipping labels and declare customs forms for international orders. [https://github.com/woocommerce/woocommerce-ios/pull/4896]
- [**] Merchants can now edit customer provided notes from orders. [https://github.com/woocommerce/woocommerce-ios/pull/4893]
- [*] Fix empty states sometimes not centered vertically [https://github.com/woocommerce/woocommerce-ios/pull/4890]
- [*] Fix error syncing products due to decoding failure of regular_price in product variations. [https://github.com/woocommerce/woocommerce-ios/pull/4901]
- [*] Hide bottom bar on shipping label purchase form. [https://github.com/woocommerce/woocommerce-ios/pull/4902]

7.4
-----
- [*] Fix an issue where some extension was not shown in order item details. [https://github.com/woocommerce/woocommerce-ios/pull/4753]
- [*] Fix: The refund button within Order Details will be hidden if the refund is zero. [https://github.com/woocommerce/woocommerce-ios/pull/4789]
- [*] Fix: Incorrect arrow direction for right-to-left languages on Shipping Label flow. [https://github.com/woocommerce/woocommerce-ios/pull/4796]
- [*] Fix: Shouldn't be able to schedule a sale without sale price. [https://github.com/woocommerce/woocommerce-ios/pull/4825]
- [*] Fix: Edit address screen is pushed twice in Shipping Label flow when missing name in origin or destination address. [https://github.com/woocommerce/woocommerce-ios/pull/4845]

7.3
-----
- [*] Order Detail: now we do not offer the "email note to customer" option if no email is available. [https://github.com/woocommerce/woocommerce-ios/pull/4680]
- [*] My Store: If there are errors loading the My Store screen, a banner now appears at the top of the screen with links to troubleshoot or contact support. [https://github.com/woocommerce/woocommerce-ios/pull/4704]
- [*] Fix: Added 'Product saved' confirmation message when a product is updated [https://github.com/woocommerce/woocommerce-ios/pull/4709]
- [*] Shipping Labels: Updated address validation to automatically use trivially normalized address for origin and destination. [https://github.com/woocommerce/woocommerce-ios/pull/4719]
- [*] Fix: Order details for products with negative prices now will show correctly [https://github.com/woocommerce/woocommerce-ios/pull/4683]
- [*] Fix: Order list not extend edge-to-edge in dark mode. [https://github.com/woocommerce/woocommerce-ios/pull/4728]
- [*] Plugins: Added list of active and inactive plugins that can be reached by admins in the settings screen. [https://github.com/woocommerce/woocommerce-ios/pull/4735]
- [*] Login: Updated appearance of back buttons in navigation bar to minimal style. [https://github.com/woocommerce/woocommerce-ios/pull/4726]
- [internal] Upgraded Zendesk SDK to version 5.3.0. [https://github.com/woocommerce/woocommerce-ios/pull/4699]
- [internal] Updated GoogleSignIn to version 6.0.1 through WordPressAuthenticator. There should be no functional changes, but may impact Google sign in flow. [https://github.com/woocommerce/woocommerce-ios/pull/4725]

7.2
-----
- [*] Order Fulfillment: Updated success notice message [https://github.com/woocommerce/woocommerce-ios/pull/4589]
- [*] Order Fulfillment: Fixed issue footer view getting clipped of by iPhone notch [https://github.com/woocommerce/woocommerce-ios/pull/4631]
- [*] Shipping Labels: Updated address validation to make sure a name is entered for each address. [https://github.com/woocommerce/woocommerce-ios/pull/4601]
- [*] Shipping Labels: Hide Contact button on Shipping To Address form when customer phone number is not provided. [https://github.com/woocommerce/woocommerce-ios/pull/4663]
- [*] Shipping Labels: Updated edge-to-edge table views for all forms. [https://github.com/woocommerce/woocommerce-ios/pull/4657]
- [*] Orders and Order Details: Updated edge-to-edge table views for consistent look across the app. [https://github.com/woocommerce/woocommerce-ios/pull/4638]
- [*] Reviews and Review Details: Updated edge-to-edge table views for consistent look across the app. [https://github.com/woocommerce/woocommerce-ios/pull/4637]
- [*] New error screen displayed to users without the required roles to access the store. [https://github.com/woocommerce/woocommerce-ios/pull/4493]

7.1
-----
- [***] Merchants from US can create shipping labels for physical orders from the app. The feature supports for now only orders where the shipping address is in the US. [https://github.com/woocommerce/woocommerce-ios/pull/4578]
- [**] Due to popular demand, the Order fulfill is displayed once again when clicking on the Mark order complete button. [https://github.com/woocommerce/woocommerce-ios/pull/4567]
- [*] Fix: Interactive pop gesture on Order Details and Settings screen. [https://github.com/woocommerce/woocommerce-ios/pull/4504]
- [*] Fix: Frozen refresh control and placeholder when switching tabs [https://github.com/woocommerce/woocommerce-ios/pull/4505]
- [internal] Stats tab: added network sync throttling [https://github.com/woocommerce/woocommerce-ios/pull/4494]

7.0
-----
- [**] Order Detail: now we display Order Items and Shipping Label Packages as separate sections. [https://github.com/woocommerce/woocommerce-ios/pull/4445]
- [*] Fix: Orders for a variable product with different configurations of a single variation will now show each order item separately. [https://github.com/woocommerce/woocommerce-ios/pull/4445]
- [*] If the Orders, Products, or Reviews lists can't load, a banner now appears at the top of the screen with links to troubleshoot or contact support. [https://github.com/woocommerce/woocommerce-ios/pull/4400, https://github.com/woocommerce/woocommerce-ios/pull/4407]
- [*] Fix: Stats tabs are now displayed and ordered correctly in RTL languages. [https://github.com/woocommerce/woocommerce-ios/pull/4444]
- [*] Fix: Missing "Add Tracking" button in orders details. [https://github.com/woocommerce/woocommerce-ios/pull/4520]


6.9
-----
- [*] Order Detail: now we display a loader on top, to communicate that the order detail view has not yet been fully loaded. [https://github.com/woocommerce/woocommerce-ios/pull/4396]
- [*] Products: You can edit product attributes for variations right from the main product form. [https://github.com/woocommerce/woocommerce-ios/pull/4350]
- [*] Improved CTA. "Print Shipping Label" instead of "Reprint Shipping Label". [https://github.com/woocommerce/woocommerce-ios/pull/4394]
- [*] Improved application log viewer. [https://github.com/woocommerce/woocommerce-ios/pull/4387]
- [*] Improved the experience when creating the first variation. [https://github.com/woocommerce/woocommerce-ios/pull/4405]

6.8
-----

- [***] Dropped iOS 13 support. From now we support iOS 14 and later. [https://github.com/woocommerce/woocommerce-ios/pull/4209]
- [**] Products: Added the option to create and edit a virtual product directly from the product detail screen. [https://github.com/woocommerce/woocommerce-ios/pull/4214]

6.7
-----
- [**] Add-Ons: Order add-ons are now available as a beta feature. To try it, enable it from settings! [https://github.com/woocommerce/woocommerce-ios/pull/4119]

6.6
-----
- [*] Fix: Product variations only support at most one image, so we won't show an option to add a second one. [https://github.com/woocommerce/woocommerce-ios/pull/3994]
- [*] Fix: The screen to select images from the Media Library would sometimes crash when the library had a specific number of images. [https://github.com/woocommerce/woocommerce-ios/pull/4003]
- [*] Improved error messages for logins. [https://github.com/woocommerce/woocommerce-ios/pull/3957]

6.5
-----
- [*] Fix: Product images with non-latin characters in filenames now will load correctly and won't break Media Library. [https://github.com/woocommerce/woocommerce-ios/pull/3935]
- [*] Fix: The screen to select images from the Media Library would sometimes crash when the library had a specific number of images. [https://github.com/woocommerce/woocommerce-ios/pull/4070]

6.4
-----
- [*] Login: New design and illustrations for the initial login screen, promoting the app's main features. [https://github.com/woocommerce/woocommerce-ios/pull/3867]
- [*] Enhancement/fix: Unify back button style across the app. [https://github.com/woocommerce/woocommerce-ios/pull/3872]

6.3
-----
- [**] Products: Now you can add variable products from the create product action sheet. [https://github.com/woocommerce/woocommerce-ios/pull/3836]
- [**] Products: Now you can easily publish a product draft or pending product using the navigation bar buttons [https://github.com/woocommerce/woocommerce-ios/pull/3846]
- [*] Fix: In landscape orientation, all backgrounds on detail screens and their subsections now extend edge-to-edge. [https://github.com/woocommerce/woocommerce-ios/pull/3808]
- [*] Fix: Creating an attribute or a variation no longer saves your product pending changes. [https://github.com/woocommerce/woocommerce-ios/pull/3832]
- [*] Enhancement/fix: image & text footnote info link rows are now center aligned in order details reprint shipping label info row and reprint screen. [https://github.com/woocommerce/woocommerce-ios/pull/3805]

6.2
-----

- [***] Products: When editing a product, you can now create/delete/update product variations, product attributes and product attribute options. https://github.com/woocommerce/woocommerce-ios/pull/3791
- [**] Large titles are enabled for the four main tabs like in Android. In Dashboard and Orders tab, a workaround is implemented with some UI/UX tradeoffs where the title size animation is not as smooth among other minor differences from Products and Reviews tab. We can encourage beta users to share any UI issues they find with large titles. [https://github.com/woocommerce/woocommerce-ios/pull/3763]
- [*] Fix: Load product inventory settings in read-only mode when the product has a decimal stock quantity. This fixes the products tab not loading due to product decoding errors when third-party plugins enable decimal stock quantities. [https://github.com/woocommerce/woocommerce-ios/pull/3717]
- [*] Fix: Loading state stuck in Reviews List. [https://github.com/woocommerce/woocommerce-ios/pull/3753]

6.1
-----
- [**] Products: When editing variable products, you can now edit the variation attributes to select different attribute options. [https://github.com/woocommerce/woocommerce-ios/pull/3628]
- [*] Fixes a bug where long pressing the back button sometimes displayed an empty list of screens.
- [*] Product Type: Updated product type detail to display "Downloadable" if a product is downloadable. [https://github.com/woocommerce/woocommerce-ios/pull/3647]
- [*] Product Description: Updated the placeholder text in the Aztec Editor screens to provide more context. [https://github.com/woocommerce/woocommerce-ios/pull/3668]
- [*] Fix: Update the downloadable files row to read-only, if the product is accessed from Order Details. [https://github.com/woocommerce/woocommerce-ios/pull/3669]
- [*] Fix: Thumbnail image of a product wasn't being loaded correctly in Order Details. [https://github.com/woocommerce/woocommerce-ios/pull/3678]
- [*] Fix: Allow product's `regular_price` to be a number and `sold_individually` to be `null` as some third-party plugins could alter the type in the API. This could help with the products tab not loading due to product decoding errors. [https://github.com/woocommerce/woocommerce-ios/pull/3679]
- [internal] Attempted fix for a crash in product image upload. [https://github.com/woocommerce/woocommerce-ios/pull/3693]

6.0
-----
- [**] Due to popular demand, the product SKU is displayed once again in Order Details screen. [https://github.com/woocommerce/woocommerce-ios/pull/3564]
- [*] Updated copyright notice to WooCommerce
- [*] Fix: top performers in "This Week" tab should be showing the same data as in WC Admin.
- [*] Fix: visitor stats in Dashboard should be more consistent with web data on days when the end date for more than one tab is the same (e.g. "This Week" and "This Month" both end on January 31). [https://github.com/woocommerce/woocommerce-ios/pull/3532]
- [*] Fix: navbar title on cross-sells products list displayed title for upsells [https://github.com/woocommerce/woocommerce-ios/pull/3565]
- [*] Added drag-and-drop sorting to Linked Products [https://github.com/woocommerce/woocommerce-ios/pull/3548]
- [internal] Refactored Core Data migrator stack to help reduce crashes [https://github.com/woocommerce/woocommerce-ios/pull/3523]


5.9
-----
- [**] Product List: if a user applies custom sort orders and filters in the Product List, now when they reopen the app will be able to see the previous settings applied. [https://github.com/woocommerce/woocommerce-ios/pull/3454]
- [*] Removed fulfillment screen and moved fulfillment to the order details screen. [https://github.com/woocommerce/woocommerce-ios/pull/3453]
- [*] Fix: billing information action sheets now are presented correctly on iPad. [https://github.com/woocommerce/woocommerce-ios/pull/3457]
- [*] fix: the rows in the product search list now don't have double separators. [https://github.com/woocommerce/woocommerce-ios/pull/3456]
- [*] Fix: During login, the spinner when a continue button is in loading state is now visible in dark mode. [https://github.com/woocommerce/woocommerce-ios/pull/3472]
- [*] fix: when adding a note to an order, the text gets no more deleted if you tap on “Email note to customer”. [https://github.com/woocommerce/woocommerce-ios/pull/3473]
- [*] Added Fees to order details. [https://github.com/woocommerce/woocommerce-ios/pull/3475]
- [*] fix: now we don't show any more similar alert notices if an error occurred. [https://github.com/woocommerce/woocommerce-ios/pull/3474]
- [*] fix: in Settings > Switch Store, the spinner in the "Continue" button at the bottom is now visible in dark mode. [https://github.com/woocommerce/woocommerce-ios/pull/3468]
- [*] fix: in order details, the shipping and billing address are displayed in the order of the country (in some eastern Asian countries, the address starts from the largest unit to the smallest). [https://github.com/woocommerce/woocommerce-ios/pull/3469]
- [*] fix: product is now read-only when opened from the order details. [https://github.com/woocommerce/woocommerce-ios/pull/3491]
- [*] fix: pull to refresh on the order status picker screen does not resets anymore the current selection. [https://github.com/woocommerce/woocommerce-ios/pull/3493]
- [*] When adding or editing a link (e.g. in a product description) link settings are now presented as a popover on iPad. [https://github.com/woocommerce/woocommerce-ios/pull/3492]
- [*] fix: the glitch when launching the app in logged out state or after tapping "Try another account" in store picker is now gone. [https://github.com/woocommerce/woocommerce-ios/pull/3498]
- [*] Minor enhancements: in product editing form > product reviews list, the rows don't show highlighted state on tap anymore since they are not actionable. Same for the number of upsell and cross-sell products in product editing form > linked products. [https://github.com/woocommerce/woocommerce-ios/pull/3502]


5.8
-----
- [***] Products M5 features are now available to all. Products M5 features: add and edit linked products, add and edit downloadable files, product deletion. [https://github.com/woocommerce/woocommerce-ios/pull/3420]
- [***] Shipping labels M1 features are now available to all: view shipping label details, request a refund, and reprint a shipping label via AirPrint. [https://github.com/woocommerce/woocommerce-ios/pull/3436]
- [**] Improved login flow, including better error handling. [https://github.com/woocommerce/woocommerce-ios/pull/3332]


5.7
-----
- [***] Dropped iOS 12 support. From now we support iOS 13 and later. [https://github.com/woocommerce/woocommerce-ios/pull/3216]
- [*] Fixed spinner appearance in the footer of orders list. [https://github.com/woocommerce/woocommerce-ios/pull/3249]
- [*] In order details, the image for a line item associated with a variation is shown now after the variation has been synced. [https://github.com/woocommerce/woocommerce-ios/pull/3314]
- [internal] Refactored Core Data stack so more errors will be propagated. [https://github.com/woocommerce/woocommerce-ios/pull/3267]


5.6
-----
- [**] Fixed order list sometimes not showing newly submitted orders. 
- [*] now the date pickers on iOS 14 are opened as modal view. [https://github.com/woocommerce/woocommerce-ios/pull/3148]
- [*] now it's possible to remove an image from a Product Variation if the WC version 4.7+. [https://github.com/woocommerce/woocommerce-ios/pull/3159]
- [*] removed the Product Title in product screen navigation bar. [https://github.com/woocommerce/woocommerce-ios/pull/3187]
- [*] the icon of the cells inside the Product Detail are now aligned at 10px from the top margin. [https://github.com/woocommerce/woocommerce-ios/pull/3199]
- [**] Added the ability to issue refunds from the order screen. Refunds can be done towards products or towards shipping. [https://github.com/woocommerce/woocommerce-ios/pull/3204]
- [*] Prevent banner dismiss when tapping "give feedback" on products screen. [https://github.com/woocommerce/woocommerce-ios/pull/3221]
- [*] Add keyboard dismiss in Add Tracking screen [https://github.com/woocommerce/woocommerce-ios/pull/3220]


5.5
----- 
- [**] Products M4 features are now available to all. Products M4 features: add a simple/grouped/external product with actions to publish or save as draft. [https://github.com/woocommerce/woocommerce-ios/pull/3133]
- [*] enhancement: Order details screen now shows variation attributes for WC version 4.7+. [https://github.com/woocommerce/woocommerce-ios/pull/3109]
- [*] fix: Product detail screen now includes the number of ratings for that product. [https://github.com/woocommerce/woocommerce-ios/pull/3089]
- [*] fix: Product subtitle now wraps correctly in order details. [https://github.com/woocommerce/woocommerce-ios/pull/3201]


5.4
-----
- [*] fix: text headers on Product price screen are no more clipped with large text sizes. [https://github.com/woocommerce/woocommerce-ios/pull/3090]


5.4
-----
- [*] fix: the footer in app Settings is now correctly centered.
- [*] fix: Products tab: earlier draft products now show up in the same order as in core when sorting by "Newest to Oldest".
- [*] enhancement: in product details > price settings, the sale dates can be edited inline in iOS 14 using the new date picker. Also, the sale end date picker editing does not automatically end on changes anymore. [https://github.com/woocommerce/woocommerce-ios/pull/3044]
- [*] enhancement: in order details > add tracking, the date shipped can be edited inline in iOS 14 using the new date picker. [https://github.com/woocommerce/woocommerce-ios/pull/3044]
- [*] enhancement: in products list, the "(No Title)" placeholder will be showed when a product doesn't have the title set. [https://github.com/woocommerce/woocommerce-ios/pull/3068]
- [*] fix: the placeholder views in the top dashboard chart and orders tab do not have unexpected white background color in Dark mode in iOS 14 anymore. [https://github.com/woocommerce/woocommerce-ios/pull/3063]


5.3
-----
- [**] In Settings > Experimental Features, a Products switch is now available for turning Products M4 features on and off (default off). Products M4 features: add a simple/grouped/external product with actions to publish or save as draft.
- [*] Opening a product from order details now shows readonly product details of the same styles as in editable product details.
- [*] Opening a product variation from order details now shows readonly product variation details and this product variation does not appear in the Products tab anymore.
- [*] Enhancement: when not saving a product as "published", the in-progress modal now shows title and message like "saving your product" instead of "publishing your product".
- [*] In product and variation list, the stock quantity is not shown anymore when stock management is disabled.
- [*] Enhancement: when the user attempts to dismiss the product selector search modal while at least one product is selected for a grouped product's linked products, a discard changes action sheet is shown.
- [internal] Renamed a product database table (Attribute) to GenericAttribute. This adds a new database migration.  [https://github.com/woocommerce/woocommerce-ios/pull/2883]
- [internal] Refactored the text fields in the Manual Shipment Tracking page. [https://github.com/woocommerce/woocommerce-ios/pull/2979]
- [internal] Attempt fix for startup crashes. [https://github.com/woocommerce/woocommerce-ios/pull/3069]


5.2
-----
- [**] Products: now you can editing basic fields for non-core products (whose product type is not simple/external/variable/grouped) - images, name, description, readonly price, readonly inventory, tags, categories, short description, and product settings.
- [*] Enhancement: for variable products, the stock status is now shown in its variation list.
- [*] Sign In With Apple: if the Apple ID has been disconnected from the WordPress app (e.g. in Settings > Apple ID > Password & Security > Apps using Apple ID), the app is logged out on app launch or app switch.
- [*] Now from an Order Detail it's only possible to open a Product in read-only mode.
- [internal] #2881 Upgraded WPAuth from 1.24 to 1.26-beta.12. Regressions may happen in login flows.
- [internal] #2896 Configured the same user agent header for all the network requests made through the app.
- [internal] #2879 After logging out, the persistent store is not reset anymore to fix a crash in SIWA revoked token scenario after app launch (issue #2830). No user-facing changes are intended, the data should be associated with a site after logging out and in like before.

5.1
-----
- [*] bugfix: now reviews are refreshed correctly. If you try to delete or to set as spam a review from the web, the result will match in the product reviews list.
- [*] If the Products switch is on in Settings > Experimental Features:
  - For a variable product, the stock status is not shown in the product details anymore when stock management is disabled since stock status is controlled at variation level.
- [internal] The Order List and Orders Search → Filter has a new backend architecture (#2820). This was changed as an experiment to fix #1543. This affects iOS 13.0 users only. No new behaviors have been added. Github project: https://git.io/JUBco. 
- [*] Orders → Search list will now show the full counts instead of “99+”. #2825


5.0
-----
- [*] Order details > product details: tapping outside of the bottom sheet from "Add more details" menu does not dismiss the whole product details anymore.
- [*] If the Products switch is on in Settings > Experimental Features, product editing for basic fields are enabled for non-core products (whose product type is not simple/external/variable/grouped) - images, name, description, readonly price, readonly inventory, tags, categories, short description, and product settings.
- [*] Order Detail: added "Guest" placeholder on Order Details card when there's no customer name.
- [*] If the Products switch is on in Settings > Experimental Features:
  - Product editing for basic fields are enabled for non-core products (whose product type is not simple/external/variable/grouped) - images, name, description, readonly price, readonly inventory, tags, categories, short description, and product settings.
  - Inventory and shipping settings are now editable for a variable product.
  - A product variation's stock status is now editable in inventory settings.
  - Reviews row is now hidden if reviews are disabled.
  - Now it's possible to open the product's reviews screen also if there are no reviews.
  - We improved our VoiceOver support in Product Detail screen.
- [*] In Settings, the "Feature Request" button was replaced with "Send Feedback" (Survey) (https://git.io/JUmUY)


4.9
-----
- [**] Sign in with Apple is now available in the log in process.
- [**] In Settings > Experimental Features, a Products switch is now available for turning Products M3 features on and off for core products (default off for beta testing). Products M3 features: edit grouped, external and variable products, enable/disable reviews, change product type and update categories and tags.
- [*] Edit Products: the update action now shows up on the product details after updating just the sale price.
- [*] Fix a crash that sometimes happen when tapping on a Product Review push notification.
- [*] Variable product > variation list: a warning banner is shown if any variations do not have a price, and warning text is shown on these variation rows.


4.8
-----
- [*] Enabled right/left swipe on product images.


4.7
-----
- [*] Fixed an intermittent crash when sending an SMS from the app.


4.6
-----
- [*] Fix an issue in the y-axis values on the dashboard charts where a negative value could show two minus signs.
- [*] When a simple product doesn't have a price set, the price row on the product details screen now shows "Add Price" placeholder instead of an empty regular price.
- [*] If WooCommerce 4.0 is available the app will show the new stats dashboard, otherwise will show a banner indicating the user to upgrade.
- [*] The total orders row is removed from the readonly product details (products that are not a simple product) to avoid confusion since it's not shown on the editable form for simple products.


4.5
-----
- [**] Products: now you can update product images, product settings, viewing and sharing a product.
- [*] In Order Details, the item subtotal is now shown on the right side instead of the quantity. The quantity can still be viewed underneath the product name.
- [*] In Order Details, SKU was removed from the Products List. It is still shown when fulfilling the order or viewing the product details.
- [*] Polish the loading state on the product variations screen.
- [*] When opening a simple product from outside of the Products tab (e.g. from Top Performers section or an order), the product name and ellipsis menu (if the Products feature switch is enabled) should be visible in the navigation bar.
 

4.4
-----
- Order Detail: the HTML shipping method is now showed correctly
- [internal] Logging in via 'Log in with Google' has changes that can cause regressions. See https://git.io/Jf2Fs for full testing details.
- [**] Fix bugs related to push notifications: after receiving a new order push notification, the Reviews tab does not show a badge anymore. The application icon badge number is now cleared by navigating to the Orders tab and/or the Reviews tab, depending on the types of notifications received.
- [*] The discard changes prompt now only appears when navigating from product images screen if any images have been deleted.
- [*] Fix the issue where product details screen cannot be scrolled to the bottom in landscape after keyboard is dismissed (e.g. from editing product title).
- [*] The product name is now shown in the product details navigation bar so that the name is always visible.
- [*] The images pending upload should be visible after editing product images from product details.
- [*] The discard changes prompt does not appear when navigating from product settings detail screens with a text field (slug, purchase note, and menu order) anymore.
- [*] Fix the wrong cell appearance in the order status list.
- [*] The "View product in store" action will be shown only if the product is published.
- [internal] Modified the component used for fetching data from the database. Please watch out for crashes in lists.


4.3
-----
- Products: now the Product details can be edited and saved outside Products tab (e.g. from Order details or Top Performers).
- [internal]: the navigation to the password entry screen has changed and can cause regressions. See https://git.io/JflDW for testing details.
- [internal] Refactored some API calls for fetching a Note, Product, and Product Review. 
- Products: we improved our VoiceOver support in Product Price settings
- In Settings > Experimental Features, a Products switch is now available for turning Products M2 features on and off for simple products (default off for beta testing). Products M2 features: update product images, product settings, viewing and sharing a product.
- The WIP banner on the Products tab is now collapsed by default for more vertical space.
- Dropped iOS 11 support. From now we support iOS 12 and later.
- In Order Details, the Payment card is now shown right after the Products and Refunded Products cards.


4.2
-----
- Products: now tapping anywhere on a product cell where you need to insert data, like in Product Price and Product Shipping settings, you start to edit the text field.
- Products: now the keyboard pop up automatically in Edit Description
- The Processing orders list will now show upcoming (future) orders.
- Improved stats: fixed the incorrect time range on "This Week" tab when loading improved stats on a day when daily saving time changes.
- [internal]: the "send magic link" screen has navigation changes that can cause regressions. See https://git.io/Jfqio for testing details.
- The Orders list is now automatically refreshed when reopening the app. 
- The Orders list is automatically refreshed if a new order (push notification) comes in.
- Orders -> Search: The statuses now shows the total number of orders with that status.


4.1
-----
- Fix an intermittent crash when downloading Orders
- The Photo Library permission alert shouldn't be prompted when opening the readonly product details or edit product for simple products, which is reproducible on iOS 11 or 12 devices. (The permission is only triggered when uploading images in Zendesk support or in debug builds with Products M2 enabled.)
- [internal] Updated the empty search result views for Products and Orders. https://git.io/Jvdap

 
4.0
-----
- Products is now available with limited editing for simple products!
- Fix pulling to refresh on the Processing tab sometimes will not show the up-to-date orders.
- Edit Product > Price Settings: schedule sale is now available even when either the start or end date is not set, and the sale end date can be removed now.
- Improved stats: fixed a crash when loading improved stats on a day when daily saving time changes.
- [internal] Changed the Shipping and Tax classes list loading so that any cached data is shown right away
- [internal] Edit Products M2: added an image upload source for product images - WordPress Media Library.
- [internal] Slightly changed the dependency graph of the database fetching component. Please watch out for data loading regressions.
- [internal] the signup and login Magic Link flows have code changes. See https://git.io/JvyB3 for testing details.
- [internal] the login via Magic Link flows have code changes. See https://git.io/JvyB3 for testing details.
- [internal] the login via Continue with Google flows have code changes that can cause regressions. See https://git.io/Jvyjg for testing details.
- [internal] the signup and login Magic Link flows have code changes. See https://git.io/JvyB3 for testing details.
- [internal] under Edit Products M2 feature flag, there are 4 ways to sort the products on the products tab.
- [internal] the login flow has changes to the 2-factor authentication navigation. See https://git.io/JvdKP for testing details.

3.9
-----
- bugfix: now in the Order List the order status label is no more clipped
- bugfix: now the launch screen is no more stretched
- The Shipping Provider flow, will be called now Shipping Carrier.
- Edit Products: in price settings, the order of currency and price field follows the store currency options under wp-admin > WooCommerce > Settings > General.
- [internal] The signup and login flows have code changes. See https://git.io/Jv1Me for testing details.
 
3.8
-----
- Dashboard stats: any negative revenue (from refunds for example) for a time period are shown now.
- Redesigned Orders List: Processing and All Orders are now shown in front. Filtering was moved to the Search view.
- Fix Reviews sometimes failing to load on some WooCommerce configurations
- Experimental: a Products feature switch is visible in Settings > Experimental Features that shows/hides the Products tab, and allow to edit a product.
 
3.7
-----
- Dashboard: now tapping on a product on "Top Performers" section open the product detail

3.6
-----
- Order Details: see a list of issued refunds inside the order detail screen
- Orders tab: Orders to fulfill badge shows numbers 1-99, and now 99+ for anything over 99. Previously, it was 9+.
- Orders tab: The full total amount is now shown.
- Order Details & Product UI: if a Product name has HTML escape characters, they should be decoded in the app.
- Order Details: if the Order has multiple Products, tapping on any Product should open the same Product now.
- bugfix: the orders badge on tab bar now is correctly refreshed after switching to a store with badge count equal to zero.
- The orders tab now localizes item quantities and the order badge.


3.5
-----
- bugfix: when the app is in the foreground while receiving a push notification, the badge on the Orders tab and Reviews tab should be updated correctly based on the type of the notification.
- bugfix: after logging out and in, the Product list should be loaded to the correct store instead of being empty.
- bugfix: in Contact Support, a message should always be sent successfully now.

3.4
-----
- bugfix: on the Order Details screen, the product quantity title in the 2-column header view aligns to the right now
- bugfix: tapping on a new Order push notification, it used to go to the Reviews tab. Now it should go to the new Order screen
- bugfix: on the Products tab, if tapping on a Product and then switching stores, the old Product details used to remain on the Products tab. Now the Product list is always shown on the Products tab after switching stores.
- Dark mode: colors are updated up to design for the navigation bar, tab bar, Fulfill Order > add tracking icon, Review Details > product link icon.
- bugfix/enhancement: on the Products tab, if there are no Products the "Work In Progress" banner is shown with an image placeholder below now.
- bugfix: the deleted Product Variations should not show up after syncing anymore.
- bugfix: now the shipping address in the Order Detail is hidden if the order contains only virtual products
- bugfix: when logged out, Contact Support should be enabled now after typing a valid email address with an email keyboard type.

3.3
-----
- bugfix: add some padding to an order item image in the Fulfillment view, when no SKU exists
- bugfix: View Billing Information > Contact Details: the email button wouldn't do anything if you don't have an email account configured in the Mail app. Now an option to copy the email address is presented instead of doing nothing.
- bugfix: Fulfill Order screen now displays full customer provided note, instead of cutting it to a single line.
- bugfix: Fixed clipped content on section headings with larger font sizes
- bugfix: Fixed footer overlapping the last row in Settings > About with larger font sizes
- bugfix: the Orders badge on tab bar now is correctly refreshed after switching stores
 
3.2.1
-----
- bugfix: the order detail status and "Begin fulfillment" button now are correctly updated when the order status changes
- bugfix: after adding a new order note, now it appear correctly inside the order detail

3.2
-----
- Experimental: a Products feature switch is visible in Settings > Experimental Features that shows/hides the Products tab with a Work In Progress banner at the top.
- Experimental: if a Product has variations, the variants info are shown on the Product Details that navigates to a list of variations with each price or visibility shown.
- Enhancement: Support for dark mode
- bugfix: Settings no longer convert to partial dark mode.
- Experimental: Support the latest wc-admin plugin release, v0.23.0 and up
 
3.1
-----
- The order detail view now includes the shipping method of the order.
- Enhancement: The Reviews tab now presents all the Product Reviews
- Updated appearance of Order Details - temporarily disabling dark mode.
- bugfix: fixed UI appearance on cells of Order List when tapping with dark mode enabled.
- bugfix: Reviews no longer convert to partial dark mode. Dark mode coming soon!
- bugfix: Order Details now has the right space between cells.
- bugfix: update the new stats endpoint for WC Admin plugin version 0.22+, and notify the user about the minimum plugin version when they cannot see the new stats. It'd be great to also mention this in the App Store release notes: the new stats UI now requires WC Admin plugin version 0.22+.

3.0
-----
- bugfix: for sites with empty site time zone in the API (usually with UTC specified in wp-admin settings) and when the site time zone is not GMT+0, the stats v4 data no longer has the wrong boundaries (example in #1357).
- bugfix: fixed a UI appearance problem on mail composer on iOS 13.
 
2.9
-----
- bugfix: the badge "9+" on the Orders tab doesn't overlap with the tab label on iPhone SE/8 landscape now, and polished based on design spec.
- bugfix: the Top Performers in the new stats page should not have a dark header bar when launching the app in Dark mode.
- Enhancement: preselect current Order status when editing the status with a list of order statuses.
- bugfix: on Orders tab, the order status filter now stays after changing an Order status.
 
2.8
-----
 
2.7
-----
- Enhancement: Enhancements to the Order Details screen, adding more customer information.
- bugfix: the App Logs shouldn't be editable, only copy / paste.
- bugfix: Reviews were not localized.
- bugfix: On log in, some users would see the Continue button but be unable to Continue, due to errors with the account. A new "Try another account" button has been added as an option.
- bugfix: Product Details page was displaying the Price in the wrong currency.
- Enhancement: removed the "New Orders" card from the My store tab, now that the Orders tab displays the same information.
- Added brand new stats page for user with the WooCommerce Admin plugin and provided an option for users to opt in or out directly from the Settings page.
- bugfix: Order Details: icon on "Details" cell for fulfilled order can be wrong.
 
2.6
-----
- bugfix: 9+ orders in the orders badge text is now easier to read
- bugfix: Keep those sign-in bugs coming! We tracked down and fixed a `Log in with Jetpack` issue, where users with a Byte Order Mark in their `wp-config.php` file were returning error responses during API requests. These users would see their store listed in the sign-in screen, but were unable to tap the Continue button.
- bugfix: prevents a potential edge case where the login screen could be dismissed in a future version of iOS.
- bugfix: While tuning up the behind-the-scenes for Order Detail screens, we accidentally lost the ability to automatically download any missing product images. Product image downloads restored!

2.5
-----
- bugfix: on certain devices, pulling down to refresh on Order Details screen used to result in weird UI with misplaced labels. Should be fixed in this release.
- Enhancement: Display a badge in the bottom tab, overlapping the Orders icon, to indicate the number of orders processing.
- Enhancement: The Notifications tab has been replaced by Reviews 

2.4
-----
- New feature: in Order Details > Shipment Tracking, a new action is added to the "more" action menu for copying tracking number.
- Enhancement: updated the footer in Settings to inform users that we're hiring.
- bugfix & improvement: when Jetpack site stats module is turned off or when user has no permission to view site stats, the generic error toast is not shown to the user anymore. Additionally, the visitors stats UI is shown/hidden when the Jetpack module is activated/deactivated respectively.

2.3
-----
- Improvement: improved Dynamic Type support in the body of the notification in the Notifications tab.

2.2
-----
- improvement: opting out of Tracks syncs with WordPress.com
 
2.1
-----
- improvement: improved support for RTL languages in the Dashboard
- enhancement: You can now view product images on orders. Tapping on Products in Orders will present a view-only version of the Product's Details.
 
2.0
-----
- bugfix: dates in the Order Details screen are now localised.
- improvement: improved support for larger font sizes in the login screen
 
1.9
-----
- bugfix: fixes "Unable to load content" error message when attempting to get Top Performers content.
- new feature: You can now manually add shipment tracking to an Order. This feature is for users who have the [Shipment Tracking plugin](https://woocommerce.com/products/shipment-tracking) installed.
- bugfix: fixes Store Picker: some users are unable to continue after logging in.
- bugfix: fixes a crash when the network connection is slow
 
1.8
-----

1.7.1
-----
- Fixed a bug where Order List did not load for some users.
- update: this app supports iOS 12.0 and up.
- improvement: improved support for large text sizes.
- bugfix: fixes Order List not loading for some users.
- bugfix: fixes "Unable to load content" error message when attempting to get Top Performers content.
 
1.7
-----
- improvement: you can now log in using a site address.

1.6
-----
- improvement: Tracking numbers can now be copied to the pasteboard from the order details screen.

1.5
-----
- bugfix: Sometimes Settings would style all the options like "Log Out". No longer happens now.
- bugfix: order status refreshes upon pull-to-refresh in Order Details
- bugfix: payment status label background color showing up beyond rounded border
- improvement: change top performers text from "Total Product Order" to "Total orders" for clarity
- bugfix: fixed an issue on the order details screen where the shipment tracking dates were incorrect

1.4
-----
- bugfix: fix a crash happening on log out
- new feature: Add shipment tracking to Order Details screen
- improvement: The store switcher now allows you to go back to the previous screen without logging you out
- improvement: Custom order status labels are now supported! Instead of just displaying the order status slug and capitalizing the slug, the custom order status label will now be fetched from the server and properly displayed.
- improvement: Filtering by custom order status now supported!
- new feature: You can now manually change the status of an order on the order details screen
- bugfix: correctly flips chevron on Dashboard > New Orders, to support RTL languages.
- bugfix: fixed an issue on the order details screen where the shipment tracking dates were incorrect

1.3
-----
- bugfix: Allows for decimal quantities which some extensions have
- new feature: quick site select. Navigate to Settings > select row with store website.
- improvement: Updated the colors of the bars in the charts for better readability
- improvement: Present an error message with an option to retry when adding a note to an order fails
- improvement: Present an error message with an option to retry when fulfilling an order fails
- bugfix: Log out of the current account right after selecting "Try another account" in store picker
- improvement: Use the store name for the title of the view in "My store" tab
- improvement: Add an alert to let the user know about our new store switcher
- improvement: Display Address in Order Details screen unless every field is empty<|MERGE_RESOLUTION|>--- conflicted
+++ resolved
@@ -4,12 +4,8 @@
 -----
 
 - [*] Fixed a rare crash when selecting a store in the store picker. [https://github.com/woocommerce/woocommerce-ios/pull/7765]
-<<<<<<< HEAD
 - [*] Show suggestion for logging in to a WP.com site with a mismatched WP.com account. [https://github.com/woocommerce/woocommerce-ios/pull/7773]
-- [*] Help center: Added help center web page with FAQs for "Not a WooCommerce site" error screen. [https://github.com/woocommerce/woocommerce-ios/pull/7767]
-=======
 - [*] Help center: Added help center web page with FAQs for "Not a WooCommerce site" and "Wrong WordPress.com account" error screens. [https://github.com/woocommerce/woocommerce-ios/pull/7767, https://github.com/woocommerce/woocommerce-ios/pull/7769]
->>>>>>> a75994f7
 
 10.5
 -----
