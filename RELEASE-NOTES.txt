4.9
-----
<<<<<<< HEAD
- [**] Sign in with Apple is now available in the log in process.
=======
- [**] In Settings > Experimental Features, a Products switch is now available for turning Products M3 features on and off for core products (default off for beta testing). Products M3 features: edit grouped, external and variable products, enable/disable reviews, change product type and update categories and tags.
>>>>>>> 7078fd5b
- [*] Edit Products: the update action now shows up on the product details after updating just the sale price.
- [*] Variable product > variation list: a warning banner is shown if any variations do not have a price, and warning text is shown on these variation rows.
 
4.8
-----
- [*] Enabled right/left swipe on product images.


4.7
-----
- [*] Fixed an intermittent crash when sending an SMS from the app.


4.6
-----
- [*] Fix an issue in the y-axis values on the dashboard charts where a negative value could show two minus signs.
- [*] When a simple product doesn't have a price set, the price row on the product details screen now shows "Add Price" placeholder instead of an empty regular price.
- [*] If WooCommerce 4.0 is available the app will show the new stats dashboard, otherwise will show a banner indicating the user to upgrade.
- [*] The total orders row is removed from the readonly product details (products that are not a simple product) to avoid confusion since it's not shown on the editable form for simple products.


4.5
-----
- [**] Products: now you can update product images, product settings, viewing and sharing a product.
- [*] In Order Details, the item subtotal is now shown on the right side instead of the quantity. The quantity can still be viewed underneath the product name.
- [*] In Order Details, SKU was removed from the Products List. It is still shown when fulfilling the order or viewing the product details.
- [*] Polish the loading state on the product variations screen.
- [*] When opening a simple product from outside of the Products tab (e.g. from Top Performers section or an order), the product name and ellipsis menu (if the Products feature switch is enabled) should be visible in the navigation bar.
 

4.4
-----
- Order Detail: the HTML shipping method is now showed correctly
- [internal] Logging in via 'Log in with Google' has changes that can cause regressions. See https://git.io/Jf2Fs for full testing details.
- [**] Fix bugs related to push notifications: after receiving a new order push notification, the Reviews tab does not show a badge anymore. The application icon badge number is now cleared by navigating to the Orders tab and/or the Reviews tab, depending on the types of notifications received.
- [*] The discard changes prompt now only appears when navigating from product images screen if any images have been deleted.
- [*] Fix the issue where product details screen cannot be scrolled to the bottom in landscape after keyboard is dismissed (e.g. from editing product title).
- [*] The product name is now shown in the product details navigation bar so that the name is always visible.
- [*] The images pending upload should be visible after editing product images from product details.
- [*] The discard changes prompt does not appear when navigating from product settings detail screens with a text field (slug, purchase note, and menu order) anymore.
- [*] Fix the wrong cell appearance in the order status list.
- [*] The "View product in store" action will be shown only if the product is published.
- [internal] Modified the component used for fetching data from the database. Please watch out for crashes in lists.


4.3
-----
- Products: now the Product details can be edited and saved outside Products tab (e.g. from Order details or Top Performers).
- [internal]: the navigation to the password entry screen has changed and can cause regressions. See https://git.io/JflDW for testing details.
- [internal] Refactored some API calls for fetching a Note, Product, and Product Review. 
- Products: we improved our VoiceOver support in Product Price settings
- In Settings > Experimental Features, a Products switch is now available for turning Products M2 features on and off for simple products (default off for beta testing). Products M2 features: update product images, product settings, viewing and sharing a product.
- The WIP banner on the Products tab is now collapsed by default for more vertical space.
- Dropped iOS 11 support. From now we support iOS 12 and later.
- In Order Details, the Payment card is now shown right after the Products and Refunded Products cards.


4.2
-----
- Products: now tapping anywhere on a product cell where you need to insert data, like in Product Price and Product Shipping settings, you start to edit the text field.
- Products: now the keyboard pop up automatically in Edit Description
- The Processing orders list will now show upcoming (future) orders.
- Improved stats: fixed the incorrect time range on "This Week" tab when loading improved stats on a day when daily saving time changes.
- [internal]: the "send magic link" screen has navigation changes that can cause regressions. See https://git.io/Jfqio for testing details.
- The Orders list is now automatically refreshed when reopening the app. 
- The Orders list is automatically refreshed if a new order (push notification) comes in.
- Orders -> Search: The statuses now shows the total number of orders with that status.


4.1
-----
- Fix an intermittent crash when downloading Orders
- The Photo Library permission alert shouldn't be prompted when opening the readonly product details or edit product for simple products, which is reproducible on iOS 11 or 12 devices. (The permission is only triggered when uploading images in Zendesk support or in debug builds with Products M2 enabled.)
- [internal] Updated the empty search result views for Products and Orders. https://git.io/Jvdap

 
4.0
-----
- Products is now available with limited editing for simple products!
- Fix pulling to refresh on the Processing tab sometimes will not show the up-to-date orders.
- Edit Product > Price Settings: schedule sale is now available even when either the start or end date is not set, and the sale end date can be removed now.
- Improved stats: fixed a crash when loading improved stats on a day when daily saving time changes.
- [internal] Changed the Shipping and Tax classes list loading so that any cached data is shown right away
- [internal] Edit Products M2: added an image upload source for product images - WordPress Media Library.
- [internal] Slightly changed the dependency graph of the database fetching component. Please watch out for data loading regressions.
- [internal] the signup and login Magic Link flows have code changes. See https://git.io/JvyB3 for testing details.
- [internal] the login via Magic Link flows have code changes. See https://git.io/JvyB3 for testing details.
- [internal] the login via Continue with Google flows have code changes that can cause regressions. See https://git.io/Jvyjg for testing details.
- [internal] the signup and login Magic Link flows have code changes. See https://git.io/JvyB3 for testing details.
- [internal] under Edit Products M2 feature flag, there are 4 ways to sort the products on the products tab.
- [internal] the login flow has changes to the 2-factor authentication navigation. See https://git.io/JvdKP for testing details.

3.9
-----
- bugfix: now in the Order List the order status label is no more clipped
- bugfix: now the launch screen is no more stretched
- The Shipping Provider flow, will be called now Shipping Carrier.
- Edit Products: in price settings, the order of currency and price field follows the store currency options under wp-admin > WooCommerce > Settings > General.
- [internal] The signup and login flows have code changes. See https://git.io/Jv1Me for testing details.
 
3.8
-----
- Dashboard stats: any negative revenue (from refunds for example) for a time period are shown now.
- Redesigned Orders List: Processing and All Orders are now shown in front. Filtering was moved to the Search view.
- Fix Reviews sometimes failing to load on some WooCommerce configurations
- Experimental: a Products feature switch is visible in Settings > Experimental Features that shows/hides the Products tab, and allow to edit a product.
 
3.7
-----
- Dashboard: now tapping on a product on "Top Performers" section open the product detail

3.6
-----
- Order Details: see a list of issued refunds inside the order detail screen
- Orders tab: Orders to fulfill badge shows numbers 1-99, and now 99+ for anything over 99. Previously, it was 9+.
- Orders tab: The full total amount is now shown.
- Order Details & Product UI: if a Product name has HTML escape characters, they should be decoded in the app.
- Order Details: if the Order has multiple Products, tapping on any Product should open the same Product now.
- bugfix: the orders badge on tab bar now is correctly refreshed after switching to a store with badge count equal to zero.
- The orders tab now localizes item quantities and the order badge.


3.5
-----
- bugfix: when the app is in the foreground while receiving a push notification, the badge on the Orders tab and Reviews tab should be updated correctly based on the type of the notification.
- bugfix: after logging out and in, the Product list should be loaded to the correct store instead of being empty.
- bugfix: in Contact Support, a message should always be sent successfully now.

3.4
-----
- bugfix: on the Order Details screen, the product quantity title in the 2-column header view aligns to the right now
- bugfix: tapping on a new Order push notification, it used to go to the Reviews tab. Now it should go to the new Order screen
- bugfix: on the Products tab, if tapping on a Product and then switching stores, the old Product details used to remain on the Products tab. Now the Product list is always shown on the Products tab after switching stores.
- Dark mode: colors are updated up to design for the navigation bar, tab bar, Fulfill Order > add tracking icon, Review Details > product link icon.
- bugfix/enhancement: on the Products tab, if there are no Products the "Work In Progress" banner is shown with an image placeholder below now.
- bugfix: the deleted Product Variations should not show up after syncing anymore.
- bugfix: now the shipping address in the Order Detail is hidden if the order contains only virtual products
- bugfix: when logged out, Contact Support should be enabled now after typing a valid email address with an email keyboard type.

3.3
-----
- bugfix: add some padding to an order item image in the Fulfillment view, when no SKU exists
- bugfix: View Billing Information > Contact Details: the email button wouldn't do anything if you don't have an email account configured in the Mail app. Now an option to copy the email address is presented instead of doing nothing.
- bugfix: Fulfill Order screen now displays full customer provided note, instead of cutting it to a single line.
- bugfix: Fixed clipped content on section headings with larger font sizes
- bugfix: Fixed footer overlapping the last row in Settings > About with larger font sizes
- bugfix: the Orders badge on tab bar now is correctly refreshed after switching stores
 
3.2.1
-----
- bugfix: the order detail status and "Begin fulfillment" button now are correctly updated when the order status changes
- bugfix: after adding a new order note, now it appear correctly inside the order detail

3.2
-----
- Experimental: a Products feature switch is visible in Settings > Experimental Features that shows/hides the Products tab with a Work In Progress banner at the top.
- Experimental: if a Product has variations, the variants info are shown on the Product Details that navigates to a list of variations with each price or visibility shown.
- Enhancement: Support for dark mode
- bugfix: Settings no longer convert to partial dark mode.
- Experimental: Support the latest wc-admin plugin release, v0.23.0 and up
 
3.1
-----
- The order detail view now includes the shipping method of the order.
- Enhancement: The Reviews tab now presents all the Product Reviews
- Updated appearance of Order Details - temporarily disabling dark mode.
- bugfix: fixed UI appearance on cells of Order List when tapping with dark mode enabled.
- bugfix: Reviews no longer convert to partial dark mode. Dark mode coming soon!
- bugfix: Order Details now has the right space between cells.
- bugfix: update the new stats endpoint for WC Admin plugin version 0.22+, and notify the user about the minimum plugin version when they cannot see the new stats. It'd be great to also mention this in the App Store release notes: the new stats UI now requires WC Admin plugin version 0.22+.

3.0
-----
- bugfix: for sites with empty site time zone in the API (usually with UTC specified in wp-admin settings) and when the site time zone is not GMT+0, the stats v4 data no longer has the wrong boundaries (example in #1357).
- bugfix: fixed a UI appearance problem on mail composer on iOS 13.
 
2.9
-----
- bugfix: the badge "9+" on the Orders tab doesn't overlap with the tab label on iPhone SE/8 landscape now, and polished based on design spec.
- bugfix: the Top Performers in the new stats page should not have a dark header bar when launching the app in Dark mode.
- Enhancement: preselect current Order status when editing the status with a list of order statuses.
- bugfix: on Orders tab, the order status filter now stays after changing an Order status.
 
2.8
-----
 
2.7
-----
- Enhancement: Enhancements to the Order Details screen, adding more customer information.
- bugfix: the App Logs shouldn't be editable, only copy / paste.
- bugfix: Reviews were not localized.
- bugfix: On log in, some users would see the Continue button but be unable to Continue, due to errors with the account. A new "Try another account" button has been added as an option.
- bugfix: Product Details page was displaying the Price in the wrong currency.
- Enhancement: removed the "New Orders" card from the My store tab, now that the Orders tab displays the same information.
- Added brand new stats page for user with the WooCommerce Admin plugin and provided an option for users to opt in or out directly from the Settings page.
- bugfix: Order Details: icon on "Details" cell for fulfilled order can be wrong.
 
2.6
-----
- bugfix: 9+ orders in the orders badge text is now easier to read
- bugfix: Keep those sign-in bugs coming! We tracked down and fixed a `Log in with Jetpack` issue, where users with a Byte Order Mark in their `wp-config.php` file were returning error responses during API requests. These users would see their store listed in the sign-in screen, but were unable to tap the Continue button.
- bugfix: prevents a potential edge case where the login screen could be dismissed in a future version of iOS.
- bugfix: While tuning up the behind-the-scenes for Order Detail screens, we accidentally lost the ability to automatically download any missing product images. Product image downloads restored!

2.5
-----
- bugfix: on certain devices, pulling down to refresh on Order Details screen used to result in weird UI with misplaced labels. Should be fixed in this release.
- Enhancement: Display a badge in the bottom tab, overlapping the Orders icon, to indicate the number of orders processing.
- Enhancement: The Notifications tab has been replaced by Reviews 

2.4
-----
- New feature: in Order Details > Shipment Tracking, a new action is added to the "more" action menu for copying tracking number.
- Enhancement: updated the footer in Settings to inform users that we're hiring.
- bugfix & improvement: when Jetpack site stats module is turned off or when user has no permission to view site stats, the generic error toast is not shown to the user anymore. Additionally, the visitors stats UI is shown/hidden when the Jetpack module is activated/deactivated respectively.

2.3
-----
- Improvement: improved Dynamic Type support in the body of the notification in the Notifications tab.

2.2
-----
- improvement: opting out of Tracks syncs with WordPress.com
 
2.1
-----
- improvement: improved support for RTL languages in the Dashboard
- enhancement: You can now view product images on orders. Tapping on Products in Orders will present a view-only version of the Product's Details.
 
2.0
-----
- bugfix: dates in the Order Details screen are now localised.
- improvement: improved support for larger font sizes in the login screen
 
1.9
-----
- bugfix: fixes "Unable to load content" error message when attempting to get Top Performers content.
- new feature: You can now manually add shipment tracking to an Order. This feature is for users who have the [Shipment Tracking plugin](https://woocommerce.com/products/shipment-tracking) installed.
- bugfix: fixes Store Picker: some users are unable to continue after logging in.
- bugfix: fixes a crash when the network connection is slow
 
1.8
-----

1.7.1
-----
- Fixed a bug where Order List did not load for some users.
- update: this app supports iOS 12.0 and up.
- improvement: improved support for large text sizes.
- bugfix: fixes Order List not loading for some users.
- bugfix: fixes "Unable to load content" error message when attempting to get Top Performers content.
 
1.7
-----
- improvement: you can now log in using a site address.

1.6
-----
- improvement: Tracking numbers can now be copied to the pasteboard from the order details screen.

1.5
-----
- bugfix: Sometimes Settings would style all the options like "Log Out". No longer happens now.
- bugfix: order status refreshes upon pull-to-refresh in Order Details
- bugfix: payment status label background color showing up beyond rounded border
- improvement: change top performers text from "Total Product Order" to "Total orders" for clarity
- bugfix: fixed an issue on the order details screen where the shipment tracking dates were incorrect

1.4
-----
- bugfix: fix a crash happening on log out
- new feature: Add shipment tracking to Order Details screen
- improvement: The store switcher now allows you to go back to the previous screen without logging you out
- improvement: Custom order status labels are now supported! Instead of just displaying the order status slug and capitalizing the slug, the custom order status label will now be fetched from the server and properly displayed.
- improvement: Filtering by custom order status now supported!
- new feature: You can now manually change the status of an order on the order details screen
- bugfix: correctly flips chevron on Dashboard > New Orders, to support RTL languages.
- bugfix: fixed an issue on the order details screen where the shipment tracking dates were incorrect

1.3
-----
- bugfix: Allows for decimal quantities which some extensions have
- new feature: quick site select. Navigate to Settings > select row with store website.
- improvement: Updated the colors of the bars in the charts for better readability
- improvement: Present an error message with an option to retry when adding a note to an order fails
- improvement: Present an error message with an option to retry when fulfilling an order fails
- bugfix: Log out of the current account right after selecting "Try another account" in store picker
- improvement: Use the store name for the title of the view in "My store" tab
- improvement: Add an alert to let the user know about our new store switcher
- improvement: Display Address in Order Details screen unless every field is empty<|MERGE_RESOLUTION|>--- conflicted
+++ resolved
@@ -1,10 +1,7 @@
 4.9
 -----
-<<<<<<< HEAD
 - [**] Sign in with Apple is now available in the log in process.
-=======
 - [**] In Settings > Experimental Features, a Products switch is now available for turning Products M3 features on and off for core products (default off for beta testing). Products M3 features: edit grouped, external and variable products, enable/disable reviews, change product type and update categories and tags.
->>>>>>> 7078fd5b
 - [*] Edit Products: the update action now shows up on the product details after updating just the sale price.
 - [*] Variable product > variation list: a warning banner is shown if any variations do not have a price, and warning text is shown on these variation rows.
  
