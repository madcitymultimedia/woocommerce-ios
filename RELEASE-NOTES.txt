--- conflicted
+++ resolved
@@ -2,11 +2,8 @@
 
 12.2
 -----
-<<<<<<< HEAD
+- [*] Fix: Adding a new attribute will auto-capitalize the first letter for each word in the attribute name. [https://github.com/woocommerce/woocommerce-ios/pull/8772]
 - [internal] Logging: Improvements on logging potential errors when loading Order Details [https://github.com/woocommerce/woocommerce-ios/pull/8781]
-=======
-- [*] Fix: Adding a new attribute will auto-capitalize the first letter for each word in the attribute name. [https://github.com/woocommerce/woocommerce-ios/pull/8772]
->>>>>>> b27b74bf
 
 12.1
 -----
