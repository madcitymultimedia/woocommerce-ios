--- conflicted
+++ resolved
@@ -4,13 +4,10 @@
 -----
 - [*] Order Creation: Updated percentage fee flow - added amount preview, disabled percentage option when editing. [https://github.com/woocommerce/woocommerce-ios/pull/6763]
 - [*] Product Details: Update status badge layout and show it for more cases. [https://github.com/woocommerce/woocommerce-ios/pull/6768]
-<<<<<<< HEAD
 - [*] Coupons: now, the percentage amount of coupons will be displayed correctly in the listing and in coupon detail if the amount contains fraction digits. [https://github.com/woocommerce/woocommerce-ios/pull/6804]
-=======
 - [*] Coupons: Filter initial search results to show only coupons of the currently selected store. [https://github.com/woocommerce/woocommerce-ios/pull/6800]
 - [*] Coupons: Fixed crash when there are duplicated items on the coupon list. [https://github.com/woocommerce/woocommerce-ios/pull/6798]
 - [*] In-Person Payments: Run onboarding checks when connecting a reader. [https://github.com/woocommerce/woocommerce-ios/pull/6761, https://github.com/woocommerce/woocommerce-ios/pull/6774, https://github.com/woocommerce/woocommerce-ios/pull/6789]
->>>>>>> 315c3c57
 
 9.1
 -----
