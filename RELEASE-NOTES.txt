--- conflicted
+++ resolved
@@ -9,11 +9,8 @@
 - [*] Products displayed in Order Detail now follow the same order of the web. [https://github.com/woocommerce/woocommerce-ios/pull/6401]
 - [*] Simple Payments now shows a detailed tax break up before taking the payment. [https://github.com/woocommerce/woocommerce-ios/pull/6412]
 - [*] Coupons list now shows an error view if coupons are disabled for the store. Coupons can be enabled again from this view. [https://github.com/woocommerce/woocommerce-ios/pull/6446]
-<<<<<<< HEAD
 - [*] Coupons: Fixed issue loading the coupon list from the local storage on initial load. [https://github.com/woocommerce/woocommerce-ios/pull/6463]
-=======
 - [*] Coupon details screen now displays more informative error messages when loading the total discount amount fails. [https://github.com/woocommerce/woocommerce-ios/pull/6457]
->>>>>>> d8c7629b
 - [internal] Shipping Labels: the navigation bar in the web view for adding payments is now correctly hidden. [https://github.com/woocommerce/woocommerce-ios/pull/6435]
 
 8.7
