--- conflicted
+++ resolved
@@ -6,11 +6,8 @@
 - [*] Fix: now a default paper size will be selected in Shipping Label print screen. [https://github.com/woocommerce/woocommerce-ios/pull/5035]
 - [*] Show banner on screens that use cached data when device is offline. [https://github.com/woocommerce/woocommerce-ios/pull/5000]
 - [*] Fix incorrect subtitle on customs row of Shipping Label purchase flow. [https://github.com/woocommerce/woocommerce-ios/pull/5093]
-<<<<<<< HEAD
 - [*] Make sure customs form printing option is not available on non-international orders. [https://github.com/woocommerce/woocommerce-ios/pull/5104]
-=======
 - [*] Fix incorrect logo for DHL in Shipping Labels flow. [https://github.com/woocommerce/woocommerce-ios/pull/5105]
->>>>>>> b8abd11d
  
 7.6
 -----
