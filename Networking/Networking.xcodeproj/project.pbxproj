--- conflicted
+++ resolved
@@ -719,11 +719,8 @@
 		DE5CA111288A3E080077BEF9 /* product-malformed-variations-and-image-alt.json in Resources */ = {isa = PBXBuildFile; fileRef = DE5CA110288A3E080077BEF9 /* product-malformed-variations-and-image-alt.json */; };
 		DE66C5552976662700DAA978 /* just-in-time-message-list-without-data.json in Resources */ = {isa = PBXBuildFile; fileRef = DE66C5542976662700DAA978 /* just-in-time-message-list-without-data.json */; };
 		DE66C5572976913C00DAA978 /* wcpay-charge-card-present-without-data.json in Resources */ = {isa = PBXBuildFile; fileRef = DE66C5562976913C00DAA978 /* wcpay-charge-card-present-without-data.json */; };
-<<<<<<< HEAD
 		DE66C559297799D000DAA978 /* add-on-groups-without-data.json in Resources */ = {isa = PBXBuildFile; fileRef = DE66C558297799CF00DAA978 /* add-on-groups-without-data.json */; };
-=======
 		DE66C5532976508300DAA978 /* CookieNonceAuthenticator.swift in Sources */ = {isa = PBXBuildFile; fileRef = DE66C5522976508300DAA978 /* CookieNonceAuthenticator.swift */; };
->>>>>>> 517a0f11
 		DE6F308727966FEF004E1C9A /* CouponReportListMapperTests.swift in Sources */ = {isa = PBXBuildFile; fileRef = DE6F308627966FEF004E1C9A /* CouponReportListMapperTests.swift */; };
 		DE74F29A27E08F5A0002FE59 /* SiteSettingMapper.swift in Sources */ = {isa = PBXBuildFile; fileRef = DE74F29927E08F5A0002FE59 /* SiteSettingMapper.swift */; };
 		DE74F29C27E0A1D00002FE59 /* setting-coupon.json in Resources */ = {isa = PBXBuildFile; fileRef = DE74F29B27E0A1D00002FE59 /* setting-coupon.json */; };
@@ -1556,11 +1553,8 @@
 		DE5CA110288A3E080077BEF9 /* product-malformed-variations-and-image-alt.json */ = {isa = PBXFileReference; fileEncoding = 4; lastKnownFileType = text.json; path = "product-malformed-variations-and-image-alt.json"; sourceTree = "<group>"; };
 		DE66C5542976662700DAA978 /* just-in-time-message-list-without-data.json */ = {isa = PBXFileReference; fileEncoding = 4; lastKnownFileType = text.json; path = "just-in-time-message-list-without-data.json"; sourceTree = "<group>"; };
 		DE66C5562976913C00DAA978 /* wcpay-charge-card-present-without-data.json */ = {isa = PBXFileReference; fileEncoding = 4; lastKnownFileType = text.json; path = "wcpay-charge-card-present-without-data.json"; sourceTree = "<group>"; };
-<<<<<<< HEAD
 		DE66C558297799CF00DAA978 /* add-on-groups-without-data.json */ = {isa = PBXFileReference; fileEncoding = 4; lastKnownFileType = text.json; path = "add-on-groups-without-data.json"; sourceTree = "<group>"; };
-=======
 		DE66C5522976508300DAA978 /* CookieNonceAuthenticator.swift */ = {isa = PBXFileReference; lastKnownFileType = sourcecode.swift; path = CookieNonceAuthenticator.swift; sourceTree = "<group>"; };
->>>>>>> 517a0f11
 		DE6F308627966FEF004E1C9A /* CouponReportListMapperTests.swift */ = {isa = PBXFileReference; lastKnownFileType = sourcecode.swift; path = CouponReportListMapperTests.swift; sourceTree = "<group>"; };
 		DE74F29927E08F5A0002FE59 /* SiteSettingMapper.swift */ = {isa = PBXFileReference; lastKnownFileType = sourcecode.swift; path = SiteSettingMapper.swift; sourceTree = "<group>"; };
 		DE74F29B27E0A1D00002FE59 /* setting-coupon.json */ = {isa = PBXFileReference; fileEncoding = 4; lastKnownFileType = text.json; path = "setting-coupon.json"; sourceTree = "<group>"; };
