--- conflicted
+++ resolved
@@ -1486,12 +1486,9 @@
 				029BA4EF255D7282006171FD /* ShippingLabelRemote.swift */,
 				D8EDFE1D25EE87F1003D2213 /* WCPayRemote.swift */,
 				FE28F6E5268429B6004465C7 /* UserRemote.swift */,
-<<<<<<< HEAD
 				077F39D526A58E4500ABEADC /* SystemPluginsRemote.swift */,
+				077F39D526A58E4500ABEADC /* SystemStatusRemote.swift */,
 				AEF94584272974F2001DCCFB /* TelemetryRemote.swift */,
-=======
-				077F39D526A58E4500ABEADC /* SystemStatusRemote.swift */,
->>>>>>> 15f88d61
 			);
 			path = Remote;
 			sourceTree = "<group>";
