import XCTest
@testable import Networking


/// Stripe Remote Unit Tests
///
final class StripeRemoteTests: XCTestCase {

    /// Dummy Network Wrapper
    ///
    private let network = MockNetwork()

    /// Dummy Site ID
    ///
    private let sampleSiteID: Int64 = 1234

    /// Dummy Order ID
    ///
    private let sampleOrderID: Int64 = 1467

<<<<<<< HEAD
=======
    /// Dummy Payment Intent ID
    ///
    private let samplePaymentIntentID: String = "pi_123456789012345678901234"

>>>>>>> 156db184
    /// Repeat always!
    ///
    override func setUp() {
        super.setUp()
        network.removeAllSimulatedResponses()
    }

    /// Verifies that loadConnectionToken properly parses the sample response.
    ///
    func test_loadConnectionToken_properly_returns_parsed_token() {
        let remote = WCPayRemote(network: network)
        let expectation = self.expectation(description: "Load card reader token from Stripe extension")

        let expectedToken = "a connection token"

        network.simulateResponse(requestUrlSuffix: "payments/connection_tokens", filename: "stripe-connection-token")
        remote.loadConnectionToken(for: sampleSiteID) { result in
            if case let .success(token) = result {
                XCTAssertEqual(token.token, expectedToken)
                expectation.fulfill()
            }
        }

        wait(for: [expectation], timeout: Constants.expectationTimeout)
    }

    /// Verifies that loadConnectionToken properly relays Networking Layer errors.
    ///
    func test_loadConnectionToken_properly_relays_networking_errors() {
        let remote = WCPayRemote(network: network)
        let expectation = self.expectation(description: "Load WCPay token contains errors")

        remote.loadConnectionToken(for: sampleSiteID) { result in
            if case let .failure(error) = result {
                XCTAssertNotNil(error)
                expectation.fulfill()
            }
        }

        wait(for: [expectation], timeout: Constants.expectationTimeout)
    }

    /// Verifies that loadAccount properly handles the nominal response. We'll also validate the
    /// statement descriptor, currencies and country here.
    ///
    func test_loadAccount_properly_returns_account() throws {
        // Given
        let remote = StripeRemote(network: network)

        network.simulateResponse(requestUrlSuffix: "wc_stripe/account/summary", filename: "stripe-account-complete")

        // When
        let result: Result<StripeAccount, Error> = waitFor { promise in
            remote.loadAccount(for: self.sampleSiteID) { result in
                promise(result)
            }
        }

        // Then
        XCTAssertTrue(result.isSuccess)
        let account = try result.get()
        XCTAssertEqual(account.status, .complete)
        XCTAssertEqual(account.statementDescriptor, "MY.FANCY.US.STORE")
        XCTAssertEqual(account.defaultCurrency, "usd")
        XCTAssertEqual(account.supportedCurrencies, ["usd"])
        XCTAssertEqual(account.country, "US")
        XCTAssertEqual(account.isCardPresentEligible, true)
    }

    /// Verifies that loadAccount properly handles the rejected - fraud response
    ///
    func test_loadAccount_properly_handles_rejected_fraud_account() throws {
        // Given
        let remote = StripeRemote(network: network)

        network.simulateResponse(requestUrlSuffix: "wc_stripe/account/summary", filename: "stripe-account-rejected-fraud")

        // When
        let result: Result<StripeAccount, Error> = waitFor { promise in
            remote.loadAccount(for: self.sampleSiteID) { result in
                promise(result)
            }
        }

        // Then
        XCTAssertTrue(result.isSuccess)
        let account = try result.get()
        XCTAssertEqual(account.status, .rejectedFraud)
    }

    /// Verifies that loadAccount properly handles the rejected - terms of service response
    ///
    func test_loadAccount_properly_handles_rejected_terms_of_service_account() throws {
        // Given
        let remote = StripeRemote(network: network)

        network.simulateResponse(requestUrlSuffix: "wc_stripe/account/summary", filename: "stripe-account-rejected-terms-of-service")

        // When
        let result: Result<StripeAccount, Error> = waitFor { promise in
            remote.loadAccount(for: self.sampleSiteID) { result in
                promise(result)
            }
        }

        // Then
        XCTAssertTrue(result.isSuccess)
        let account = try result.get()
        XCTAssertEqual(account.status, .rejectedTermsOfService)
    }

    /// Verifies that loadAccount properly handles the rejected - listed response
    ///
    func test_loadAccount_properly_handles_rejected_listed_account() throws {
        // Given
        let remote = StripeRemote(network: network)

        network.simulateResponse(requestUrlSuffix: "wc_stripe/account/summary", filename: "stripe-account-rejected-listed")

        // When
        let result: Result<StripeAccount, Error> = waitFor { promise in
            remote.loadAccount(for: self.sampleSiteID) { result in
                promise(result)
            }
        }

        // Then
        XCTAssertTrue(result.isSuccess)
        let account = try result.get()
        XCTAssertEqual(account.status, .rejectedListed)
    }

    /// Verifies that loadAccount properly handles the rejected - other response
    ///
    func test_loadAccount_properly_handles_rejected_other_account() throws {
        // Given
        let remote = StripeRemote(network: network)

        network.simulateResponse(requestUrlSuffix: "wc_stripe/account/summary", filename: "stripe-account-rejected-other")

        // When
        let result: Result<StripeAccount, Error> = waitFor { promise in
            remote.loadAccount(for: self.sampleSiteID) { result in
                promise(result)
            }
        }

        // Then
        XCTAssertTrue(result.isSuccess)
        let account = try result.get()
        XCTAssertEqual(account.status, .rejectedOther)
    }

    /// Verifies that loadAccount properly handles the restricted (review) response
    ///
    func test_loadAccount_properly_handles_restricted_review_account() throws {
        // Given
        let remote = StripeRemote(network: network)

        network.simulateResponse(requestUrlSuffix: "wc_stripe/account/summary", filename: "stripe-account-restricted")

        // When
        let result: Result<StripeAccount, Error> = waitFor { promise in
            remote.loadAccount(for: self.sampleSiteID) { result in
                promise(result)
            }
        }

        // Then
        XCTAssertTrue(result.isSuccess)
        let account = try result.get()
        XCTAssertEqual(account.status, .restricted)
        XCTAssertFalse(account.hasPendingRequirements)
        XCTAssertFalse(account.hasOverdueRequirements)
    }

    /// Verifies that loadAccount properly handles the restricted - pending response
    ///
    func test_loadAccount_properly_handles_restricted_pending_account() throws {
        // Given
        let remote = StripeRemote(network: network)

        network.simulateResponse(requestUrlSuffix: "wc_stripe/account/summary", filename: "stripe-account-restricted-pending")

        // When
        let result: Result<StripeAccount, Error> = waitFor { promise in
            remote.loadAccount(for: self.sampleSiteID) { result in
                promise(result)
            }
        }

        // Then
        XCTAssertTrue(result.isSuccess)
        let account = try result.get()
        XCTAssertEqual(account.status, .restricted)
        XCTAssertTrue(account.hasPendingRequirements)
        XCTAssertFalse(account.hasOverdueRequirements)
        XCTAssertEqual(account.currentDeadline, Date(timeIntervalSince1970: 1897351200))
    }

    /// Verifies that loadAccount properly handles the restricted - overdue response
    ///
    func test_loadAccount_properly_handles_restricted_overdue_account() throws {
        // Given
        let remote = StripeRemote(network: network)

        network.simulateResponse(requestUrlSuffix: "wc_stripe/account/summary", filename: "stripe-account-restricted-overdue")

        // When
        let result: Result<StripeAccount, Error> = waitFor { promise in
            remote.loadAccount(for: self.sampleSiteID) { result in
                promise(result)
            }
        }

        // Then
        XCTAssertTrue(result.isSuccess)
        let account = try result.get()
        XCTAssertEqual(account.status, .restricted)
        XCTAssertFalse(account.hasPendingRequirements)
        XCTAssertTrue(account.hasOverdueRequirements)
    }

    /// Verifies that loadAccount properly handles an unrecognized status response
    ///
    func test_loadAccount_properly_handles_unrecognized_status_account() throws {
        // Given
        let remote = StripeRemote(network: network)

        network.simulateResponse(requestUrlSuffix: "wc_stripe/account/summary", filename: "stripe-account-unknown-status")

        // When
        let result: Result<StripeAccount, Error> = waitFor { promise in
            remote.loadAccount(for: self.sampleSiteID) { result in
                promise(result)
            }
        }

        // Then
        XCTAssertTrue(result.isSuccess)
        let account = try result.get()
        XCTAssertEqual(account.status, .unknown)
    }

    /// Verifies that loadAccount properly handles unexpected fields in the response (resulting in a Decoding Error)
    ///
    func test_loadAccount_properly_handles_unexpected_fields_in_response() {
        // Given
        let remote = StripeRemote(network: network)

        network.simulateResponse(requestUrlSuffix: "wc_stripe/account/summary", filename: "stripe-account-wrong-json")

        // When
        let result: Result<StripeAccount, Error> = waitFor { promise in
            remote.loadAccount(for: self.sampleSiteID) { result in
                promise(result)
            }
        }

        // Then
        XCTAssertTrue(result.isFailure)
        let error = result.failure
        XCTAssertTrue(error is DecodingError)
    }

    /// Properly decodes live account in live mode stripe-account-live-live
    ///
    func test_loadAccount_properly_handles_live_account_in_live_mode() throws {
        // Given
        let remote = StripeRemote(network: network)

        network.simulateResponse(requestUrlSuffix: "wc_stripe/account/summary", filename: "stripe-account-live-live")

        // When
        let result: Result<StripeAccount, Error> = waitFor { promise in
            remote.loadAccount(for: self.sampleSiteID) { result in
                promise(result)
            }
        }

        // Then
        XCTAssertTrue(result.isSuccess)
        let account = try result.get()
        XCTAssertEqual(account.isLiveAccount, true)
        XCTAssertEqual(account.isInTestMode, false)
    }

    /// Properly decodes live account in test mode stripe-account-live-test
    ///
    func test_loadAccount_properly_handles_live_account_in_test_mode() throws {
        // Given
        let remote = StripeRemote(network: network)

        network.simulateResponse(requestUrlSuffix: "wc_stripe/account/summary", filename: "stripe-account-live-test")

        // When
        let result: Result<StripeAccount, Error> = waitFor { promise in
            remote.loadAccount(for: self.sampleSiteID) { result in
                promise(result)
            }
        }

        // Then
        XCTAssertTrue(result.isSuccess)
        let account = try result.get()
        XCTAssertEqual(account.isLiveAccount, true)
        XCTAssertEqual(account.isInTestMode, true)
    }

    /// Properly decodes developer account in test mode stripe-account-dev-test
    ///
    func test_loadAccount_properly_handles_dev_account_in_test_mode() throws {
        // Given
        let remote = StripeRemote(network: network)

        network.simulateResponse(requestUrlSuffix: "wc_stripe/account/summary", filename: "stripe-account-dev-test")

        // When
        let result: Result<StripeAccount, Error> = waitFor { promise in
            remote.loadAccount(for: self.sampleSiteID) { result in
                promise(result)
            }
        }

        // Then
        XCTAssertTrue(result.isSuccess)
        let account = try result.get()
        XCTAssertEqual(account.isLiveAccount, false)
        XCTAssertEqual(account.isInTestMode, true)
    }

    /// Verifies that loadAccount properly handles networking errors
    ///
    func test_loadAccount_properly_handles_networking_errors() throws {
        // Given
        let remote = StripeRemote(network: network)
        let expectedError = NSError(domain: #function, code: 0, userInfo: nil)

        network.simulateError(requestUrlSuffix: "wc_stripe/account/summary", error: expectedError)

        // When
        let result: Result<StripeAccount, Error> = waitFor { promise in
            remote.loadAccount(for: self.sampleSiteID) { result in
                promise(result)
            }
        }

        // Then
        XCTAssertTrue(result.isFailure)
        let error = try XCTUnwrap(result.failure) as NSError
        XCTAssertEqual(expectedError, error)
    }

<<<<<<< HEAD
    func test_loadDefaultReaderLocation_properly_returns_location() throws {
        let remote = StripeRemote(network: network)
        let expectedLocationID = "tml_0123456789abcd"

        network.simulateResponse(
            requestUrlSuffix: "payments/terminal/locations/store",
            filename: "stripe-location"
        )

        let result: Result<RemoteReaderLocation, Error> = waitFor { promise in
            remote.loadDefaultReaderLocation(for: self.sampleSiteID) { result in
=======
    /// Verifies that fetchOrderCustomer properly parses the nominal response
    ///
    /// Verifies that fetchOrderCustomer properly parses the nominal response
    ///
    func test_fetchOrderCustomer_properly_returns_customer() throws {
        let remote = StripeRemote(network: network)
        let expectedCustomerID = "cus_0123456789abcd"

        network.simulateResponse(
            requestUrlSuffix: "payments/orders/\(sampleOrderID)/create_customer",
            filename: "stripe-customer"
        )

        let result: Result<Customer, Error> = waitFor { promise in
            remote.fetchOrderCustomer(for: self.sampleSiteID, orderID: self.sampleOrderID) { result in
>>>>>>> 156db184
                promise(result)
            }
        }

        XCTAssertTrue(result.isSuccess)
<<<<<<< HEAD
        let location = try result.get()
        XCTAssertEqual(location.locationID, expectedLocationID)
    }

    func test_loadDefaultReaderLocation_properly_handles_error_response() throws {
        let remote = StripeRemote(network: network)

        network.simulateResponse(
            requestUrlSuffix: "payments/terminal/locations/store",
            filename: "stripe-location-error"
        )

        let result: Result<RemoteReaderLocation, Error> = waitFor { promise in
            remote.loadDefaultReaderLocation(for: self.sampleSiteID) { result in
=======
        let customer = try result.get()
        XCTAssertEqual(customer.id, expectedCustomerID)
    }

    /// Verifies that fetchOrderCustomer properly handles an error response (i.e. the order does not exist)
    ///
    func test_fetchOrderCustomer_properly_handles_error_response() throws {
        let remote = WCPayRemote(network: network)

        network.simulateResponse(
            requestUrlSuffix: "payments/orders/\(sampleOrderID)/create_customer",
            filename: "stripe-customer-error"
        )

        let result: Result<Customer, Error> = waitFor { promise in
            remote.fetchOrderCustomer(for: self.sampleSiteID, orderID: self.sampleOrderID) { result in
                promise(result)
            }
        }

        XCTAssertTrue(result.isFailure)
    }

    /// Verifies that captureOrderPayment properly handles a payment intent requires confirmation response
    ///
    func test_captureOrderPayment_properly_handles_requires_confirmation_response() throws {
        let remote = StripeRemote(network: network)

        network.simulateResponse(requestUrlSuffix: "payments/orders/\(sampleOrderID)/capture_terminal_payment",
                                 filename: "stripe-payment-intent-requires-confirmation")

        let result: Result<RemotePaymentIntent, Error> = waitFor { promise in
            remote.captureOrderPayment(for: self.sampleSiteID,
                                          orderID: self.sampleOrderID,
                                          paymentIntentID: self.samplePaymentIntentID) { result in
                promise(result)
            }
        }

        XCTAssertTrue(result.isSuccess)
        let paymentIntent = try result.get()
        XCTAssertEqual(paymentIntent.status, .requiresConfirmation)
        XCTAssertEqual(paymentIntent.id, self.samplePaymentIntentID)
    }

    /// Verifies that captureOrderPayment properly handles a payment intent requires action response
    ///
    func test_captureOrderPayment_properly_handles_requires_action_response() throws {
        let remote = StripeRemote(network: network)

        network.simulateResponse(requestUrlSuffix: "payments/orders/\(sampleOrderID)/capture_terminal_payment",
                                 filename: "stripe-payment-intent-requires-action")

        let result: Result<RemotePaymentIntent, Error> = waitFor { promise in
            remote.captureOrderPayment(for: self.sampleSiteID,
                                          orderID: self.sampleOrderID,
                                          paymentIntentID: self.samplePaymentIntentID) { result in
                promise(result)
            }
        }

        XCTAssertTrue(result.isSuccess)
        let paymentIntent = try result.get()
        XCTAssertEqual(paymentIntent.status, .requiresAction)
        XCTAssertEqual(paymentIntent.id, self.samplePaymentIntentID)
    }

    /// Verifies that captureOrderPayment properly handles a payment intent processing response
    ///
    func test_captureOrderPayment_properly_handles_processing_response() throws {
        let remote = StripeRemote(network: network)

        network.simulateResponse(requestUrlSuffix: "payments/orders/\(sampleOrderID)/capture_terminal_payment",
                                 filename: "stripe-payment-intent-processing")

        let result: Result<RemotePaymentIntent, Error> = waitFor { promise in
            remote.captureOrderPayment(for: self.sampleSiteID,
                                          orderID: self.sampleOrderID,
                                          paymentIntentID: self.samplePaymentIntentID) { result in
                promise(result)
            }
        }

        XCTAssertTrue(result.isSuccess)
        let paymentIntent = try result.get()
        XCTAssertEqual(paymentIntent.status, .processing)
        XCTAssertEqual(paymentIntent.id, self.samplePaymentIntentID)
    }

    /// Verifies that captureOrderPayment properly handles a payment intent requires capture response
    ///
    func test_captureOrderPayment_properly_handles_requires_capture_response() throws {
        let remote = StripeRemote(network: network)

        network.simulateResponse(requestUrlSuffix: "payments/orders/\(sampleOrderID)/capture_terminal_payment",
                                 filename: "stripe-payment-intent-requires-capture")

        let result: Result<RemotePaymentIntent, Error> = waitFor { promise in
            remote.captureOrderPayment(for: self.sampleSiteID,
                                          orderID: self.sampleOrderID,
                                          paymentIntentID: self.samplePaymentIntentID) { result in
                promise(result)
            }
        }

        XCTAssertTrue(result.isSuccess)
        let paymentIntent = try result.get()
        XCTAssertEqual(paymentIntent.status, .requiresCapture)
        XCTAssertEqual(paymentIntent.id, self.samplePaymentIntentID)
    }

    /// Verifies that captureOrderPayment properly handles a payment intent canceled response
    ///
    func test_captureOrderPayment_properly_handles_canceled_response() throws {
        let remote = StripeRemote(network: network)

        network.simulateResponse(requestUrlSuffix: "payments/orders/\(sampleOrderID)/capture_terminal_payment",
                                 filename: "stripe-payment-intent-canceled")

        let result: Result<RemotePaymentIntent, Error> = waitFor { promise in
            remote.captureOrderPayment(for: self.sampleSiteID,
                                          orderID: self.sampleOrderID,
                                          paymentIntentID: self.samplePaymentIntentID) { result in
                promise(result)
            }
        }

        XCTAssertTrue(result.isSuccess)
        let paymentIntent = try result.get()
        XCTAssertEqual(paymentIntent.status, .canceled)
        XCTAssertEqual(paymentIntent.id, self.samplePaymentIntentID)
    }

    /// Verifies that captureOrderPayment properly handles a payment intent succeeded response
    ///
    func test_captureOrderPayment_properly_handles_succeeded_response() throws {
        let remote = StripeRemote(network: network)

        network.simulateResponse(requestUrlSuffix: "payments/orders/\(sampleOrderID)/capture_terminal_payment",
                                 filename: "stripe-payment-intent-succeeded")

        let result: Result<RemotePaymentIntent, Error> = waitFor { promise in
            remote.captureOrderPayment(for: self.sampleSiteID,
                                          orderID: self.sampleOrderID,
                                          paymentIntentID: self.samplePaymentIntentID) { result in
                promise(result)
            }
        }

        XCTAssertTrue(result.isSuccess)
        let paymentIntent = try result.get()
        XCTAssertEqual(paymentIntent.status, .succeeded)
        XCTAssertEqual(paymentIntent.id, self.samplePaymentIntentID)
    }

    /// Verifies that captureOrderPayment properly handles an unrecognized payment intent status response
    ///
    func test_captureOrderPayment_properly_handles_unrecognized_status_response() throws {
        let remote = StripeRemote(network: network)

        network.simulateResponse(requestUrlSuffix: "payments/orders/\(sampleOrderID)/capture_terminal_payment",
                                 filename: "stripe-payment-intent-unknown-status")

        let result: Result<RemotePaymentIntent, Error> = waitFor { promise in
            remote.captureOrderPayment(for: self.sampleSiteID,
                                          orderID: self.sampleOrderID,
                                          paymentIntentID: self.samplePaymentIntentID) { result in
                promise(result)
            }
        }

        XCTAssertTrue(result.isSuccess)
        let paymentIntent = try result.get()
        XCTAssertEqual(paymentIntent.status, .unknown)
        XCTAssertEqual(paymentIntent.id, self.samplePaymentIntentID)
    }

    /// Verifies that captureOrderPayment properly handles an error response
    ///
    func test_captureOrderPayment_properly_handles_error_response() throws {
        let remote = StripeRemote(network: network)

        network.simulateResponse(requestUrlSuffix: "payments/orders/\(sampleOrderID)/capture_terminal_payment",
                                 filename: "stripe-payment-intent-error")

        let result: Result<RemotePaymentIntent, Error> = waitFor { promise in
            remote.captureOrderPayment(for: self.sampleSiteID,
                                          orderID: self.sampleOrderID,
                                          paymentIntentID: self.samplePaymentIntentID) { result in
>>>>>>> 156db184
                promise(result)
            }
        }

        XCTAssertTrue(result.isFailure)
    }
}<|MERGE_RESOLUTION|>--- conflicted
+++ resolved
@@ -18,13 +18,10 @@
     ///
     private let sampleOrderID: Int64 = 1467
 
-<<<<<<< HEAD
-=======
     /// Dummy Payment Intent ID
     ///
     private let samplePaymentIntentID: String = "pi_123456789012345678901234"
 
->>>>>>> 156db184
     /// Repeat always!
     ///
     override func setUp() {
@@ -378,59 +375,27 @@
         XCTAssertEqual(expectedError, error)
     }
 
-<<<<<<< HEAD
-    func test_loadDefaultReaderLocation_properly_returns_location() throws {
-        let remote = StripeRemote(network: network)
-        let expectedLocationID = "tml_0123456789abcd"
-
-        network.simulateResponse(
-            requestUrlSuffix: "payments/terminal/locations/store",
-            filename: "stripe-location"
-        )
-
-        let result: Result<RemoteReaderLocation, Error> = waitFor { promise in
-            remote.loadDefaultReaderLocation(for: self.sampleSiteID) { result in
-=======
-    /// Verifies that fetchOrderCustomer properly parses the nominal response
-    ///
-    /// Verifies that fetchOrderCustomer properly parses the nominal response
-    ///
-    func test_fetchOrderCustomer_properly_returns_customer() throws {
-        let remote = StripeRemote(network: network)
-        let expectedCustomerID = "cus_0123456789abcd"
-
-        network.simulateResponse(
-            requestUrlSuffix: "payments/orders/\(sampleOrderID)/create_customer",
-            filename: "stripe-customer"
-        )
-
-        let result: Result<Customer, Error> = waitFor { promise in
-            remote.fetchOrderCustomer(for: self.sampleSiteID, orderID: self.sampleOrderID) { result in
->>>>>>> 156db184
-                promise(result)
-            }
-        }
-
-        XCTAssertTrue(result.isSuccess)
-<<<<<<< HEAD
-        let location = try result.get()
-        XCTAssertEqual(location.locationID, expectedLocationID)
-    }
-
-    func test_loadDefaultReaderLocation_properly_handles_error_response() throws {
-        let remote = StripeRemote(network: network)
-
-        network.simulateResponse(
-            requestUrlSuffix: "payments/terminal/locations/store",
-            filename: "stripe-location-error"
-        )
-
-        let result: Result<RemoteReaderLocation, Error> = waitFor { promise in
-            remote.loadDefaultReaderLocation(for: self.sampleSiteID) { result in
-=======
-        let customer = try result.get()
-        XCTAssertEqual(customer.id, expectedCustomerID)
-    }
+  /// Verifies that fetchOrderCustomer properly parses the nominal response
+     ///
+     func test_fetchOrderCustomer_properly_returns_customer() throws {
+         let remote = StripeRemote(network: network)
+         let expectedCustomerID = "cus_0123456789abcd"
+
+         network.simulateResponse(
+             requestUrlSuffix: "payments/orders/\(sampleOrderID)/create_customer",
+             filename: "stripe-customer"
+         )
+
+         let result: Result<Customer, Error> = waitFor { promise in
+             remote.fetchOrderCustomer(for: self.sampleSiteID, orderID: self.sampleOrderID) { result in
+                 promise(result)
+             }
+         }
+
+         XCTAssertTrue(result.isSuccess)
+         let customer = try result.get()
+         XCTAssertEqual(customer.id, expectedCustomerID)
+     }
 
     /// Verifies that fetchOrderCustomer properly handles an error response (i.e. the order does not exist)
     ///
@@ -617,11 +582,47 @@
             remote.captureOrderPayment(for: self.sampleSiteID,
                                           orderID: self.sampleOrderID,
                                           paymentIntentID: self.samplePaymentIntentID) { result in
->>>>>>> 156db184
                 promise(result)
             }
         }
 
         XCTAssertTrue(result.isFailure)
     }
+
+     func test_loadDefaultReaderLocation_properly_returns_location() throws {
+         let remote = StripeRemote(network: network)
+         let expectedLocationID = "tml_0123456789abcd"
+
+         network.simulateResponse(
+             requestUrlSuffix: "payments/terminal/locations/store",
+             filename: "stripe-location"
+         )
+
+         let result: Result<RemoteReaderLocation, Error> = waitFor { promise in
+             remote.loadDefaultReaderLocation(for: self.sampleSiteID) { result in
+                 promise(result)
+             }
+         }
+
+         XCTAssertTrue(result.isSuccess)
+         let location = try result.get()
+         XCTAssertEqual(location.locationID, expectedLocationID)
+     }
+
+     func test_loadDefaultReaderLocation_properly_handles_error_response() throws {
+         let remote = StripeRemote(network: network)
+
+         network.simulateResponse(
+             requestUrlSuffix: "payments/terminal/locations/store",
+             filename: "stripe-location-error"
+         )
+
+         let result: Result<RemoteReaderLocation, Error> = waitFor { promise in
+             remote.loadDefaultReaderLocation(for: self.sampleSiteID) { result in
+                 promise(result)
+             }
+         }
+
+         XCTAssertTrue(result.isFailure)
+     }
 }