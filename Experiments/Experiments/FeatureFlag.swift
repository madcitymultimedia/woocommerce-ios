/// FeatureFlag exposes a series of features to be conditionally enabled on different builds.
///
public enum FeatureFlag: Int {

    /// Throwaway case, to prevent a compiler error:
    /// `An enum with no cases cannot declare a raw type`
    case null

    /// Barcode scanner for product inventory management
    ///
    case barcodeScanner

    /// Product Reviews
    ///
    case reviews

    /// Barcode scanner for product SKU input
    ///
    case productSKUInputScanner

    /// Displays the Inbox option under the Hub Menu.
    ///
    case inbox

    /// Displays the bulk update option in product variations
    ///
    case bulkEditProductVariations

    /// Displays the Orders tab in a split view
    ///
    case splitViewInOrdersTab

    /// Enable optimistic updates for orders
    ///
    case updateOrderOptimistically

    /// Enable Shipping Labels Onboarding M1 (display the banner in Order Detail screen for installing the WCShip plugin)
    ///
    case shippingLabelsOnboardingM1

    /// Enable IPP reader manuals consolidation screen
    ///
    case consolidatedCardReaderManuals

    /// Showing a "New to WooCommerce" link in the login prologue screen
    ///
    case newToWooCommerceLinkInLoginPrologue

    /// Onboarding experiment on the login prologue screen
    ///
    case loginPrologueOnboarding

    /// Local notifications scheduled 24 hours after certain login errors
    ///
    case loginErrorNotifications

    /// Whether to show a survey at the end of the login onboarding screen after feature carousel
    ///
    case loginPrologueOnboardingSurvey

    /// Whether to prefer magic link to password in the login flow
    ///
    case loginMagicLinkEmphasis

    /// Whether to show the magic link as a secondary button instead of a table view cell on the password screen
    ///
    case loginMagicLinkEmphasisM2

    /// Whether to include the Cash on Delivery enable step in In-Person Payment onboarding
    ///
    case promptToEnableCodInIppOnboarding

<<<<<<< HEAD
    /// Enables searching products by partial SKU for WC version 6.6+.
    ///
    case searchProductsBySKU
=======
    /// Enables the Search Customers functionality in the Order Creation screen
    ///
    case orderCreationSearchCustomers
>>>>>>> 9ecc068a
}<|MERGE_RESOLUTION|>--- conflicted
+++ resolved
@@ -70,13 +70,11 @@
     ///
     case promptToEnableCodInIppOnboarding
 
-<<<<<<< HEAD
     /// Enables searching products by partial SKU for WC version 6.6+.
     ///
     case searchProductsBySKU
-=======
+
     /// Enables the Search Customers functionality in the Order Creation screen
     ///
     case orderCreationSearchCustomers
->>>>>>> 9ecc068a
 }