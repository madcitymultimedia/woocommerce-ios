/// FeatureFlag exposes a series of features to be conditionally enabled on different builds.
///
public enum FeatureFlag: Int {

    /// Throwaway case, to prevent a compiler error:
    /// `An enum with no cases cannot declare a raw type`
    case null

    /// Barcode scanner for product inventory management
    ///
    case barcodeScanner

    /// Product Reviews
    ///
    case reviews

    /// Barcode scanner for product SKU input
    ///
    case productSKUInputScanner

    /// Displays the Inbox option under the Hub Menu.
    ///
    case inbox

    /// Displays the Orders tab in a split view
    ///
    case splitViewInOrdersTab

    /// Enable optimistic updates for orders
    ///
    case updateOrderOptimistically

    /// Enable Shipping Labels Onboarding M1 (display the banner in Order Detail screen for installing the WCShip plugin)
    ///
    case shippingLabelsOnboardingM1

    /// Enable IPP reader manuals consolidation screen
    ///
    case consolidatedCardReaderManuals

    /// Showing a "New to WooCommerce" link in the login prologue screen
    ///
    case newToWooCommerceLinkInLoginPrologue

    /// Onboarding experiment on the login prologue screen
    ///
    case loginPrologueOnboarding

    /// Local notifications scheduled 24 hours after certain login errors
    ///
    case loginErrorNotifications

    /// Whether to prefer magic link to password in the login flow
    ///
    case loginMagicLinkEmphasis

    /// Whether to show the magic link as a secondary button instead of a table view cell on the password screen
    ///
    case loginMagicLinkEmphasisM2

    /// Whether to include the Cash on Delivery enable step in In-Person Payment onboarding
    ///
    case promptToEnableCodInIppOnboarding

    /// Enables searching products by partial SKU for WC version 6.6+.
    ///
    case searchProductsBySKU

    /// Enables In-app purchases for buying Hosted WooCommerce plans
    ///
    case inAppPurchases

    /// Enables Tap to Pay on iPhone flow in In-Person Payments, on eligible devices.
    ///
    case tapToPayOnIPhone

    /// Store creation MVP.
    ///
    case storeCreationMVP

    /// Store creation milestone 2. https://wp.me/pe5sF9-I3
    ///
    case storeCreationM2

    /// Whether in-app purchases are enabled for store creation milestone 2 behind `storeCreationM2` feature flag.
    /// If disabled, purchases are backed by `WebPurchasesForWPComPlans` for checkout in a webview.
    ///
    case storeCreationM2WithInAppPurchasesEnabled

    /// Store creation milestone 3 - profiler questions
    ///
    case storeCreationM3Profiler

    /// Just In Time Messages on Dashboard
    ///
    case justInTimeMessagesOnDashboard

    /// Adds the System Status Report to support requests
    ///
    case systemStatusReportInSupportRequest

    /// IPP in-app feedback banner
    ///
    case IPPInAppFeedbackBanner

    // MARK: - Performance Monitoring
    //
    // These flags are not transient. That is, they are not here to help us rollout a feature,
    // but to serve a safety switches to granularly turn off performance monitoring if it looks
    // like we are consuming too many events.

    /// Whether to enable performance monitoring.
    ///
    case performanceMonitoring

    /// Whether to enable performance monitoring for Core Data operations.
    ///
    /// - Note: The app will ignore this if `performanceMonitoring` is `false`
    case performanceMonitoringCoreData

    /// Whether to enable performance monitoring for file IO operations.
    ///
    /// - Note: The app will ignore this if `performanceMonitoring` is `false`
    case performanceMonitoringFileIO

    /// Whether to enable performance monitoring for networking operations.
    ///
    /// - Note: The app will ignore this if `performanceMonitoring` is `false`
    case performanceMonitoringNetworking

    /// Whether to enable performance monitoring for user interaction events.
    ///
    /// - Note: The app will ignore this if `performanceMonitoring` is `false`
    case performanceMonitoringUserInteraction

    /// Whether to enable performance monitoring for `UIViewController` life-cycle events.
    ///
    /// - Note: The app will ignore this if `performanceMonitoring` is `false`.
    case performanceMonitoringViewController

    /// Whether to enable domain updates from the settings for a WPCOM site.
    ///
    case domainSettings

<<<<<<< HEAD
    /// Whether to enable Simplified Products Editing flow.
    ///
    case simplifyProductsEditing
=======
    /// Whether to enable the new support request form.
    ///
    case supportRequests

    /// Whether to enable the simplified product editing experience.
    ///
    case simplifyProductEditing
>>>>>>> d06c4be5
}<|MERGE_RESOLUTION|>--- conflicted
+++ resolved
@@ -142,11 +142,6 @@
     ///
     case domainSettings
 
-<<<<<<< HEAD
-    /// Whether to enable Simplified Products Editing flow.
-    ///
-    case simplifyProductsEditing
-=======
     /// Whether to enable the new support request form.
     ///
     case supportRequests
@@ -154,5 +149,4 @@
     /// Whether to enable the simplified product editing experience.
     ///
     case simplifyProductEditing
->>>>>>> d06c4be5
 }