--- conflicted
+++ resolved
@@ -86,11 +86,6 @@
     ///
     case storeCreationMVP
 
-<<<<<<< HEAD
-    /// Just In Time Messages on Dashboard
-    ///
-    case justInTimeMessagesOnDashboard
-=======
     /// Hides products onboarding development.
     ///
     case productsOnboarding
@@ -100,5 +95,8 @@
     ///
     case simplifiedLoginFlowI1
 
->>>>>>> e1f980f3
+
+    /// Just In Time Messages on Dashboard
+    ///
+    case justInTimeMessagesOnDashboard
 }