--- conflicted
+++ resolved
@@ -62,11 +62,6 @@
     ///
     case systemStatusReport
 
-<<<<<<< HEAD
-    /// Barcode scanner for product SKU input
-    ///
-    case productSKUInputScanner
-=======
     /// Allows sites using the WooCommerce Stripe Payment Gateway extension to accept In-Person Payments
     ///
     case stripeExtensionInPersonPayments
@@ -82,5 +77,8 @@
     /// Displays the option to manage coupons
     ///
     case couponManagement
->>>>>>> 5fb010f8
+
+    /// Barcode scanner for product SKU input
+    ///
+    case productSKUInputScanner
 }