--- conflicted
+++ resolved
@@ -57,15 +57,12 @@
     /// Display the new tab "Menu" in the tab bar.
     ///
     case hubMenu
-<<<<<<< HEAD
     
     /// Display the Site Health Status Checker menu in Settings
     ///
     case siteHealthStatusChecker
-=======
 
     /// Displays the System Status Report on Settings/Help screen
     ///
     case systemStatusReport
->>>>>>> 6ba04496
 }