import AutomatticTracks

/// ABTest adds A/B testing experiments and runs the tests based on their variations from the ExPlat service.
///
public enum ABTest: String, CaseIterable {
    /// Throwaway case, to prevent a compiler error:
    /// `An enum with no cases cannot declare a raw type`
    case null

    /// A/A test for ExPlat integration in the logged in state.
    /// Experiment ref: pbxNRc-1QS-p2
    ///
    case aaTestLoggedIn202210 = "woocommerceios_explat_aa_test_logged_in_202210"

    /// A/A test to make sure there is no bias in the logged out state.
    /// Experiment ref: pbxNRc-1S0-p2
    case aaTestLoggedOut = "woocommerceios_explat_aa_test_logged_out_202211"

<<<<<<< HEAD
    /// A/B test to measure the sign-in success rate when only WPCom login is enabled.
    ///
    case abTestLoginWithWPComOnly = "woocommerceios_login_wpcom_only"
=======
    /// A/B test for the Products Onboarding banner on the My Store dashboard.
    /// Experiment ref: pbxNRc-26F-p2
    case productsOnboardingBanner = "woocommerceios_products_onboarding_first_product_banner"
>>>>>>> b5234ea1

    /// Returns a variation for the given experiment
    public var variation: Variation {
        ExPlat.shared?.experiment(rawValue) ?? .control
    }

    /// Returns the context for the given experiment.
    ///
    /// When adding a new experiment, add it to the appropriate case depending on its context (logged-in or logged-out experience).
    public var context: ExperimentContext {
        switch self {
        case .aaTestLoggedIn202210, .productsOnboardingBanner:
            return .loggedIn
        case .aaTestLoggedOut, .abTestLoginWithWPComOnly:
            return .loggedOut
        case .null:
            return .none
        }
    }
}

public extension ABTest {
    /// Start the AB Testing platform if any experiment exists for the provided context
    ///
    static func start(for context: ExperimentContext) async {
        let experiments = ABTest.allCases.filter { $0.context == context }

        await withCheckedContinuation { continuation in
            guard !experiments.isEmpty else {
                return continuation.resume(returning: ())
            }

            let experimentNames = experiments.map { $0.rawValue }
            ExPlat.shared?.register(experiments: experimentNames)

            ExPlat.shared?.refresh {
                continuation.resume(returning: ())
            }
        } as Void
    }
}

public extension Variation {
    /// Used in an analytics event property value.
    var analyticsValue: String {
        switch self {
        case .control:
            return "control"
        case .treatment(let string):
            return string.map { "treatment: \($0)" } ?? "treatment"
        }
    }
}

/// The context for an A/B testing experiment (where the experience being tested occurs).
///
public enum ExperimentContext: Equatable {
    case loggedOut
    case loggedIn
    case none // For the `null` experiment case
}<|MERGE_RESOLUTION|>--- conflicted
+++ resolved
@@ -16,15 +16,13 @@
     /// Experiment ref: pbxNRc-1S0-p2
     case aaTestLoggedOut = "woocommerceios_explat_aa_test_logged_out_202211"
 
-<<<<<<< HEAD
     /// A/B test to measure the sign-in success rate when only WPCom login is enabled.
     ///
     case abTestLoginWithWPComOnly = "woocommerceios_login_wpcom_only"
-=======
+
     /// A/B test for the Products Onboarding banner on the My Store dashboard.
     /// Experiment ref: pbxNRc-26F-p2
     case productsOnboardingBanner = "woocommerceios_products_onboarding_first_product_banner"
->>>>>>> b5234ea1
 
     /// Returns a variation for the given experiment
     public var variation: Variation {
