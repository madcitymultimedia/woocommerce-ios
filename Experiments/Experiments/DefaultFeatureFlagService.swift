public struct DefaultFeatureFlagService: FeatureFlagService {
    public init() {}

    public func isFeatureFlagEnabled(_ featureFlag: FeatureFlag) -> Bool {
        let buildConfig = BuildConfiguration.current

        switch featureFlag {
        case .barcodeScanner:
            return buildConfig == .localDeveloper || buildConfig == .alpha
        case .productSKUInputScanner:
            return true
        case .inbox:
            return buildConfig == .localDeveloper || buildConfig == .alpha
        case .splitViewInOrdersTab:
            return buildConfig == .localDeveloper || buildConfig == .alpha
        case .updateOrderOptimistically:
            return buildConfig == .localDeveloper || buildConfig == .alpha
        case .shippingLabelsOnboardingM1:
            return buildConfig == .localDeveloper || buildConfig == .alpha
        case .newToWooCommerceLinkInLoginPrologue:
            return true
        case .loginPrologueOnboarding:
            return true
        case .loginErrorNotifications:
            return true
        case .loginPrologueOnboardingSurvey:
            return true
        case .loginMagicLinkEmphasis:
            return true
        case .loginMagicLinkEmphasisM2:
            return true
        case .promptToEnableCodInIppOnboarding:
            return true
        case .searchProductsBySKU:
            return true
        case .orderCreationSearchCustomers:
            return buildConfig == .localDeveloper || buildConfig == .alpha
        case .wpcomSignup:
            guard isFeatureFlagEnabled(.simplifiedLoginFlowI1) else {
                return buildConfig == .localDeveloper || buildConfig == .alpha
            }
            // To disable automatically sending signup link for unknown email IDs
            return false
        case .inAppPurchases:
            return buildConfig == .localDeveloper || buildConfig == .alpha
        case .storeCreationMVP:
            return buildConfig == .localDeveloper || buildConfig == .alpha
        case .simplifiedLoginFlowI1:
            return buildConfig == .localDeveloper || buildConfig == .alpha
<<<<<<< HEAD
        case .justInTimeMessagesOnDashboard:
=======
        case .productsOnboarding:
>>>>>>> 570b7efa
            return buildConfig == .localDeveloper || buildConfig == .alpha
        default:
            return true
        }
    }
}<|MERGE_RESOLUTION|>--- conflicted
+++ resolved
@@ -47,11 +47,9 @@
             return buildConfig == .localDeveloper || buildConfig == .alpha
         case .simplifiedLoginFlowI1:
             return buildConfig == .localDeveloper || buildConfig == .alpha
-<<<<<<< HEAD
         case .justInTimeMessagesOnDashboard:
-=======
+            return buildConfig == .localDeveloper || buildConfig == .alpha
         case .productsOnboarding:
->>>>>>> 570b7efa
             return buildConfig == .localDeveloper || buildConfig == .alpha
         default:
             return true
