public struct DefaultFeatureFlagService: FeatureFlagService {
    public init() {}

    public func isFeatureFlagEnabled(_ featureFlag: FeatureFlag) -> Bool {
        let buildConfig = BuildConfiguration.current

        switch featureFlag {
        case .barcodeScanner:
            return buildConfig == .localDeveloper || buildConfig == .alpha
        case .productSKUInputScanner:
            return true
        case .inbox:
            return buildConfig == .localDeveloper || buildConfig == .alpha
        case .bulkEditProductVariations:
            return buildConfig == .localDeveloper || buildConfig == .alpha
        case .splitViewInOrdersTab:
            return buildConfig == .localDeveloper || buildConfig == .alpha
        case .updateOrderOptimistically:
            return buildConfig == .localDeveloper || buildConfig == .alpha
        case .shippingLabelsOnboardingM1:
            return buildConfig == .localDeveloper || buildConfig == .alpha
<<<<<<< HEAD
        case .backgroundProductImageUpload:
=======
        case .appleIDAccountDeletion:
>>>>>>> 71250536
            return true
        case .newToWooCommerceLinkInLoginPrologue:
            return true
        case .loginPrologueOnboarding:
            return true
        case .loginErrorNotifications:
            return true
        case .loginPrologueOnboardingSurvey:
            return true
        case .loginMagicLinkEmphasis:
            return true
        case .loginMagicLinkEmphasisM2:
            return true
        case .promptToEnableCodInIppOnboarding:
            return true
        case .storeWidgets:
            return buildConfig == .localDeveloper || buildConfig == .alpha
        default:
            return true
        }
    }
}<|MERGE_RESOLUTION|>--- conflicted
+++ resolved
@@ -19,12 +19,6 @@
             return buildConfig == .localDeveloper || buildConfig == .alpha
         case .shippingLabelsOnboardingM1:
             return buildConfig == .localDeveloper || buildConfig == .alpha
-<<<<<<< HEAD
-        case .backgroundProductImageUpload:
-=======
-        case .appleIDAccountDeletion:
->>>>>>> 71250536
-            return true
         case .newToWooCommerceLinkInLoginPrologue:
             return true
         case .loginPrologueOnboarding:
