--- conflicted
+++ resolved
@@ -33,13 +33,8 @@
             return true
         case .loginMagicLinkEmphasisM2:
             return true
-<<<<<<< HEAD
-        case .productMultiselectionM1:
+        case .productMultiSelectionM1:
             return (buildConfig == .localDeveloper || buildConfig == .alpha) && !isUITesting
-=======
-        case .productMultiSelectionM1:
-            return buildConfig == .localDeveloper || buildConfig == .alpha
->>>>>>> 2ab993b5
         case .promptToEnableCodInIppOnboarding:
             return true
         case .searchProductsBySKU:
