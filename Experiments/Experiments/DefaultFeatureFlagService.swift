public struct DefaultFeatureFlagService: FeatureFlagService {
    public init() {}

    public func isFeatureFlagEnabled(_ featureFlag: FeatureFlag) -> Bool {
        let buildConfig = BuildConfiguration.current

        switch featureFlag {
        case .barcodeScanner:
            return buildConfig == .localDeveloper || buildConfig == .alpha
        case .orderListFilters:
            return true
        case .jetpackConnectionPackageSupport:
            return true
        case .hubMenu:
            return true
        case .systemStatusReport:
            return true
        case .couponView:
            return true
        case .productSKUInputScanner:
            return true
        case .canadaInPersonPayments:
            return buildConfig == .localDeveloper || buildConfig == .alpha
        case .inbox:
            return buildConfig == .localDeveloper || buildConfig == .alpha
        case .bulkEditProductVariations:
            return buildConfig == .localDeveloper || buildConfig == .alpha
        case .splitViewInOrdersTab:
            return buildConfig == .localDeveloper || buildConfig == .alpha
<<<<<<< HEAD
        case .couponEditAndDelete:
=======
        case .couponEditing:
>>>>>>> 23181b9c
            return buildConfig == .localDeveloper || buildConfig == .alpha
        default:
            return true
        }
    }
}<|MERGE_RESOLUTION|>--- conflicted
+++ resolved
@@ -27,11 +27,9 @@
             return buildConfig == .localDeveloper || buildConfig == .alpha
         case .splitViewInOrdersTab:
             return buildConfig == .localDeveloper || buildConfig == .alpha
-<<<<<<< HEAD
-        case .couponEditAndDelete:
-=======
+        case .couponDelete:
+            return buildConfig == .localDeveloper || buildConfig == .alpha
         case .couponEditing:
->>>>>>> 23181b9c
             return buildConfig == .localDeveloper || buildConfig == .alpha
         default:
             return true
