--- conflicted
+++ resolved
@@ -34,14 +34,11 @@
 		02DA64172313C26400284168 /* StatsVersionBySite.swift in Sources */ = {isa = PBXBuildFile; fileRef = 02DA64162313C26400284168 /* StatsVersionBySite.swift */; };
 		02DA64192313C2AA00284168 /* StatsVersion.swift in Sources */ = {isa = PBXBuildFile; fileRef = 02DA64182313C2AA00284168 /* StatsVersion.swift */; };
 		02EAB6D72480A86D00FD873C /* CrashLogger.swift in Sources */ = {isa = PBXBuildFile; fileRef = 02EAB6D62480A86D00FD873C /* CrashLogger.swift */; };
-<<<<<<< HEAD
 		03DCB80F2629AFE700C8953D /* Coupon+CoreDataClass.swift in Sources */ = {isa = PBXBuildFile; fileRef = 03DCB80D2629AFE700C8953D /* Coupon+CoreDataClass.swift */; };
 		03DCB8102629AFE700C8953D /* Coupon+CoreDataProperties.swift in Sources */ = {isa = PBXBuildFile; fileRef = 03DCB80E2629AFE700C8953D /* Coupon+CoreDataProperties.swift */; };
 		03FBDA70263324A800ACE257 /* StorageTypeDeletionsTests.swift in Sources */ = {isa = PBXBuildFile; fileRef = 03FBDA6F263324A800ACE257 /* StorageTypeDeletionsTests.swift */; };
-=======
 		077F39C4269F1F4600ABEADC /* SystemPlugin+CoreDataClass.swift in Sources */ = {isa = PBXBuildFile; fileRef = 077F39C3269F1F4600ABEADC /* SystemPlugin+CoreDataClass.swift */; };
 		077F39C6269F1F7C00ABEADC /* SystemPlugin+CoreDataProperties.swift in Sources */ = {isa = PBXBuildFile; fileRef = 077F39C5269F1F7C00ABEADC /* SystemPlugin+CoreDataProperties.swift */; };
->>>>>>> b042f0c4
 		2618707325409C65006522A1 /* ShippingLineTax+CoreDataClass.swift in Sources */ = {isa = PBXBuildFile; fileRef = 2618707125409C65006522A1 /* ShippingLineTax+CoreDataClass.swift */; };
 		2618707425409C65006522A1 /* ShippingLineTax+CoreDataProperties.swift in Sources */ = {isa = PBXBuildFile; fileRef = 2618707225409C65006522A1 /* ShippingLineTax+CoreDataProperties.swift */; };
 		2619F71925AF95030006DAFF /* StorageTypeExtensionsTests.swift in Sources */ = {isa = PBXBuildFile; fileRef = 2619F71825AF95020006DAFF /* StorageTypeExtensionsTests.swift */; };
@@ -260,16 +257,8 @@
 		02DA64162313C26400284168 /* StatsVersionBySite.swift */ = {isa = PBXFileReference; lastKnownFileType = sourcecode.swift; path = StatsVersionBySite.swift; sourceTree = "<group>"; };
 		02DA64182313C2AA00284168 /* StatsVersion.swift */ = {isa = PBXFileReference; lastKnownFileType = sourcecode.swift; path = StatsVersion.swift; sourceTree = "<group>"; };
 		02EAB6D62480A86D00FD873C /* CrashLogger.swift */ = {isa = PBXFileReference; lastKnownFileType = sourcecode.swift; path = CrashLogger.swift; sourceTree = "<group>"; };
-<<<<<<< HEAD
-		03DCB80C2629ACFA00C8953D /* Model 48.xcdatamodel */ = {isa = PBXFileReference; lastKnownFileType = wrapper.xcdatamodel; path = "Model 48.xcdatamodel"; sourceTree = "<group>"; };
-		03DCB80D2629AFE700C8953D /* Coupon+CoreDataClass.swift */ = {isa = PBXFileReference; lastKnownFileType = sourcecode.swift; path = "Coupon+CoreDataClass.swift"; sourceTree = "<group>"; };
-		03DCB80E2629AFE700C8953D /* Coupon+CoreDataProperties.swift */ = {isa = PBXFileReference; lastKnownFileType = sourcecode.swift; path = "Coupon+CoreDataProperties.swift"; sourceTree = "<group>"; };
-		03FBDA6F263324A800ACE257 /* StorageTypeDeletionsTests.swift */ = {isa = PBXFileReference; lastKnownFileType = sourcecode.swift; path = StorageTypeDeletionsTests.swift; sourceTree = "<group>"; };
-		261870702540944C006522A1 /* Model 34.xcdatamodel */ = {isa = PBXFileReference; lastKnownFileType = wrapper.xcdatamodel; path = "Model 34.xcdatamodel"; sourceTree = "<group>"; };
-=======
 		077F39C3269F1F4600ABEADC /* SystemPlugin+CoreDataClass.swift */ = {isa = PBXFileReference; lastKnownFileType = sourcecode.swift; path = "SystemPlugin+CoreDataClass.swift"; sourceTree = "<group>"; };
 		077F39C5269F1F7C00ABEADC /* SystemPlugin+CoreDataProperties.swift */ = {isa = PBXFileReference; lastKnownFileType = sourcecode.swift; path = "SystemPlugin+CoreDataProperties.swift"; sourceTree = "<group>"; };
->>>>>>> b042f0c4
 		2618707125409C65006522A1 /* ShippingLineTax+CoreDataClass.swift */ = {isa = PBXFileReference; lastKnownFileType = sourcecode.swift; path = "ShippingLineTax+CoreDataClass.swift"; sourceTree = "<group>"; };
 		2618707225409C65006522A1 /* ShippingLineTax+CoreDataProperties.swift */ = {isa = PBXFileReference; lastKnownFileType = sourcecode.swift; path = "ShippingLineTax+CoreDataProperties.swift"; sourceTree = "<group>"; };
 		2619F71825AF95020006DAFF /* StorageTypeExtensionsTests.swift */ = {isa = PBXFileReference; lastKnownFileType = sourcecode.swift; path = StorageTypeExtensionsTests.swift; sourceTree = "<group>"; };
@@ -1270,11 +1259,8 @@
 				7492FAD7217FA9C100ED2C69 /* SiteSetting+CoreDataProperties.swift in Sources */,
 				45E1863023704519009241F3 /* ShippingLine+CoreDataProperties.swift in Sources */,
 				B5FD111F21D4046E00560344 /* OrderSearchResults+CoreDataClass.swift in Sources */,
-<<<<<<< HEAD
 				03DCB8102629AFE700C8953D /* Coupon+CoreDataProperties.swift in Sources */,
-=======
 				DEFD6D422641B70400E51E0D /* SitePlugin+CoreDataProperties.swift in Sources */,
->>>>>>> b042f0c4
 				02C254EE2563B12E00A04423 /* ShippingLabel+CoreDataProperties.swift in Sources */,
 				D8550D02230D3F8B00AAC4F8 /* ProductReview+CoreDataProperties.swift in Sources */,
 				9302E3A6220DC3AE00DA5018 /* CoreDataIterativeMigrator.swift in Sources */,
@@ -1309,11 +1295,7 @@
 				D87F61572265AD980031A13B /* FileStorageTests.swift in Sources */,
 				B59E11DE20A9F1FB004121A4 /* CoreDataManagerTests.swift in Sources */,
 				57A29FB825226BDC004DEE01 /* MigrationTests.swift in Sources */,
-<<<<<<< HEAD
-				03FBDA70263324A800ACE257 /* StorageTypeDeletionsTests.swift in Sources */,
-=======
 				2685C11D263DEF0C00D9EE97 /* StorageTypeDeletionsTests.swift in Sources */,
->>>>>>> b042f0c4
 				2619F78625B5D29B0006DAFF /* TypedPredicateTests.swift in Sources */,
 				5772842725BF5BFB0092FB2C /* SpyPersistentStoreCoordinator.swift in Sources */,
 				5772842C25BF62A90092FB2C /* Assertions.swift in Sources */,
@@ -1720,58 +1702,6 @@
 		DEC51AA4275B41BE009F3DF4 /* WooCommerce.xcdatamodeld */ = {
 			isa = XCVersionGroup;
 			children = (
-<<<<<<< HEAD
-				03DCB80C2629ACFA00C8953D /* Model 48.xcdatamodel */,
-				266503372620D44C0079A159 /* Model 47.xcdatamodel */,
-				CCD2E70525DE995900BD975D /* Model 46.xcdatamodel */,
-				455C0C8325DD6C2B007B6F38 /* Model 45.xcdatamodel */,
-				029DE8AD25C115860046EFF5 /* Model 44.xcdatamodel */,
-				0284BD8725BAC75500D00C06 /* Model 43.xcdatamodel */,
-				D88E233925AE04C50023F3B1 /* Model 42.xcdatamodel */,
-				26B64551259CDF8B00EF3FB3 /* Model 41.xcdatamodel */,
-				45ED6099257EB11B007B4AC6 /* Model 40.xcdatamodel */,
-				26F4E7F12566193500EA633B /* Model 39.xcdatamodel */,
-				02C254DE2563AC5500A04423 /* Model 38.xcdatamodel */,
-				261CF32E255D988F0090D8D3 /* Model 37.xcdatamodel */,
-				261CF1C1255AFDC40090D8D3 /* Model 36.xcdatamodel */,
-				021EAA42254938AA00AA8CCD /* Model 35.xcdatamodel */,
-				261870702540944C006522A1 /* Model 34.xcdatamodel */,
-				02D200D6253FD90800840173 /* Model 33.xcdatamodel */,
-				57E144CA2522527C00EEEEE5 /* Model 32.xcdatamodel */,
-				7774445B2518C8FE003342BB /* Model 31.xcdatamodel */,
-				26DC9F9724FFF0AB00977635 /* Model 30.xcdatamodel */,
-				45AB8B1824AA539000B5B36E /* Model 29.xcdatamodel */,
-				02583189248A25B00026FC78 /* Model 28.xcdatamodel */,
-				262CD20224317C2F00932241 /* Model 27.xcdatamodel */,
-				02E4F5E223CD552F003B0010 /* Model 26.xcdatamodel */,
-				453227B523C4CE9C00D816B3 /* Model 25.xcdatamodel */,
-				025CA2BA238EB47200B05C81 /* Model 24.xcdatamodel */,
-				026CF636237D9E84009563D4 /* Model 23.xcdatamodel */,
-				45E1862C2370415C009241F3 /* Model 22.xcdatamodel */,
-				CE4FD43E2350D2FA00A16B31 /* Model 21.xcdatamodel */,
-				028F00652331605000E6C283 /* Model 20.xcdatamodel */,
-				02A9F16A22F9873600EE36EA /* Model 19.xcdatamodel */,
-				D8736B6322F0AB4E00A14A29 /* Model 18.xcdatamodel */,
-				D8FBFF2A22D63B12006E3336 /* Model 17.xcdatamodel */,
-				CE43A8FA229F475400A4FF29 /* Model 16.xcdatamodel */,
-				CE6B4810227C915B00488C39 /* Model 15.xcdatamodel */,
-				93D8BBF9226A6B3200AD2EB3 /* Model 14.xcdatamodel */,
-				74159626224D5644003C21CF /* Model 13.xcdatamodel */,
-				D82A61EF2239EB9900335D40 /* Model 12.xcdatamodel */,
-				CE3B7ACF2225E5CE0050FE4B /* Model 11.xcdatamodel */,
-				9302E3A7220DC69400DA5018 /* Model 10.xcdatamodel */,
-				B5FD111721D402C200560344 /* Model 9.xcdatamodel */,
-				7435E58C21C007D100216F0F /* Model 8.xcdatamodel */,
-				742EF49121AC872B00362FE1 /* Model 7.xcdatamodel */,
-				B5B2358C2190CC22009A4A54 /* Model 6.xcdatamodel */,
-				7492FAD3217FA88E00ED2C69 /* Model 5.xcdatamodel */,
-				7471A50F216CEEA900219F7E /* Model 4.xcdatamodel */,
-				74B053702153090F0068EB85 /* Model 3.xcdatamodel */,
-				746A9D14214071F90013F6FF /* Model 2.xcdatamodel */,
-				B59E11D920A9D00C004121A4 /* Model.xcdatamodel */,
-			);
-			currentVersion = 03DCB80C2629ACFA00C8953D /* Model 48.xcdatamodel */;
-=======
 				DEC51AA5275B41BE009F3DF4 /* Model 30.xcdatamodel */,
 				DEC51AA6275B41BE009F3DF4 /* Model 40.xcdatamodel */,
 				DEC51AA7275B41BE009F3DF4 /* Model 25.xcdatamodel */,
@@ -1833,7 +1763,6 @@
 				DEC51ADF275B41BE009F3DF4 /* Model 19.xcdatamodel */,
 			);
 			currentVersion = DEC51AB1275B41BE009F3DF4 /* Model 59.xcdatamodel */;
->>>>>>> b042f0c4
 			path = WooCommerce.xcdatamodeld;
 			sourceTree = "<group>";
 			versionGroupType = wrapper.xcdatamodel;
