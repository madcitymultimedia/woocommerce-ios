<<<<<<< HEAD
VERSION_SHORT=12.4.1

// Public long version example: VERSION_LONG=1.2.0.0
VERSION_LONG=12.4.1.0
=======
VERSION_SHORT=12.5

// Public long version example: VERSION_LONG=1.2.0.0
VERSION_LONG=12.5.0.0
>>>>>>> f6da3ac6

// Re-map our custom version values (used by release-toolkit) to the Xcode ones
MARKETING_VERSION=$VERSION_SHORT
CURRENT_PROJECT_VERSION=$VERSION_LONG<|MERGE_RESOLUTION|>--- conflicted
+++ resolved
@@ -1,14 +1,7 @@
-<<<<<<< HEAD
-VERSION_SHORT=12.4.1
-
-// Public long version example: VERSION_LONG=1.2.0.0
-VERSION_LONG=12.4.1.0
-=======
 VERSION_SHORT=12.5
 
 // Public long version example: VERSION_LONG=1.2.0.0
 VERSION_LONG=12.5.0.0
->>>>>>> f6da3ac6
 
 // Re-map our custom version values (used by release-toolkit) to the Xcode ones
 MARKETING_VERSION=$VERSION_SHORT
