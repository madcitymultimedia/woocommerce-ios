--- conflicted
+++ resolved
@@ -315,11 +315,7 @@
 
     UI.message('Checking release notes strings translation status...')
     check_translation_progress(
-<<<<<<< HEAD
       glotpress_url: GLOTPRESS_APP_STORE_METADATA_PROJECT_URL,
-=======
-      glotpress_url: GLOTPRESS_METADATA_PROJECT_URL,
->>>>>>> 1e9814e7
       abort_on_violations: false
     )
 
