--- conflicted
+++ resolved
@@ -96,19 +96,16 @@
 		02FF056B23DED3670058E6E7 /* Media.xcassets in Resources */ = {isa = PBXBuildFile; fileRef = 02FF056A23DED3670058E6E7 /* Media.xcassets */; };
 		02FF056D23DEDCB90058E6E7 /* MockImageSourceWriter.swift in Sources */ = {isa = PBXBuildFile; fileRef = 02FF056C23DEDCB90058E6E7 /* MockImageSourceWriter.swift */; };
 		02FF056F23E04F320058E6E7 /* MockMediaExportService.swift in Sources */ = {isa = PBXBuildFile; fileRef = 02FF056E23E04F320058E6E7 /* MockMediaExportService.swift */; };
-<<<<<<< HEAD
 		03FBDA222631521100ACE257 /* CouponAction.swift in Sources */ = {isa = PBXBuildFile; fileRef = 03FBDA212631521100ACE257 /* CouponAction.swift */; };
 		03FBDA26263296A100ACE257 /* CouponStore.swift in Sources */ = {isa = PBXBuildFile; fileRef = 03FBDA25263296A100ACE257 /* CouponStore.swift */; };
 		03FBDA2A263296C400ACE257 /* CouponStoreTests.swift in Sources */ = {isa = PBXBuildFile; fileRef = 03FBDA29263296C400ACE257 /* CouponStoreTests.swift */; };
 		03FBDA2E2632A9B400ACE257 /* MockCouponsRemote.swift in Sources */ = {isa = PBXBuildFile; fileRef = 03FBDA2D2632A9B400ACE257 /* MockCouponsRemote.swift */; };
 		03FBDA3E2632E29600ACE257 /* Coupon+ReadOnlyConvertible.swift in Sources */ = {isa = PBXBuildFile; fileRef = 03FBDA3D2632E29600ACE257 /* Coupon+ReadOnlyConvertible.swift */; };
-=======
 		031FD8A026FC970400B315C7 /* RosettaTestingHelper.swift in Sources */ = {isa = PBXBuildFile; fileRef = 031FD89F26FC970300B315C7 /* RosettaTestingHelper.swift */; };
 		077F39DE26A5A1CB00ABEADC /* SystemStatusAction.swift in Sources */ = {isa = PBXBuildFile; fileRef = 077F39DD26A5A1CB00ABEADC /* SystemStatusAction.swift */; };
 		077F39E026A5A6F500ABEADC /* SystemStatusStore.swift in Sources */ = {isa = PBXBuildFile; fileRef = 077F39DF26A5A6F500ABEADC /* SystemStatusStore.swift */; };
 		077F39E226A5AFCA00ABEADC /* SystemPlugin+ReadOnlyConvertible.swift in Sources */ = {isa = PBXBuildFile; fileRef = 077F39E126A5AFCA00ABEADC /* SystemPlugin+ReadOnlyConvertible.swift */; };
 		077F39E526A5C98200ABEADC /* SystemStatusStoreTests.swift in Sources */ = {isa = PBXBuildFile; fileRef = 077F39E426A5C98200ABEADC /* SystemStatusStoreTests.swift */; };
->>>>>>> b042f0c4
 		0E67B79585034C4DD75C8117 /* Pods_Yosemite.framework in Frameworks */ = {isa = PBXBuildFile; fileRef = C25501C7F936D2FD32FAF3F4 /* Pods_Yosemite.framework */; };
 		24163B9E257F41A600F94EC3 /* StoresManager.swift in Sources */ = {isa = PBXBuildFile; fileRef = 24163B9D257F41A600F94EC3 /* StoresManager.swift */; };
 		24163BA8257F41C500F94EC3 /* SessionManagerProtocol.swift in Sources */ = {isa = PBXBuildFile; fileRef = 24163BA7257F41C500F94EC3 /* SessionManagerProtocol.swift */; };
@@ -490,19 +487,16 @@
 		02FF056A23DED3670058E6E7 /* Media.xcassets */ = {isa = PBXFileReference; lastKnownFileType = folder.assetcatalog; path = Media.xcassets; sourceTree = "<group>"; };
 		02FF056C23DEDCB90058E6E7 /* MockImageSourceWriter.swift */ = {isa = PBXFileReference; lastKnownFileType = sourcecode.swift; path = MockImageSourceWriter.swift; sourceTree = "<group>"; };
 		02FF056E23E04F320058E6E7 /* MockMediaExportService.swift */ = {isa = PBXFileReference; lastKnownFileType = sourcecode.swift; path = MockMediaExportService.swift; sourceTree = "<group>"; };
-<<<<<<< HEAD
 		03FBDA212631521100ACE257 /* CouponAction.swift */ = {isa = PBXFileReference; lastKnownFileType = sourcecode.swift; path = CouponAction.swift; sourceTree = "<group>"; };
 		03FBDA25263296A100ACE257 /* CouponStore.swift */ = {isa = PBXFileReference; lastKnownFileType = sourcecode.swift; path = CouponStore.swift; sourceTree = "<group>"; };
 		03FBDA29263296C400ACE257 /* CouponStoreTests.swift */ = {isa = PBXFileReference; lastKnownFileType = sourcecode.swift; path = CouponStoreTests.swift; sourceTree = "<group>"; };
 		03FBDA2D2632A9B400ACE257 /* MockCouponsRemote.swift */ = {isa = PBXFileReference; lastKnownFileType = sourcecode.swift; path = MockCouponsRemote.swift; sourceTree = "<group>"; };
 		03FBDA3D2632E29600ACE257 /* Coupon+ReadOnlyConvertible.swift */ = {isa = PBXFileReference; lastKnownFileType = sourcecode.swift; path = "Coupon+ReadOnlyConvertible.swift"; sourceTree = "<group>"; };
-=======
 		031FD89F26FC970300B315C7 /* RosettaTestingHelper.swift */ = {isa = PBXFileReference; lastKnownFileType = sourcecode.swift; path = RosettaTestingHelper.swift; sourceTree = "<group>"; };
 		077F39DD26A5A1CB00ABEADC /* SystemStatusAction.swift */ = {isa = PBXFileReference; lastKnownFileType = sourcecode.swift; path = SystemStatusAction.swift; sourceTree = "<group>"; };
 		077F39DF26A5A6F500ABEADC /* SystemStatusStore.swift */ = {isa = PBXFileReference; lastKnownFileType = sourcecode.swift; path = SystemStatusStore.swift; sourceTree = "<group>"; };
 		077F39E126A5AFCA00ABEADC /* SystemPlugin+ReadOnlyConvertible.swift */ = {isa = PBXFileReference; lastKnownFileType = sourcecode.swift; path = "SystemPlugin+ReadOnlyConvertible.swift"; sourceTree = "<group>"; };
 		077F39E426A5C98200ABEADC /* SystemStatusStoreTests.swift */ = {isa = PBXFileReference; lastKnownFileType = sourcecode.swift; path = SystemStatusStoreTests.swift; sourceTree = "<group>"; };
->>>>>>> b042f0c4
 		24163B9D257F41A600F94EC3 /* StoresManager.swift */ = {isa = PBXFileReference; fileEncoding = 4; lastKnownFileType = sourcecode.swift; path = StoresManager.swift; sourceTree = "<group>"; };
 		24163BA7257F41C500F94EC3 /* SessionManagerProtocol.swift */ = {isa = PBXFileReference; lastKnownFileType = sourcecode.swift; path = SessionManagerProtocol.swift; sourceTree = "<group>"; };
 		247CE7AA2582DB9300F9D9D1 /* String+Extensions.swift */ = {isa = PBXFileReference; lastKnownFileType = sourcecode.swift; path = "String+Extensions.swift"; sourceTree = "<group>"; };
@@ -1117,13 +1111,10 @@
 				578CE7912475EC9200492EBF /* MockProductsRemote.swift */,
 				020C908024C7D71D001E2BEB /* MockProductVariationsRemote.swift */,
 				02E7FFD82562234F00C53030 /* MockShippingLabelRemote.swift */,
-<<<<<<< HEAD
 				03FBDA2D2632A9B400ACE257 /* MockCouponsRemote.swift */,
-=======
 				D4CBAE5F26D440FA00BBE6D1 /* MockAnnouncementsRemote.swift */,
 				02A26F1D2744FE97008E4EDB /* MockAccountRemote.swift */,
 				029249E7274B8AEE002E9C34 /* MockMediaRemote.swift */,
->>>>>>> b042f0c4
 			);
 			path = Remote;
 			sourceTree = "<group>";
@@ -1159,12 +1150,9 @@
 			children = (
 				B5EED1A720F4F3CF00652449 /* Account+ReadOnlyConvertible.swift */,
 				93E75079226E2D6C00BAF88A /* AccountSettings+ReadOnlyConvertible.swift */,
-<<<<<<< HEAD
 				03FBDA3D2632E29600ACE257 /* Coupon+ReadOnlyConvertible.swift */,
-=======
 				2685C10C263C900500D9EE97 /* AddOnGroup+ReadOnlyConvertible.swift */,
 				45E4620D2684C45500011BF2 /* Country+ReadOnlyConvertible.swift */,
->>>>>>> b042f0c4
 				74B2601E2188A92A0041793A /* Note+ReadOnlyConvertible.swift */,
 				74D7F29A20F6A7FB0058B2F0 /* Order+ReadOnlyConvertible.swift */,
 				74685D4F20F7F3CE008958C1 /* OrderCoupon+ReadOnlyConvertible.swift */,
@@ -1291,11 +1279,8 @@
 				02BA23C122EEEABC009539E7 /* AvailabilityStore.swift */,
 				D83B093825DECFD800B21F45 /* CardPresentPaymentStore.swift */,
 				741F34812195EA71005F5BD9 /* CommentStore.swift */,
-<<<<<<< HEAD
 				03FBDA25263296A100ACE257 /* CouponStore.swift */,
-=======
 				45E462132684C92D00011BF2 /* DataStore.swift */,
->>>>>>> b042f0c4
 				7471401221877A8B009A11CC /* NotificationStore.swift */,
 				022F00BD24725BAF008CD97F /* NotificationCountStore.swift */,
 				74A7688B20D45EBA00F9D437 /* OrderStore.swift */,
@@ -1345,11 +1330,8 @@
 				D88303E825E459DC00C877F9 /* CardPresentPaymentStoreTests.swift */,
 				2685C120263E064200D9EE97 /* AddOnGroupStoreTests.swift */,
 				741F34832195F752005F5BD9 /* CommentStoreTests.swift */,
-<<<<<<< HEAD
 				03FBDA29263296C400ACE257 /* CouponStoreTests.swift */,
-=======
 				45E462152684D9C000011BF2 /* DataStoreTests.swift */,
->>>>>>> b042f0c4
 				748525AB218A45360036DF75 /* NotificationStoreTests.swift */,
 				74A7688D20D45ED400F9D437 /* OrderStoreTests.swift */,
 				573B448A2424082B00E71ADC /* OrderStoreTests+FetchFilteredAndAllOrders.swift */,
@@ -1535,11 +1517,8 @@
 				02BA23C322EEEB3B009539E7 /* AvailabilityAction.swift */,
 				D83B093425DECFCC00B21F45 /* CardPresentPaymentAction.swift */,
 				741F347F2195EA62005F5BD9 /* CommentAction.swift */,
-<<<<<<< HEAD
 				03FBDA212631521100ACE257 /* CouponAction.swift */,
-=======
 				45E462112684C7A400011BF2 /* DataAction.swift */,
->>>>>>> b042f0c4
 				02FF056223DE9C490058E6E7 /* MediaAction.swift */,
 				7471401021877668009A11CC /* NotificationAction.swift */,
 				74A7688F20D45F9300F9D437 /* OrderAction.swift */,
