--- conflicted
+++ resolved
@@ -15,13 +15,11 @@
     /// The results to return based on the given arguments in `loadProduct`
     private var productLoadingResults = [ResultKey: Result<Product, Error>]()
 
-<<<<<<< HEAD
     /// The results to return based on the given arguments in `loadProducts`
     private var productsLoadingResults = [ResultKey: Result<[Product], Error>]()
-=======
+
     /// The number of times that `loadProduct()` was invoked.
     private(set) var invocationCountOfLoadProduct: Int = 0
->>>>>>> 9e605417
 
     /// Set the value passed to the `completion` block if `loadProduct()` is called.
     ///
@@ -50,13 +48,9 @@
                 return
             }
 
-<<<<<<< HEAD
-            let key = ResultKey(siteID: siteID, productIDs: [productID])
-=======
             self.invocationCountOfLoadProduct += 1
 
-            let key = ResultKey(siteID: siteID, productID: productID)
->>>>>>> 9e605417
+            let key = ResultKey(siteID: siteID, productIDs: [productID])
             if let result = self.productLoadingResults[key] {
                 completion(result)
             } else {
