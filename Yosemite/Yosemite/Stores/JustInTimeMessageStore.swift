--- conflicted
+++ resolved
@@ -58,18 +58,14 @@
         }
     }
 
-<<<<<<< HEAD
-    private func topDisplayMessage(_ messages: [Networking.JustInTimeMessage]) -> JustInTimeMessage? {
-=======
-    func topDisplayMessage(_ messages: [Networking.JustInTimeMessage]) -> YosemiteJustInTimeMessage? {
->>>>>>> 850f506e
+    func topDisplayMessage(_ messages: [Networking.JustInTimeMessage]) -> JustInTimeMessage? {
         guard let topMessage = messages.first else {
             return nil
         }
         return JustInTimeMessage(message: topMessage)
     }
 
-    func dismissMessage(_ message: YosemiteJustInTimeMessage,
+    func dismissMessage(_ message: JustInTimeMessage,
                         for siteID: Int64,
                         completion: @escaping (Result<Bool, Error>) -> ()) {
         Task {
