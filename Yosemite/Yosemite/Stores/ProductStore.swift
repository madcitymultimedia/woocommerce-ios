import Foundation
import Networking
import Storage

<<<<<<< HEAD
enum DefaultError: Error {
    case unknown
}


=======
>>>>>>> 213de69b
// MARK: - ProductStore
//
public class ProductStore: Store {
    private let remote: ProductsRemoteProtocol

    private lazy var sharedDerivedStorage: StorageType = {
        return storageManager.writerDerivedStorage
    }()

    public override convenience init(dispatcher: Dispatcher, storageManager: StorageManagerType, network: Network) {
        let remote = ProductsRemote(network: network)
        self.init(dispatcher: dispatcher, storageManager: storageManager, network: network, remote: remote)
    }

    public init(dispatcher: Dispatcher, storageManager: StorageManagerType, network: Network, remote: ProductsRemoteProtocol) {
        self.remote = remote
        super.init(dispatcher: dispatcher, storageManager: storageManager, network: network)
    }

    /// Registers for supported Actions.
    ///
    override public func registerSupportedActions(in dispatcher: Dispatcher) {
        dispatcher.register(processor: self, for: ProductAction.self)
    }

    /// Receives and executes Actions.
    ///
    override public func onAction(_ action: Action) {
        guard let action = action as? ProductAction else {
            assertionFailure("ProductStore received an unsupported action")
            return
        }

        switch action {
        case .addProduct(let product, let onCompletion):
            addProduct(product: product, onCompletion: onCompletion)
        case .deleteProduct(let siteID, let productID, let onCompletion):
            deleteProduct(siteID: siteID, productID: productID, onCompletion: onCompletion)
        case .resetStoredProducts(let onCompletion):
            resetStoredProducts(onCompletion: onCompletion)
        case .retrieveProduct(let siteID, let productID, let onCompletion):
            retrieveProduct(siteID: siteID, productID: productID, onCompletion: onCompletion)
        case .retrieveProducts(let siteID, let productIDs, let pageNumber, let pageSize, let onCompletion):
            retrieveProducts(siteID: siteID, productIDs: productIDs, pageNumber: pageNumber, pageSize: pageSize, onCompletion: onCompletion)
        case .searchProducts(let siteID, let keyword, let pageNumber, let pageSize, let excludedProductIDs, let onCompletion):
            searchProducts(siteID: siteID,
                           keyword: keyword,
                           pageNumber: pageNumber,
                           pageSize: pageSize,
                           excludedProductIDs: excludedProductIDs,
                           onCompletion: onCompletion)
        case .findProductBySKU(let siteID, let sku, let onCompletion):
            findProductBySKU(siteID: siteID, sku: sku, onCompletion: onCompletion)
        case .synchronizeProducts(let siteID,
                                  let pageNumber,
                                  let pageSize,
                                  let stockStatus,
                                  let productStatus,
                                  let productType,
                                  let productCategory,
                                  let sortOrder,
                                  let excludedProductIDs,
                                  let shouldDeleteStoredProductsOnFirstPage,
                                  let onCompletion):
            synchronizeProducts(siteID: siteID,
                                pageNumber: pageNumber,
                                pageSize: pageSize,
                                stockStatus: stockStatus,
                                productStatus: productStatus,
                                productType: productType,
                                productCategory: productCategory,
                                sortOrder: sortOrder,
                                excludedProductIDs: excludedProductIDs,
                                shouldDeleteStoredProductsOnFirstPage: shouldDeleteStoredProductsOnFirstPage,
                                onCompletion: onCompletion)
        case .requestMissingProducts(let order, let onCompletion):
            requestMissingProducts(for: order, onCompletion: onCompletion)
        case .updateProduct(let product, let onCompletion):
            updateProduct(product: product, onCompletion: onCompletion)
        case .validateProductSKU(let sku, let siteID, let onCompletion):
            validateProductSKU(sku, siteID: siteID, onCompletion: onCompletion)
        case let .replaceProductLocally(product, onCompletion):
            replaceProductLocally(product: product, onCompletion: onCompletion)
        }
    }
}


// MARK: - Services!
//
private extension ProductStore {

    /// Deletes all of the Stored Products.
    ///
    func resetStoredProducts(onCompletion: () -> Void) {
        let storage = storageManager.viewStorage
        storage.deleteAllObjects(ofType: Storage.Product.self)
        storage.saveIfNeeded()
        DDLogDebug("Products deleted")

        onCompletion()
    }

    /// Searches all of the products that contain a given Keyword.
    ///
    func searchProducts(siteID: Int64,
                        keyword: String,
                        pageNumber: Int,
                        pageSize: Int,
                        excludedProductIDs: [Int64],
                        onCompletion: @escaping (Result<Void, Error>) -> Void) {
        remote.searchProducts(for: siteID,
                              keyword: keyword,
                              pageNumber: pageNumber,
                              pageSize: pageSize,
                              excludedProductIDs: excludedProductIDs) { [weak self] result in
            switch result {
            case .success(let products):
                self?.upsertSearchResultsInBackground(siteID: siteID,
                                                      keyword: keyword,
                                                      readOnlyProducts: products) {
                    onCompletion(.success(()))
                }
            case .failure(let error):
                onCompletion(.failure(error))
            }
        }
    }

    /// Searches all of the products that contain a given SKU.
    ///
    func findProductBySKU(siteID: Int64, sku: String, onCompletion: @escaping (Result<Product, Error>) -> Void) {
        remote.searchProductBySKU(for: siteID,
                                  sku: sku) { [weak self] result in
            switch result {
            case .failure(let error):
                onCompletion(.failure(error))
            case .success(let product):
                self?.upsertStoredProductsInBackground(readOnlyProducts: [product]) {
                    onCompletion(.success(product))
                }
            }
        }
    }

    /// Synchronizes the products associated with a given Site ID, sorted by ascending name.
    ///
    func synchronizeProducts(siteID: Int64,
                             pageNumber: Int,
                             pageSize: Int,
                             stockStatus: ProductStockStatus?,
                             productStatus: ProductStatus?,
                             productType: ProductType?,
                             productCategory: ProductCategory?,
                             sortOrder: ProductsSortOrder,
                             excludedProductIDs: [Int64],
                             shouldDeleteStoredProductsOnFirstPage: Bool,
                             onCompletion: @escaping (Result<Bool, Error>) -> Void) {
        remote.loadAllProducts(for: siteID,
                               context: nil,
                               pageNumber: pageNumber,
                               pageSize: pageSize,
                               stockStatus: stockStatus,
                               productStatus: productStatus,
                               productType: productType,
                               productCategory: productCategory,
                               orderBy: sortOrder.remoteOrderKey,
                               order: sortOrder.remoteOrder,
                               excludedProductIDs: excludedProductIDs) { [weak self] result in
                                switch result {
                                case .failure(let error):
                                    onCompletion(.failure(error))
                                case .success(let products):
                                    guard let self = self else {
                                        return
                                    }

                                    if pageNumber == Default.firstPageNumber && shouldDeleteStoredProductsOnFirstPage {
                                        self.deleteStoredProducts(siteID: siteID)
                                    }

                                    self.upsertStoredProductsInBackground(readOnlyProducts: products) {
                                        let hasNextPage = products.count == pageSize
                                        onCompletion(.success(hasNextPage))
                                    }
                                }
        }
    }

    /// Synchronizes the Products found in a specified Order.
    ///
    func requestMissingProducts(for order: Order, onCompletion: @escaping (Error?) -> Void) {
        let itemIDs = order.items.map { $0.productID }
        let productIDs = itemIDs.uniqued()  // removes duplicate product IDs

        let storage = storageManager.viewStorage
        var missingIDs = [Int64]()
        for productID in productIDs {
            let storageProduct = storage.loadProduct(siteID: order.siteID, productID: productID)
            if storageProduct == nil {
                missingIDs.append(productID)
            }
        }

        remote.loadProducts(for: order.siteID, by: missingIDs) { [weak self] result in
            switch result {
            case .success(let products):
                self?.upsertStoredProductsInBackground(readOnlyProducts: products, onCompletion: {
                    onCompletion(nil)
                })
            case .failure(let error):
                onCompletion(error)
            }
        }
    }

    /// Retrieves multiple products with a given siteID + productIDs.
    /// - Note: This is NOT a wrapper for retrieving a single product.
    ///
    func retrieveProducts(siteID: Int64,
                          productIDs: [Int64],
                          pageNumber: Int,
                          pageSize: Int,
                          onCompletion: @escaping (Result<(products: [Product], hasNextPage: Bool), Error>) -> Void) {
        guard productIDs.isEmpty == false else {
            onCompletion(.success((products: [], hasNextPage: false)))
            return
        }

        remote.loadProducts(for: siteID, by: productIDs, pageNumber: pageNumber, pageSize: pageSize) { [weak self] result in
            switch result {
            case .success(let products):
                self?.upsertStoredProductsInBackground(readOnlyProducts: products, onCompletion: {
                    let hasNextPage = products.count == pageSize
                    onCompletion(.success((products: products, hasNextPage: hasNextPage)))
                })
            case .failure(let error):
                onCompletion(.failure(error))
            }
        }
    }

    /// Retrieves the product associated with a given siteID + productID (if any!).
    ///
    func retrieveProduct(siteID: Int64, productID: Int64, onCompletion: @escaping (Result<Product, Error>) -> Void) {
        remote.loadProduct(for: siteID, productID: productID) { [weak self] result in
            guard let self = self else {
                return
            }

            switch result {
            case .failure(let originalError):
                let error = ProductLoadError(underlyingError: originalError)

                if case ProductLoadError.notFound = error {
                    self.deleteStoredProduct(siteID: siteID, productID: productID)
                }

                onCompletion(.failure(error))
            case .success(let product):
                self.upsertStoredProductsInBackground(readOnlyProducts: [product]) { [weak self] in
                    guard let storageProduct = self?.storageManager.viewStorage.loadProduct(siteID: siteID, productID: productID) else {
                        return onCompletion(.failure(ProductLoadError.notFoundInStorage))
                    }
                    onCompletion(.success(storageProduct.toReadOnly()))
                }
            }

        }
    }

    /// Adds a product.
    ///
    func addProduct(product: Product, onCompletion: @escaping (Result<Product, ProductUpdateError>) -> Void) {
        remote.addProduct(product: product) { [weak self] result in
            switch result {
            case .failure(let error):
                onCompletion(.failure(ProductUpdateError(error: error)))
            case .success(let product):
                self?.upsertStoredProductsInBackground(readOnlyProducts: [product]) { [weak self] in
                    guard let storageProduct = self?.storageManager.viewStorage.loadProduct(siteID: product.siteID, productID: product.productID) else {
                        onCompletion(.failure(.notFoundInStorage))
                        return
                    }
                    onCompletion(.success(storageProduct.toReadOnly()))
                }
            }
        }
    }

    /// Delete an existing product.
    ///
    func deleteProduct(siteID: Int64, productID: Int64, onCompletion: @escaping (Result<Product, ProductUpdateError>) -> Void) {
        remote.deleteProduct(for: siteID, productID: productID) { (result) in
            switch result {
            case .failure(let error):
                onCompletion(.failure(ProductUpdateError(error: error)))
            case .success(let product):
                self.deleteStoredProduct(siteID: siteID, productID: productID)
                onCompletion(.success(product))
            }
        }
    }

    /// Updates the product.
    ///
    func updateProduct(product: Product, onCompletion: @escaping (Result<Product, ProductUpdateError>) -> Void) {
        remote.updateProduct(product: product) { [weak self] result in
            switch result {
            case .failure(let error):
                onCompletion(.failure(ProductUpdateError(error: error)))
            case .success(let product):
                self?.upsertStoredProductsInBackground(readOnlyProducts: [product]) { [weak self] in
                    guard let storageProduct = self?.storageManager.viewStorage.loadProduct(siteID: product.siteID, productID: product.productID) else {
                        onCompletion(.failure(.notFoundInStorage))
                        return
                    }
                    onCompletion(.success(storageProduct.toReadOnly()))
                }
            }
        }
    }

    /// Validates the Product SKU against other Products in storage.
    ///
    func validateProductSKU(_ sku: String?, siteID: Int64, onCompletion: @escaping (Bool) -> Void) {
        guard let sku = sku, sku.isEmpty == false else {
            // It is valid to not have a sku.
            onCompletion(true)
            return
        }

        remote.searchSku(for: siteID, sku: sku) { result in
            switch result {
            case .success(let checkResult):
                let isValid = checkResult != sku
                onCompletion(isValid)
            case .failure:
                onCompletion(true)
            }
        }
    }

    /// Upserts a product in our local storage
    ///
    func replaceProductLocally(product: Product, onCompletion: @escaping () -> Void) {
        upsertStoredProductsInBackground(readOnlyProducts: [product], onCompletion: onCompletion)
    }
}


// MARK: - Storage: Product
//
extension ProductStore {

    /// Deletes any Storage.Product with the specified `siteID` and `productID`
    ///
    func deleteStoredProduct(siteID: Int64, productID: Int64) {
        let storage = storageManager.viewStorage
        guard let product = storage.loadProduct(siteID: siteID, productID: productID) else {
            return
        }

        storage.deleteObject(product)
        storage.saveIfNeeded()
    }

    /// Deletes any Storage.Product with the specified `siteID`
    ///
    func deleteStoredProducts(siteID: Int64) {
        let storage = storageManager.viewStorage
        storage.deleteProducts(siteID: siteID)
        storage.saveIfNeeded()
    }

    /// Updates (OR Inserts) the specified ReadOnly Product Entities *in a background thread*. onCompletion will be called
    /// on the main thread!
    ///
    func upsertStoredProductsInBackground(readOnlyProducts: [Networking.Product], onCompletion: @escaping () -> Void) {
        let derivedStorage = sharedDerivedStorage
        derivedStorage.perform {
            self.upsertStoredProducts(readOnlyProducts: readOnlyProducts, in: derivedStorage)
        }

        storageManager.saveDerivedType(derivedStorage: derivedStorage) {
            DispatchQueue.main.async(execute: onCompletion)
        }
    }

    /// Updates (OR Inserts) the specified ReadOnly Product Entities into the Storage Layer.
    ///
    /// - Parameters:
    ///     - readOnlyProducts: Remote Products to be persisted.
    ///     - storage: Where we should save all the things!
    ///
    func upsertStoredProducts(readOnlyProducts: [Networking.Product], in storage: StorageType) {
        for readOnlyProduct in readOnlyProducts {
            let storageProduct = storage.loadProduct(siteID: readOnlyProduct.siteID, productID: readOnlyProduct.productID) ??
                storage.insertNewObject(ofType: Storage.Product.self)

            storageProduct.update(with: readOnlyProduct)
            handleProductShippingClass(storageProduct: storageProduct, storage)
            handleProductDimensions(readOnlyProduct, storageProduct, storage)
            handleProductAttributes(readOnlyProduct, storageProduct, storage)
            handleProductDefaultAttributes(readOnlyProduct, storageProduct, storage)
            handleProductImages(readOnlyProduct, storageProduct, storage)
            handleProductCategories(readOnlyProduct, storageProduct, storage)
            handleProductTags(readOnlyProduct, storageProduct, storage)
            handleProductDownloadableFiles(readOnlyProduct, storageProduct, storage)
            handleProductAddOns(readOnlyProduct, storageProduct, storage)
        }
    }

    /// Updates or inserts the provided StorageProduct's dimensions using the provided read-only Product's dimensions
    ///
    func handleProductDimensions(_ readOnlyProduct: Networking.Product, _ storageProduct: Storage.Product, _ storage: StorageType) {
        if let existingStorageDimensions = storageProduct.dimensions {
            existingStorageDimensions.update(with: readOnlyProduct.dimensions)
        } else {
            let newStorageDimensions = storage.insertNewObject(ofType: Storage.ProductDimensions.self)
            newStorageDimensions.update(with: readOnlyProduct.dimensions)
            storageProduct.dimensions = newStorageDimensions
        }
    }

    /// Updates the provided StorageProduct's productShippingClass using the existing `ProductShippingClass` in storage, if any
    ///
    func handleProductShippingClass(storageProduct: Storage.Product, _ storage: StorageType) {
        if let existingStorageShippingClass = storage.loadProductShippingClass(siteID: storageProduct.siteID,
                                                                               remoteID: storageProduct.shippingClassID) {
            storageProduct.productShippingClass = existingStorageShippingClass
        } else {
            storageProduct.productShippingClass = nil
        }
    }

    /// Updates, inserts, or prunes the provided StorageProduct's attributes using the provided read-only Product's attributes
    ///
    func handleProductAttributes(_ readOnlyProduct: Networking.Product, _ storageProduct: Storage.Product, _ storage: StorageType) {
        let siteID = readOnlyProduct.siteID
        let productID = readOnlyProduct.productID

        // Upsert the attributes from the read-only product
        for readOnlyAttribute in readOnlyProduct.attributes {
            if let existingStorageAttribute = storage.loadProductAttribute(siteID: siteID,
                                                                           productID: productID,
                                                                           attributeID: readOnlyAttribute.attributeID,
                                                                           name: readOnlyAttribute.name) {
                existingStorageAttribute.update(with: readOnlyAttribute)
            } else {
                let newStorageAttribute = storage.insertNewObject(ofType: Storage.ProductAttribute.self)
                newStorageAttribute.update(with: readOnlyAttribute)
                storageProduct.addToAttributes(newStorageAttribute)
            }
        }

        // Now, remove any objects that exist in storageProduct.attributes but not in readOnlyProduct.attributes
        storageProduct.attributes?.forEach { storageAttribute in
            if readOnlyProduct.attributes.first(where: { $0.attributeID == storageAttribute.attributeID && $0.name == storageAttribute.name } ) == nil {
                storageProduct.removeFromAttributes(storageAttribute)
                storage.deleteObject(storageAttribute)
            }
        }
    }

    /// Updates, inserts, or prunes the provided StorageProduct's default attributes using the provided read-only Product's default attributes
    ///
    func handleProductDefaultAttributes(_ readOnlyProduct: Networking.Product, _ storageProduct: Storage.Product, _ storage: StorageType) {
        let siteID = readOnlyProduct.siteID
        let productID = readOnlyProduct.productID

        // Upsert the default attributes from the read-only product
        for readOnlyDefaultAttribute in readOnlyProduct.defaultAttributes {
            if let existingStorageDefaultAttribute = storage.loadProductDefaultAttribute(siteID: siteID,
                                                                                         productID: productID,
                                                                                         defaultAttributeID: readOnlyDefaultAttribute.attributeID,
                                                                                         name: readOnlyDefaultAttribute.name ?? "") {
                existingStorageDefaultAttribute.update(with: readOnlyDefaultAttribute)
            } else {
                let newStorageDefaultAttribute = storage.insertNewObject(ofType: Storage.ProductDefaultAttribute.self)
                newStorageDefaultAttribute.update(with: readOnlyDefaultAttribute)
                storageProduct.addToDefaultAttributes(newStorageDefaultAttribute)
            }
        }

        // Now, remove any objects that exist in storageProduct.defaultAttributes but not in readOnlyProduct.defaultAttributes
        storageProduct.defaultAttributes?.forEach { storageDefaultAttribute in
            if readOnlyProduct.defaultAttributes.first(where: {
                $0.attributeID == storageDefaultAttribute.attributeID && $0.name == storageDefaultAttribute.name } ) == nil {
                    storageProduct.removeFromDefaultAttributes(storageDefaultAttribute)
                    storage.deleteObject(storageDefaultAttribute)
            }
        }
    }

    /// Updates, inserts, or prunes the provided StorageProduct's images using the provided read-only Product's images
    ///
    func handleProductImages(_ readOnlyProduct: Networking.Product, _ storageProduct: Storage.Product, _ storage: StorageType) {
        // Removes all the images first.
        storageProduct.imagesArray.forEach { existingStorageImage in
            storage.deleteObject(existingStorageImage)
        }

        // Inserts the images from the read-only product variation.
        var storageImages = [StorageProductImage]()
        for readOnlyImage in readOnlyProduct.images {
            let newStorageImage = storage.insertNewObject(ofType: Storage.ProductImage.self)
            newStorageImage.update(with: readOnlyImage)
            storageImages.append(newStorageImage)
        }
        storageProduct.images = NSOrderedSet(array: storageImages)
    }

    /// Updates, inserts, or prunes the provided StorageProduct's categories using the provided read-only Product's categories
    ///
    func handleProductCategories(_ readOnlyProduct: Networking.Product, _ storageProduct: Storage.Product, _ storage: StorageType) {
        let siteID = readOnlyProduct.siteID

        // Remove previous linked categories
        storageProduct.categories?.removeAll()

        // Upsert the categories from the read-only product
        for readOnlyCategory in readOnlyProduct.categories {
            if let existingStorageCategory = storage.loadProductCategory(siteID: siteID, categoryID: readOnlyCategory.categoryID) {
                // ProductCategory response comes without a `parentID` so we update it with the `existingStorageCategory` one
                let completeReadOnlyCategory = readOnlyCategory.parentIDUpdated(parentID: existingStorageCategory.parentID)
                existingStorageCategory.update(with: completeReadOnlyCategory)
                storageProduct.addToCategories(existingStorageCategory)
            } else {
                let newStorageCategory = storage.insertNewObject(ofType: Storage.ProductCategory.self)
                newStorageCategory.update(with: readOnlyCategory)
                storageProduct.addToCategories(newStorageCategory)
            }
        }
    }

    /// Updates, inserts, or prunes the provided StorageProduct's tags using the provided read-only Product's tags
    ///
    func handleProductTags(_ readOnlyProduct: Networking.Product, _ storageProduct: Storage.Product, _ storage: StorageType) {

        let siteID = readOnlyProduct.siteID

        // Removes all the tags first.
        for tag in storageProduct.tagsArray {
            storageProduct.removeFromTags(tag)
        }

        // Inserts the tags from the read-only product.
        var storageTags = [StorageProductTag]()
        for readOnlyTag in readOnlyProduct.tags {

            if let existingStorageTag = storage.loadProductTag(siteID: siteID, tagID: readOnlyTag.tagID) {
                existingStorageTag.update(with: readOnlyTag)
                storageTags.append(existingStorageTag)
            } else {
                let newStorageTag = storage.insertNewObject(ofType: Storage.ProductTag.self)
                newStorageTag.update(with: readOnlyTag)
                storageTags.append(newStorageTag)
            }
        }
        storageProduct.addToTags(NSOrderedSet(array: storageTags))
    }

    /// Replaces the `storageProduct.addOns` with the new `readOnlyProduct.addOns`
    ///
    func handleProductAddOns(_ readOnlyProduct: Networking.Product, _ storageProduct: Storage.Product, _ storage: StorageType) {
        // Remove all previous addOns, they will be deleted as they have the `cascade` delete rule
        if let addOns = storageProduct.addOns {
            storageProduct.removeFromAddOns(addOns)
        }

        // Create and add `storageAddOns` from `readOnlyProduct.addOns`
        let storageAddOns = readOnlyProduct.addOns.map { readOnlyAddOn -> StorageProductAddOn in
            let storageAddOn = storage.insertNewObject(ofType: StorageProductAddOn.self)
            storageAddOn.update(with: readOnlyAddOn)
            handleProductAddOnsOptions(readOnlyAddOn, storageAddOn, storage)
            return storageAddOn
        }
        storageProduct.addToAddOns(NSOrderedSet(array: storageAddOns))
    }

    /// Replaces the `storageProductAddOn.options` with the new `readOnlyProductAddOn.options`
    ///
    func handleProductAddOnsOptions(_ readOnlyProductAddOn: Networking.ProductAddOn, _ storageProductAddOn: Storage.ProductAddOn, _ storage: StorageType) {
        // Remove all previous options, they will be deleted as they have the `cascade` delete rule
        if let options = storageProductAddOn.options {
            storageProductAddOn.removeFromOptions(options)
        }

        // Create and add `storageAddOnsOptions` from `readOnlyProductAddOn.options`
        let storageAddOnsOptions = readOnlyProductAddOn.options.map { readOnlyAddOnOption -> StorageProductAddOnOption in
            let storageAddOnOption = storage.insertNewObject(ofType: StorageProductAddOnOption.self)
            storageAddOnOption.update(with: readOnlyAddOnOption)
            return storageAddOnOption
        }
        storageProductAddOn.addToOptions(NSOrderedSet(array: storageAddOnsOptions))
    }
}

// MARK: - Storage: Product Downloadable Files
//
private extension ProductStore {

    /// Updates, inserts, or prunes the provided StorageProduct's downloadable files using the provided read-only Product's downloadable files
    ///
    func handleProductDownloadableFiles(_ readOnlyProduct: Networking.Product, _ storageProduct: Storage.Product, _ storage: StorageType) {

        removeAllProductDownloadableFiles(storageProduct, storage)
        insertAllProductDownloadableFiles(readOnlyProduct, storageProduct, storage)
    }

    /// Removes the provided StorageProduct's all downloadable files from provided storage
    ///
    func removeAllProductDownloadableFiles(_ storageProduct: Storage.Product, _ storage: StorageType) {

        storageProduct.downloadableFilesArray.forEach { existingStorageDownloadableFile in
            storage.deleteObject(existingStorageDownloadableFile)
            storageProduct.removeFromDownloads(existingStorageDownloadableFile)
        }
    }

    /// Inserts the read-only Product's all downloadable files into provided StorageProduct's downloadable files using the storage
    ///
    func insertAllProductDownloadableFiles(_ readOnlyProduct: Networking.Product, _ storageProduct: Storage.Product, _ storage: StorageType) {

        let storageDownloadsSet = NSMutableOrderedSet()
        for readOnlyDownloadableFile in readOnlyProduct.downloads {

            let newStorageDownloadableFile = storage.insertNewObject(ofType: Storage.ProductDownload.self)
            newStorageDownloadableFile.update(with: readOnlyDownloadableFile)
            storageDownloadsSet.add(newStorageDownloadableFile)
        }
        storageProduct.addToDownloads(storageDownloadsSet)
    }
}

// MARK: - Storage: Search Results
//
private extension ProductStore {

    /// Upserts the Products, and associates them to the SearchResults Entity (in Background)
    ///
    private func upsertSearchResultsInBackground(siteID: Int64, keyword: String, readOnlyProducts: [Networking.Product], onCompletion: @escaping () -> Void) {
        let derivedStorage = sharedDerivedStorage
        derivedStorage.perform { [weak self] in
            self?.upsertStoredProducts(readOnlyProducts: readOnlyProducts, in: derivedStorage)
            self?.upsertStoredResults(siteID: siteID, keyword: keyword, readOnlyProducts: readOnlyProducts, in: derivedStorage)
        }

        storageManager.saveDerivedType(derivedStorage: derivedStorage) {
            DispatchQueue.main.async(execute: onCompletion)
        }
    }

    /// Upserts the Products, and associates them to the Search Results Entity (in the specified Storage)
    ///
    private func upsertStoredResults(siteID: Int64, keyword: String, readOnlyProducts: [Networking.Product], in storage: StorageType) {
        let searchResults = storage.loadProductSearchResults(keyword: keyword) ?? storage.insertNewObject(ofType: Storage.ProductSearchResults.self)
        searchResults.keyword = keyword

        for readOnlyProduct in readOnlyProducts {
            guard let storedProduct = storage.loadProduct(siteID: siteID, productID: readOnlyProduct.productID) else {
                continue
            }

            searchResults.addToProducts(storedProduct)
        }
    }
}


// MARK: - Unit Testing Helpers
//
extension ProductStore {

    /// Unit Testing Helper: Updates or Inserts the specified ReadOnly Product in a given Storage Layer.
    ///
    func upsertStoredProduct(readOnlyProduct: Networking.Product, in storage: StorageType) {
        upsertStoredProducts(readOnlyProducts: [readOnlyProduct], in: storage)
    }
}

/// An error that occurs while updating a Product.
///
/// - duplicatedSKU: the SKU is used by another Product.
/// - invalidSKU: the SKU is invalid or duplicated.
/// - passwordCannotBeUpdated: the password of a product cannot be updated.
/// - variationInvalidImageId: the body struct used for updating a product variation's image has an invalid id.
/// - unexpected: an error that is not expected to occur.
/// - unknown: other error cases.
///
public enum ProductUpdateError: Error, Equatable {
    case duplicatedSKU
    case invalidSKU
    case passwordCannotBeUpdated
    case notFoundInStorage
    case variationInvalidImageId
    case unexpected
    case unknown(error: AnyError)

    init(error: Error) {
        guard let dotcomError = error as? DotcomError else {
            self = .unknown(error: error.toAnyError)
            return
        }
        switch dotcomError {
        case .unknown(let code, _):
            guard let errorCode = ErrorCode(rawValue: code) else {
                self = .unknown(error: dotcomError.toAnyError)
                return
            }
            self = errorCode.error
        default:
            self = .unknown(error: dotcomError.toAnyError)
        }
    }

    private enum ErrorCode: String {
        case invalidSKU = "product_invalid_sku"
        case variationInvalidImageId = "woocommerce_variation_invalid_image_id"

        var error: ProductUpdateError {
            switch self {
            case .invalidSKU:
                return .invalidSKU
            case .variationInvalidImageId:
                return .variationInvalidImageId
            }
        }
    }
}

public enum ProductLoadError: Error, Equatable {
    case notFound
    case notFoundInStorage
    case unknown(error: AnyError)

    init(underlyingError error: Error) {
        guard case let DotcomError.unknown(code, _) = error else {
            self = .unknown(error: error.toAnyError)
            return
        }

        self = ErrorCode(rawValue: code)?.error ?? .unknown(error: error.toAnyError)
    }

    enum ErrorCode: String {
        case invalidID = "woocommerce_rest_product_invalid_id"

        var error: ProductLoadError {
            switch self {
            case .invalidID:
                return .notFound
            }
        }
    }
}<|MERGE_RESOLUTION|>--- conflicted
+++ resolved
@@ -2,14 +2,11 @@
 import Networking
 import Storage
 
-<<<<<<< HEAD
 enum DefaultError: Error {
     case unknown
 }
 
 
-=======
->>>>>>> 213de69b
 // MARK: - ProductStore
 //
 public class ProductStore: Store {
