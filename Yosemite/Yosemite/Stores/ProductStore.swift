--- conflicted
+++ resolved
@@ -100,15 +100,10 @@
             validateProductSKU(sku, siteID: siteID, onCompletion: onCompletion)
         case let .replaceProductLocally(product, onCompletion):
             replaceProductLocally(product: product, onCompletion: onCompletion)
-<<<<<<< HEAD
         case let .checkProductsOnboardingEligibility(siteID: siteID, onCompletion: onCompletion):
             checkProductsOnboardingEligibility(siteID: siteID, onCompletion: onCompletion)
-=======
-        case let .checkForProducts(siteID: siteID, onCompletion: onCompletion):
-            checkForProducts(siteID: siteID, onCompletion: onCompletion)
         case let .createTemplateProduct(siteID, template, onCompletion):
             createTemplateProduct(siteID: siteID, template: template, onCompletion: onCompletion)
->>>>>>> 1d7fc6f2
         }
     }
 }
