import Storage
import Hardware
import Networking
import Combine

/// MARK: CardPresentPaymentStore
///
public final class CardPresentPaymentStore: Store {
    // Retaining the reference to the card reader service might end up being problematic.
    // At this point though, the ServiceLocator is part of the WooCommerce binary, so this is a good starting point.
    // If retaining the service here ended up being a problem, we would need to move this Store out of Yosemite and push it up to WooCommerce.
    private let cardReaderService: CardReaderService

    private let remote: WCPayRemote

    private var cancellables: Set<AnyCancellable> = []

    public init(dispatcher: Dispatcher, storageManager: StorageManagerType, network: Network, cardReaderService: CardReaderService) {
        self.cardReaderService = cardReaderService
        self.remote = WCPayRemote(network: network)
        super.init(dispatcher: dispatcher, storageManager: storageManager, network: network)
    }

    /// Registers for supported Actions.
    ///
    override public func registerSupportedActions(in dispatcher: Dispatcher) {
        dispatcher.register(processor: self, for: CardPresentPaymentAction.self)
    }

    /// Receives and executes Actions.
    ///
    override public func onAction(_ action: Action) {
        guard let action = action as? CardPresentPaymentAction else {
            assertionFailure("\(String(describing: self)) received an unsupported action")
            return
        }

        switch action {
        case .startCardReaderDiscovery(let siteID, let completion):
            startCardReaderDiscovery(siteID: siteID, completion: completion)
        case .cancelCardReaderDiscovery(let completion):
            cancelCardReaderDiscovery(completion: completion)
        case .connect(let reader, let completion):
            connect(reader: reader, onCompletion: completion)
        case .collectPayment(let siteID, let orderID, let parameters, let event, let completion):
            collectPayment(siteID: siteID,
                           orderID: orderID,
                           parameters: parameters,
                           onCardReaderMessage: event,
                           onCompletion: completion)
        case .checkForCardReaderUpdate(onData: let data, onCompletion: let completion):
            checkForCardReaderUpdate(onData: data, onCompletion: completion)
        case .startCardReaderUpdate(onProgress: let progress, onCompletion: let completion):
            startCardReaderUpdate(onProgress: progress, onCompletion: completion)
        }
    }
}


// MARK: - Services
//
private extension CardPresentPaymentStore {
    func startCardReaderDiscovery(siteID: Int64, completion: @escaping (_ readers: [CardReader]) -> Void) {
        cardReaderService.start(WCPayTokenProvider(siteID: siteID, remote: self.remote))

        // Over simplification. This is the point where we would receive
        // new data via the CardReaderService's stream of discovered readers
        // In here, we should redirect that data to Storage and also up to the UI.
        // For now we are sending the data up to the UI directly
        cardReaderService.discoveredReaders.sink { readers in
            completion(readers)
        }.store(in: &cancellables)
    }

    func cancelCardReaderDiscovery(completion: @escaping (CardReaderServiceDiscoveryStatus) -> Void) {
        cardReaderService.discoveryStatus.sink { status in
            completion(status)
        }.store(in: &cancellables)

        cardReaderService.cancelDiscovery()
    }

    func connect(reader: Yosemite.CardReader, onCompletion: @escaping (Result<[Yosemite.CardReader], Error>) -> Void) {
        // We tiptoe around this for now. We will get into error handling later:
        // https://github.com/woocommerce/woocommerce-ios/issues/3734
        // https://github.com/woocommerce/woocommerce-ios/issues/3741
        cardReaderService.connect(reader).sink(receiveCompletion: { error in
        }, receiveValue: { (result) in
        }).store(in: &cancellables)

        // Dispatch completion block everytime the service published a new
        // collection of connected readers
        cardReaderService.connectedReaders.sink { connectedHardwareReaders in
            onCompletion(.success(connectedHardwareReaders))
        }.store(in: &cancellables)
    }

    func collectPayment(siteID: Int64, orderID: Int64, parameters: PaymentParameters,
                        onCardReaderMessage: @escaping (CardReaderEvent) -> Void,
                        onCompletion: @escaping (Result<Void, Error>) -> Void) {
        cardReaderService.capturePayment(parameters).sink { error in
            switch error {
            case .failure(let error):
                onCompletion(.failure(error))
            case .finished:
                onCompletion(.success(()))
            }
        } receiveValue: { intent in
            // A this point, the status of the PaymentIntent should be `requiresCapture`:
            // https://stripe.dev/stripe-terminal-ios/docs/Enums/SCPPaymentIntentStatus.html#/c:@E@SCPPaymentIntentStatus@SCPPaymentIntentStatusRequiresCapture
            // TODO. Persist PaymentIntent, so that we can use it later to print a receipt
            // Deferred to https://github.com/woocommerce/woocommerce-ios/issues/3825
<<<<<<< HEAD
            onCompletion(.success(()))

            // Added here just to simplify the PR review.
            // This will be moved to its own method in https://github.com/woocommerce/woocommerce-ios/issues/3979
            // The reference to the service will be injected in a similar fashion to
            // the CardReaderService
            let content = ReceiptContent(paymentIntent: intent)
            AirPrintReceiptPrinterService().printReceipt(content: content)
=======

            // Note: Here we transition from the Stripe Terminal Payment Intent
            // to the WCPay backend managed Payment Intent, which we need
            // to use to capture the payment.

            self.remote.captureOrderPayment(for: siteID, orderID: orderID, paymentIntentID: intent.id) { result in
                switch result {
                case .success(let intent):
                    guard intent.status == .succeeded else {
                        DDLogDebug("Unexpected payment intent status \(intent.status) after attempting capture")
                        onCompletion(.failure(CardReaderServiceError.paymentCapture()))
                        return
                    }
                    onCompletion(.success(()))
                case .failure(let error):
                    onCompletion(.failure(error))
                    return
                }
            }
>>>>>>> cfe3d6ff
        }.store(in: &cancellables)

        // Observe status events fired by the card reader
        cardReaderService.readerEvents.sink { event in
            onCardReaderMessage(event)
        }.store(in: &cancellables)
    }

    func checkForCardReaderUpdate(onData: @escaping (Result<CardReaderSoftwareUpdate, Error>) -> Void,
                        onCompletion: @escaping () -> Void) {
        cardReaderService.checkForUpdate().sink(receiveCompletion: { value in
            switch value {
            case .failure(let error):
                onData(.failure(error))
            case .finished:
                onCompletion()
            }
        }, receiveValue: {softwareUpdate in
            onData(.success(softwareUpdate))
        }).store(in: &cancellables)
    }

    func startCardReaderUpdate(onProgress: @escaping (Float) -> Void,
                        onCompletion: @escaping (Result<Void, Error>) -> Void) {
        cardReaderService.installUpdate().sink(receiveCompletion: { value in
            switch value {
            case .failure(let error):
                onCompletion(.failure(error))
            case .finished:
                onCompletion(.success(()))
            }
        }, receiveValue: {
            onCompletion(.success(()))
        }).store(in: &cancellables)
        // Observe update progress events fired by the card reader
        cardReaderService.softwareUpdateEvents.sink { progress in
            onProgress(progress)
        }.store(in: &cancellables)
    }
}


/// Implementation of the CardReaderNetworkingAdapter
/// that fetches a token using WCPayRemote
private final class WCPayTokenProvider: CardReaderConfigProvider {
    private let siteID: Int64
    private let remote: WCPayRemote

    init(siteID: Int64, remote: WCPayRemote) {
        self.siteID = siteID
        self.remote = remote
    }

    func fetchToken(completion: @escaping(String?, Error?) -> Void) {
        remote.loadConnectionToken(for: siteID) { token, error in
            completion(token?.token, error)
        }
    }
}<|MERGE_RESOLUTION|>--- conflicted
+++ resolved
@@ -110,7 +110,6 @@
             // https://stripe.dev/stripe-terminal-ios/docs/Enums/SCPPaymentIntentStatus.html#/c:@E@SCPPaymentIntentStatus@SCPPaymentIntentStatusRequiresCapture
             // TODO. Persist PaymentIntent, so that we can use it later to print a receipt
             // Deferred to https://github.com/woocommerce/woocommerce-ios/issues/3825
-<<<<<<< HEAD
             onCompletion(.success(()))
 
             // Added here just to simplify the PR review.
@@ -119,7 +118,6 @@
             // the CardReaderService
             let content = ReceiptContent(paymentIntent: intent)
             AirPrintReceiptPrinterService().printReceipt(content: content)
-=======
 
             // Note: Here we transition from the Stripe Terminal Payment Intent
             // to the WCPay backend managed Payment Intent, which we need
@@ -139,7 +137,6 @@
                     return
                 }
             }
->>>>>>> cfe3d6ff
         }.store(in: &cancellables)
 
         // Observe status events fired by the card reader
