--- conflicted
+++ resolved
@@ -17,11 +17,7 @@
 	<key>CFBundlePackageType</key>
 	<string>APPL</string>
 	<key>CFBundleShortVersionString</key>
-<<<<<<< HEAD
-	<string>1.0.1</string>
-=======
 	<string>1.1</string>
->>>>>>> 45829336
 	<key>CFBundleURLTypes</key>
 	<array>
 		<dict>
@@ -47,11 +43,7 @@
 		</dict>
 	</array>
 	<key>CFBundleVersion</key>
-<<<<<<< HEAD
-	<string>1.0.1.1</string>
-=======
 	<string>1.1.0.0</string>
->>>>>>> 45829336
 	<key>Fabric</key>
 	<dict>
 		<key>APIKey</key>
