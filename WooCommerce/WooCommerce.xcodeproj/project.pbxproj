// !$*UTF8*$!
{
	archiveVersion = 1;
	classes = {
	};
	objectVersion = 48;
	objects = {

/* Begin PBXAggregateTarget section */
		B55D4C0F20B612F300D7A50F /* GenerateCredentials */ = {
			isa = PBXAggregateTarget;
			buildConfigurationList = B55D4C1020B612F300D7A50F /* Build configuration list for PBXAggregateTarget "GenerateCredentials" */;
			buildPhases = (
				B55D4C1320B612FE00D7A50F /* ShellScript */,
			);
			dependencies = (
			);
			name = GenerateCredentials;
			productName = GenerateInfoPlist;
		};
/* End PBXAggregateTarget section */

/* Begin PBXBuildFile section */
		86DBBB0BDEA3488E2BEBB314 /* Pods_WooCommerce.framework in Frameworks */ = {isa = PBXBuildFile; fileRef = BABE5E07DD787ECA6D2A76DE /* Pods_WooCommerce.framework */; };
		93BCF01F20DC2CE200EBF7A1 /* bash_secrets.tpl in Resources */ = {isa = PBXBuildFile; fileRef = 93BCF01E20DC2CE200EBF7A1 /* bash_secrets.tpl */; };
		B50911302049E27A007D25DC /* DashboardViewController.swift in Sources */ = {isa = PBXBuildFile; fileRef = B509112D2049E27A007D25DC /* DashboardViewController.swift */; };
		B50911312049E27A007D25DC /* OrdersViewController.swift in Sources */ = {isa = PBXBuildFile; fileRef = B509112E2049E27A007D25DC /* OrdersViewController.swift */; };
		B50911322049E27A007D25DC /* SettingsViewController.swift in Sources */ = {isa = PBXBuildFile; fileRef = B509112F2049E27A007D25DC /* SettingsViewController.swift */; };
		B50911342049E493007D25DC /* Order.swift in Sources */ = {isa = PBXBuildFile; fileRef = B50911332049E493007D25DC /* Order.swift */; };
		B53B898420D43B2A00EDB467 /* CredentialsManager.swift in Sources */ = {isa = PBXBuildFile; fileRef = B53B898320D43B2A00EDB467 /* CredentialsManager.swift */; };
		B53B898920D450AF00EDB467 /* CredentialsManagerTests.swift in Sources */ = {isa = PBXBuildFile; fileRef = B53B898820D450AF00EDB467 /* CredentialsManagerTests.swift */; };
		B53B898D20D462A000EDB467 /* StoresManager.swift in Sources */ = {isa = PBXBuildFile; fileRef = B53B898C20D462A000EDB467 /* StoresManager.swift */; };
		B54175F220D4C15D0083BB8C /* CoreDataManager+Woo.swift in Sources */ = {isa = PBXBuildFile; fileRef = B54175F120D4C15D0083BB8C /* CoreDataManager+Woo.swift */; };
		B557DA1520979904005962F4 /* CustomerNoteTableViewCell.swift in Sources */ = {isa = PBXBuildFile; fileRef = B557DA1320979904005962F4 /* CustomerNoteTableViewCell.swift */; };
		B557DA1620979904005962F4 /* CustomerNoteTableViewCell.xib in Resources */ = {isa = PBXBuildFile; fileRef = B557DA1420979904005962F4 /* CustomerNoteTableViewCell.xib */; };
		B559EBAF20A0BF8F00836CD4 /* README.md in Resources */ = {isa = PBXBuildFile; fileRef = B559EBAD20A0BF8E00836CD4 /* README.md */; };
		B559EBB020A0BF8F00836CD4 /* LICENSE in Resources */ = {isa = PBXBuildFile; fileRef = B559EBAE20A0BF8F00836CD4 /* LICENSE */; };
		B55D4BFD20B5CDE700D7A50F /* replace_secrets.rb in Resources */ = {isa = PBXBuildFile; fileRef = B55D4BFB20B5CDE600D7A50F /* replace_secrets.rb */; };
		B55D4C0620B6027200D7A50F /* AuthenticationManager.swift in Sources */ = {isa = PBXBuildFile; fileRef = B55D4C0520B6027100D7A50F /* AuthenticationManager.swift */; };
		B55D4C2720B717C000D7A50F /* UserAgent.swift in Sources */ = {isa = PBXBuildFile; fileRef = B55D4C2620B717C000D7A50F /* UserAgent.swift */; };
		B56DB3CA2049BFAA00D4AA8E /* AppDelegate.swift in Sources */ = {isa = PBXBuildFile; fileRef = B56DB3C92049BFAA00D4AA8E /* AppDelegate.swift */; };
		B56DB3CF2049BFAA00D4AA8E /* Main.storyboard in Resources */ = {isa = PBXBuildFile; fileRef = B56DB3CD2049BFAA00D4AA8E /* Main.storyboard */; };
		B56DB3D22049BFAA00D4AA8E /* WooCommerce.xcdatamodeld in Sources */ = {isa = PBXBuildFile; fileRef = B56DB3D02049BFAA00D4AA8E /* WooCommerce.xcdatamodeld */; };
		B56DB3D42049BFAA00D4AA8E /* Assets.xcassets in Resources */ = {isa = PBXBuildFile; fileRef = B56DB3D32049BFAA00D4AA8E /* Assets.xcassets */; };
		B56DB3D72049BFAA00D4AA8E /* LaunchScreen.storyboard in Resources */ = {isa = PBXBuildFile; fileRef = B56DB3D52049BFAA00D4AA8E /* LaunchScreen.storyboard */; };
		B5A8F8A920B84D3F00D211DE /* ApiCredentials.swift in Sources */ = {isa = PBXBuildFile; fileRef = B5A8F8A720B84D3F00D211DE /* ApiCredentials.swift */; };
		B5A8F8AD20B88D9900D211DE /* LoginPrologueViewController.swift in Sources */ = {isa = PBXBuildFile; fileRef = B5A8F8AC20B88D9900D211DE /* LoginPrologueViewController.swift */; };
		B5A8F8AF20B88DCC00D211DE /* LoginPrologueViewController.xib in Resources */ = {isa = PBXBuildFile; fileRef = B5A8F8AE20B88DCC00D211DE /* LoginPrologueViewController.xib */; };
		B5BE368E20BED80B00BE0A8C /* SafariViewController.swift in Sources */ = {isa = PBXBuildFile; fileRef = B5BE368D20BED80B00BE0A8C /* SafariViewController.swift */; };
		B5C3B5E320D189E60072CB9D /* Networking.framework in Frameworks */ = {isa = PBXBuildFile; fileRef = B5C3B5E220D189E60072CB9D /* Networking.framework */; };
		B5C3B5E520D189EA0072CB9D /* Storage.framework in Frameworks */ = {isa = PBXBuildFile; fileRef = B5C3B5E420D189EA0072CB9D /* Storage.framework */; };
		B5C3B5E720D189ED0072CB9D /* Yosemite.framework in Frameworks */ = {isa = PBXBuildFile; fileRef = B5C3B5E620D189ED0072CB9D /* Yosemite.framework */; };
		B5C3B5E820D189F30072CB9D /* Networking.framework in Embed Frameworks */ = {isa = PBXBuildFile; fileRef = B5C3B5E220D189E60072CB9D /* Networking.framework */; settings = {ATTRIBUTES = (CodeSignOnCopy, RemoveHeadersOnCopy, ); }; };
		B5C3B5E920D189F70072CB9D /* Yosemite.framework in Embed Frameworks */ = {isa = PBXBuildFile; fileRef = B5C3B5E620D189ED0072CB9D /* Yosemite.framework */; settings = {ATTRIBUTES = (CodeSignOnCopy, RemoveHeadersOnCopy, ); }; };
		B5C3B5EA20D189FC0072CB9D /* Storage.framework in Embed Frameworks */ = {isa = PBXBuildFile; fileRef = B5C3B5E420D189EA0072CB9D /* Storage.framework */; settings = {ATTRIBUTES = (CodeSignOnCopy, RemoveHeadersOnCopy, ); }; };
		B5D1AFB420BC445A00DB0E8C /* Images.xcassets in Resources */ = {isa = PBXBuildFile; fileRef = B5D1AFB320BC445900DB0E8C /* Images.xcassets */; };
		B5D1AFB820BC510200DB0E8C /* UIImage+Woo.swift in Sources */ = {isa = PBXBuildFile; fileRef = B5D1AFB720BC510200DB0E8C /* UIImage+Woo.swift */; };
		B5D1AFBA20BC515600DB0E8C /* UIColor+Woo.swift in Sources */ = {isa = PBXBuildFile; fileRef = B5D1AFB920BC515600DB0E8C /* UIColor+Woo.swift */; };
		B5D1AFC020BC67C200DB0E8C /* WooConstants.swift in Sources */ = {isa = PBXBuildFile; fileRef = B5D1AFBF20BC67C200DB0E8C /* WooConstants.swift */; };
		B5DBF3C320E1484400B53AED /* StoresManagerTests.swift in Sources */ = {isa = PBXBuildFile; fileRef = B5DBF3C220E1484400B53AED /* StoresManagerTests.swift */; };
		B5DBF3C520E148E000B53AED /* DeauthenticatedState.swift in Sources */ = {isa = PBXBuildFile; fileRef = B5DBF3C420E148E000B53AED /* DeauthenticatedState.swift */; };
		B5DBF3CB20E149CC00B53AED /* AuthenticatedState.swift in Sources */ = {isa = PBXBuildFile; fileRef = B5DBF3CA20E149CC00B53AED /* AuthenticatedState.swift */; };
		CE17C2E220ACA06800AFBD20 /* BillingDetailsTableViewCell.swift in Sources */ = {isa = PBXBuildFile; fileRef = CE17C2E020ACA06800AFBD20 /* BillingDetailsTableViewCell.swift */; };
		CE17C2E320ACA06800AFBD20 /* BillingDetailsTableViewCell.xib in Resources */ = {isa = PBXBuildFile; fileRef = CE17C2E120ACA06800AFBD20 /* BillingDetailsTableViewCell.xib */; };
		CE1CCB402056F21C000EE3AC /* Style.swift in Sources */ = {isa = PBXBuildFile; fileRef = CE1CCB3F2056F21C000EE3AC /* Style.swift */; };
		CE1CCB4720570A6C000EE3AC /* en.lproj in Resources */ = {isa = PBXBuildFile; fileRef = CE1CCB4620570A6B000EE3AC /* en.lproj */; };
		CE1CCB4B20570B1F000EE3AC /* OrderListCell.swift in Sources */ = {isa = PBXBuildFile; fileRef = CE1CCB4A20570B1F000EE3AC /* OrderListCell.swift */; };
		CE1EC8C520B46819009762BF /* PaymentTableViewCell.swift in Sources */ = {isa = PBXBuildFile; fileRef = CE1EC8C320B46819009762BF /* PaymentTableViewCell.swift */; };
		CE1EC8C620B46819009762BF /* PaymentTableViewCell.xib in Resources */ = {isa = PBXBuildFile; fileRef = CE1EC8C420B46819009762BF /* PaymentTableViewCell.xib */; };
		CE1EC8C820B478B6009762BF /* TwoColumnLabelView.xib in Resources */ = {isa = PBXBuildFile; fileRef = CE1EC8C720B478B6009762BF /* TwoColumnLabelView.xib */; };
		CE1EC8CA20B479F1009762BF /* TwoColumnLabelView.swift in Sources */ = {isa = PBXBuildFile; fileRef = CE1EC8C920B479F1009762BF /* TwoColumnLabelView.swift */; };
		CE1EC8CF20B6FD53009762BF /* FootnoteView.xib in Resources */ = {isa = PBXBuildFile; fileRef = CE1EC8CE20B6FD53009762BF /* FootnoteView.xib */; };
		CE1EC8D120B6FE39009762BF /* FootnoteView.swift in Sources */ = {isa = PBXBuildFile; fileRef = CE1EC8D020B6FE39009762BF /* FootnoteView.swift */; };
		CE1EC8D720B75FBA009762BF /* order-1112.json in Resources */ = {isa = PBXBuildFile; fileRef = CE1EC8D620B75FBA009762BF /* order-1112.json */; };
		CE1EC8D920B75FF7009762BF /* order-1107.json in Resources */ = {isa = PBXBuildFile; fileRef = CE1EC8D820B75FF7009762BF /* order-1107.json */; };
		CE1EC8DB20B76088009762BF /* order-notes-1107.json in Resources */ = {isa = PBXBuildFile; fileRef = CE1EC8DA20B76088009762BF /* order-notes-1107.json */; };
		CE1EC8DD20B76636009762BF /* order-1044.json in Resources */ = {isa = PBXBuildFile; fileRef = CE1EC8DC20B76636009762BF /* order-1044.json */; };
		CE1EC8DF20B76651009762BF /* order-notes-1044.json in Resources */ = {isa = PBXBuildFile; fileRef = CE1EC8DE20B76651009762BF /* order-notes-1044.json */; };
		CE1EC8E920B8A3F5009762BF /* OrderNoteViewModel.swift in Sources */ = {isa = PBXBuildFile; fileRef = CE1EC8E820B8A3F5009762BF /* OrderNoteViewModel.swift */; };
		CE1EC8EC20B8A3FF009762BF /* AddItemTableViewCell.swift in Sources */ = {isa = PBXBuildFile; fileRef = CE1EC8EA20B8A3FF009762BF /* AddItemTableViewCell.swift */; };
		CE1EC8F020B8A408009762BF /* OrderNoteTableViewCell.xib in Resources */ = {isa = PBXBuildFile; fileRef = CE1EC8EE20B8A408009762BF /* OrderNoteTableViewCell.xib */; };
		CE1EC8F120B8A408009762BF /* OrderNoteTableViewCell.swift in Sources */ = {isa = PBXBuildFile; fileRef = CE1EC8EF20B8A408009762BF /* OrderNoteTableViewCell.swift */; };
		CE1F51252064179A00C6C810 /* UILabel+Helpers.swift in Sources */ = {isa = PBXBuildFile; fileRef = CE1F51242064179A00C6C810 /* UILabel+Helpers.swift */; };
		CE1F51272064345B00C6C810 /* UIColor+Helpers.swift in Sources */ = {isa = PBXBuildFile; fileRef = CE1F51262064345B00C6C810 /* UIColor+Helpers.swift */; };
		CE1F512920697F0100C6C810 /* UIFont+Helpers.swift in Sources */ = {isa = PBXBuildFile; fileRef = CE1F512820697F0100C6C810 /* UIFont+Helpers.swift */; };
		CE1F512B206985DF00C6C810 /* PaddedLabel.swift in Sources */ = {isa = PBXBuildFile; fileRef = CE1F512A206985DF00C6C810 /* PaddedLabel.swift */; };
		CE22571B20E16FBC0037F478 /* AddItemTableViewCell.xib in Resources */ = {isa = PBXBuildFile; fileRef = CE1EC8EB20B8A3FF009762BF /* AddItemTableViewCell.xib */; };
		CE263DE6206ACD220015A693 /* NotificationsViewController.swift in Sources */ = {isa = PBXBuildFile; fileRef = CE263DE5206ACD220015A693 /* NotificationsViewController.swift */; };
		CE263DE8206ACE3E0015A693 /* MainTabBarController.swift in Sources */ = {isa = PBXBuildFile; fileRef = CE263DE7206ACE3E0015A693 /* MainTabBarController.swift */; };
		CE34DA2520A1ECD6005D8523 /* ContactViewModel.swift in Sources */ = {isa = PBXBuildFile; fileRef = CE34DA2420A1ECD6005D8523 /* ContactViewModel.swift */; };
		CE4296B920A5E9E400B2AFBD /* CNContact+Helpers.swift in Sources */ = {isa = PBXBuildFile; fileRef = CE4296B820A5E9E400B2AFBD /* CNContact+Helpers.swift */; };
		CE4DDB7B20DD312400D32EC8 /* Date+Helpers.swift in Sources */ = {isa = PBXBuildFile; fileRef = CE4DDB7A20DD312400D32EC8 /* Date+Helpers.swift */; };
		CE85535D209B5BB700938BDC /* OrderDetailsViewModel.swift in Sources */ = {isa = PBXBuildFile; fileRef = CE85535C209B5BB700938BDC /* OrderDetailsViewModel.swift */; };
		CE855364209BA6A700938BDC /* ShowHideSectionFooter.swift in Sources */ = {isa = PBXBuildFile; fileRef = CE855360209BA6A700938BDC /* ShowHideSectionFooter.swift */; };
		CE855365209BA6A700938BDC /* CustomerInfoTableViewCell.xib in Resources */ = {isa = PBXBuildFile; fileRef = CE855361209BA6A700938BDC /* CustomerInfoTableViewCell.xib */; };
		CE855366209BA6A700938BDC /* CustomerInfoTableViewCell.swift in Sources */ = {isa = PBXBuildFile; fileRef = CE855362209BA6A700938BDC /* CustomerInfoTableViewCell.swift */; };
		CE855367209BA6A700938BDC /* ShowHideSectionFooter.xib in Resources */ = {isa = PBXBuildFile; fileRef = CE855363209BA6A700938BDC /* ShowHideSectionFooter.xib */; };
		CED6021D20B35FDF0032C639 /* NoResultsTableViewCell.swift in Sources */ = {isa = PBXBuildFile; fileRef = CED6021B20B35FDF0032C639 /* NoResultsTableViewCell.swift */; };
		CED6021E20B35FDF0032C639 /* NoResultsTableViewCell.xib in Resources */ = {isa = PBXBuildFile; fileRef = CED6021C20B35FDF0032C639 /* NoResultsTableViewCell.xib */; };
		CEE005F62076C4040079161F /* Orders.storyboard in Resources */ = {isa = PBXBuildFile; fileRef = CEE005F52076C4040079161F /* Orders.storyboard */; };
		CEE005F82077C9690079161F /* order-list.json in Resources */ = {isa = PBXBuildFile; fileRef = CEE005F72077C9690079161F /* order-list.json */; };
		CEE006052077D1280079161F /* SummaryTableViewCell.swift in Sources */ = {isa = PBXBuildFile; fileRef = CEE006032077D1280079161F /* SummaryTableViewCell.swift */; };
		CEE006062077D1280079161F /* SummaryTableViewCell.xib in Resources */ = {isa = PBXBuildFile; fileRef = CEE006042077D1280079161F /* SummaryTableViewCell.xib */; };
		CEE006082077D14C0079161F /* OrderDetailsViewController.swift in Sources */ = {isa = PBXBuildFile; fileRef = CEE006072077D14C0079161F /* OrderDetailsViewController.swift */; };
/* End PBXBuildFile section */

/* Begin PBXContainerItemProxy section */
		B55D4C1420B6131400D7A50F /* PBXContainerItemProxy */ = {
			isa = PBXContainerItemProxy;
			containerPortal = B56DB3BE2049BFAA00D4AA8E /* Project object */;
			proxyType = 1;
			remoteGlobalIDString = B55D4C0F20B612F300D7A50F;
			remoteInfo = GenerateInfoPlist;
		};
		B56DB3DE2049BFAA00D4AA8E /* PBXContainerItemProxy */ = {
			isa = PBXContainerItemProxy;
			containerPortal = B56DB3BE2049BFAA00D4AA8E /* Project object */;
			proxyType = 1;
			remoteGlobalIDString = B56DB3C52049BFAA00D4AA8E;
			remoteInfo = WooCommerce;
		};
/* End PBXContainerItemProxy section */

/* Begin PBXCopyFilesBuildPhase section */
		B5650B1020A4CD7F009702D0 /* Embed Frameworks */ = {
			isa = PBXCopyFilesBuildPhase;
			buildActionMask = 2147483647;
			dstPath = "";
			dstSubfolderSpec = 10;
			files = (
				B5C3B5EA20D189FC0072CB9D /* Storage.framework in Embed Frameworks */,
				B5C3B5E920D189F70072CB9D /* Yosemite.framework in Embed Frameworks */,
				B5C3B5E820D189F30072CB9D /* Networking.framework in Embed Frameworks */,
			);
			name = "Embed Frameworks";
			runOnlyForDeploymentPostprocessing = 0;
		};
/* End PBXCopyFilesBuildPhase section */

/* Begin PBXFileReference section */
		33035144757869DE5E4DC88A /* Pods-WooCommerce.release.xcconfig */ = {isa = PBXFileReference; includeInIndex = 1; lastKnownFileType = text.xcconfig; name = "Pods-WooCommerce.release.xcconfig"; path = "../Pods/Target Support Files/Pods-WooCommerce/Pods-WooCommerce.release.xcconfig"; sourceTree = "<group>"; };
		90AC1C0B391E04A837BDC64E /* Pods-WooCommerce.debug.xcconfig */ = {isa = PBXFileReference; includeInIndex = 1; lastKnownFileType = text.xcconfig; name = "Pods-WooCommerce.debug.xcconfig"; path = "../Pods/Target Support Files/Pods-WooCommerce/Pods-WooCommerce.debug.xcconfig"; sourceTree = "<group>"; };
		93BCF01E20DC2CE200EBF7A1 /* bash_secrets.tpl */ = {isa = PBXFileReference; fileEncoding = 4; lastKnownFileType = text; path = bash_secrets.tpl; sourceTree = "<group>"; };
		B509112D2049E27A007D25DC /* DashboardViewController.swift */ = {isa = PBXFileReference; fileEncoding = 4; lastKnownFileType = sourcecode.swift; path = DashboardViewController.swift; sourceTree = "<group>"; };
		B509112E2049E27A007D25DC /* OrdersViewController.swift */ = {isa = PBXFileReference; fileEncoding = 4; lastKnownFileType = sourcecode.swift; path = OrdersViewController.swift; sourceTree = "<group>"; };
		B509112F2049E27A007D25DC /* SettingsViewController.swift */ = {isa = PBXFileReference; fileEncoding = 4; lastKnownFileType = sourcecode.swift; path = SettingsViewController.swift; sourceTree = "<group>"; };
		B50911332049E493007D25DC /* Order.swift */ = {isa = PBXFileReference; lastKnownFileType = sourcecode.swift; path = Order.swift; sourceTree = "<group>"; };
		B53B898320D43B2A00EDB467 /* CredentialsManager.swift */ = {isa = PBXFileReference; lastKnownFileType = sourcecode.swift; path = CredentialsManager.swift; sourceTree = "<group>"; };
		B53B898820D450AF00EDB467 /* CredentialsManagerTests.swift */ = {isa = PBXFileReference; lastKnownFileType = sourcecode.swift; path = CredentialsManagerTests.swift; sourceTree = "<group>"; };
		B53B898C20D462A000EDB467 /* StoresManager.swift */ = {isa = PBXFileReference; fileEncoding = 4; lastKnownFileType = sourcecode.swift; path = StoresManager.swift; sourceTree = "<group>"; };
		B54175F120D4C15D0083BB8C /* CoreDataManager+Woo.swift */ = {isa = PBXFileReference; lastKnownFileType = sourcecode.swift; path = "CoreDataManager+Woo.swift"; sourceTree = "<group>"; };
		B557DA1320979904005962F4 /* CustomerNoteTableViewCell.swift */ = {isa = PBXFileReference; fileEncoding = 4; lastKnownFileType = sourcecode.swift; path = CustomerNoteTableViewCell.swift; sourceTree = "<group>"; };
		B557DA1420979904005962F4 /* CustomerNoteTableViewCell.xib */ = {isa = PBXFileReference; fileEncoding = 4; lastKnownFileType = file.xib; path = CustomerNoteTableViewCell.xib; sourceTree = "<group>"; };
		B559EBAD20A0BF8E00836CD4 /* README.md */ = {isa = PBXFileReference; fileEncoding = 4; lastKnownFileType = net.daringfireball.markdown; name = README.md; path = ../README.md; sourceTree = "<group>"; };
		B559EBAE20A0BF8F00836CD4 /* LICENSE */ = {isa = PBXFileReference; fileEncoding = 4; lastKnownFileType = text; name = LICENSE; path = ../LICENSE; sourceTree = "<group>"; };
		B55D4BFA20B5CDE600D7A50F /* ApiCredentials.tpl */ = {isa = PBXFileReference; explicitFileType = sourcecode.swift; fileEncoding = 4; path = ApiCredentials.tpl; sourceTree = "<group>"; };
		B55D4BFB20B5CDE600D7A50F /* replace_secrets.rb */ = {isa = PBXFileReference; fileEncoding = 4; lastKnownFileType = text.script.ruby; path = replace_secrets.rb; sourceTree = "<group>"; };
		B55D4C0520B6027100D7A50F /* AuthenticationManager.swift */ = {isa = PBXFileReference; fileEncoding = 4; lastKnownFileType = sourcecode.swift; path = AuthenticationManager.swift; sourceTree = "<group>"; };
		B55D4C1920B6193000D7A50F /* InfoPlist.tpl */ = {isa = PBXFileReference; explicitFileType = sourcecode.c.h; fileEncoding = 4; path = InfoPlist.tpl; sourceTree = "<group>"; };
		B55D4C2620B717C000D7A50F /* UserAgent.swift */ = {isa = PBXFileReference; lastKnownFileType = sourcecode.swift; path = UserAgent.swift; sourceTree = "<group>"; };
		B56DB3C62049BFAA00D4AA8E /* WooCommerce.app */ = {isa = PBXFileReference; explicitFileType = wrapper.application; includeInIndex = 0; path = WooCommerce.app; sourceTree = BUILT_PRODUCTS_DIR; };
		B56DB3C92049BFAA00D4AA8E /* AppDelegate.swift */ = {isa = PBXFileReference; lastKnownFileType = sourcecode.swift; path = AppDelegate.swift; sourceTree = "<group>"; };
		B56DB3CE2049BFAA00D4AA8E /* Base */ = {isa = PBXFileReference; lastKnownFileType = file.storyboard; name = Base; path = Base.lproj/Main.storyboard; sourceTree = "<group>"; };
		B56DB3D12049BFAA00D4AA8E /* WooCommerce.xcdatamodel */ = {isa = PBXFileReference; lastKnownFileType = wrapper.xcdatamodel; path = WooCommerce.xcdatamodel; sourceTree = "<group>"; };
		B56DB3D32049BFAA00D4AA8E /* Assets.xcassets */ = {isa = PBXFileReference; lastKnownFileType = folder.assetcatalog; path = Assets.xcassets; sourceTree = "<group>"; };
		B56DB3D62049BFAA00D4AA8E /* Base */ = {isa = PBXFileReference; lastKnownFileType = file.storyboard; name = Base; path = Base.lproj/LaunchScreen.storyboard; sourceTree = "<group>"; };
		B56DB3D82049BFAA00D4AA8E /* Info.plist */ = {isa = PBXFileReference; lastKnownFileType = text.plist.xml; path = Info.plist; sourceTree = "<group>"; };
		B56DB3DD2049BFAA00D4AA8E /* WooCommerceTests.xctest */ = {isa = PBXFileReference; explicitFileType = wrapper.cfbundle; includeInIndex = 0; path = WooCommerceTests.xctest; sourceTree = BUILT_PRODUCTS_DIR; };
		B56DB3E32049BFAA00D4AA8E /* Info.plist */ = {isa = PBXFileReference; lastKnownFileType = text.plist.xml; path = Info.plist; sourceTree = "<group>"; };
		B59F38DF20D40A24008C1829 /* WooCommerce.debug.entitlements */ = {isa = PBXFileReference; lastKnownFileType = text.plist.entitlements; path = WooCommerce.debug.entitlements; sourceTree = "<group>"; };
		B59F38E020D40A24008C1829 /* WooCommerce.release.entitlements */ = {isa = PBXFileReference; lastKnownFileType = text.plist.entitlements; path = WooCommerce.release.entitlements; sourceTree = "<group>"; };
		B5A8F8A720B84D3F00D211DE /* ApiCredentials.swift */ = {isa = PBXFileReference; lastKnownFileType = sourcecode.swift; name = ApiCredentials.swift; path = DerivedSources/ApiCredentials.swift; sourceTree = SOURCE_ROOT; };
		B5A8F8A820B84D3F00D211DE /* InfoPlist.h */ = {isa = PBXFileReference; lastKnownFileType = sourcecode.c.h; name = InfoPlist.h; path = DerivedSources/InfoPlist.h; sourceTree = SOURCE_ROOT; };
		B5A8F8AC20B88D9900D211DE /* LoginPrologueViewController.swift */ = {isa = PBXFileReference; lastKnownFileType = sourcecode.swift; path = LoginPrologueViewController.swift; sourceTree = "<group>"; };
		B5A8F8AE20B88DCC00D211DE /* LoginPrologueViewController.xib */ = {isa = PBXFileReference; lastKnownFileType = file.xib; path = LoginPrologueViewController.xib; sourceTree = "<group>"; };
		B5BE368D20BED80B00BE0A8C /* SafariViewController.swift */ = {isa = PBXFileReference; lastKnownFileType = sourcecode.swift; path = SafariViewController.swift; sourceTree = "<group>"; };
		B5C3B5E220D189E60072CB9D /* Networking.framework */ = {isa = PBXFileReference; explicitFileType = wrapper.framework; path = Networking.framework; sourceTree = BUILT_PRODUCTS_DIR; };
		B5C3B5E420D189EA0072CB9D /* Storage.framework */ = {isa = PBXFileReference; explicitFileType = wrapper.framework; path = Storage.framework; sourceTree = BUILT_PRODUCTS_DIR; };
		B5C3B5E620D189ED0072CB9D /* Yosemite.framework */ = {isa = PBXFileReference; explicitFileType = wrapper.framework; path = Yosemite.framework; sourceTree = BUILT_PRODUCTS_DIR; };
		B5D1AFB320BC445900DB0E8C /* Images.xcassets */ = {isa = PBXFileReference; lastKnownFileType = folder.assetcatalog; path = Images.xcassets; sourceTree = "<group>"; };
		B5D1AFB720BC510200DB0E8C /* UIImage+Woo.swift */ = {isa = PBXFileReference; lastKnownFileType = sourcecode.swift; path = "UIImage+Woo.swift"; sourceTree = "<group>"; };
		B5D1AFB920BC515600DB0E8C /* UIColor+Woo.swift */ = {isa = PBXFileReference; lastKnownFileType = sourcecode.swift; path = "UIColor+Woo.swift"; sourceTree = "<group>"; };
		B5D1AFBF20BC67C200DB0E8C /* WooConstants.swift */ = {isa = PBXFileReference; lastKnownFileType = sourcecode.swift; path = WooConstants.swift; sourceTree = "<group>"; };
		B5DBF3C220E1484400B53AED /* StoresManagerTests.swift */ = {isa = PBXFileReference; lastKnownFileType = sourcecode.swift; path = StoresManagerTests.swift; sourceTree = "<group>"; };
		B5DBF3C420E148E000B53AED /* DeauthenticatedState.swift */ = {isa = PBXFileReference; lastKnownFileType = sourcecode.swift; path = DeauthenticatedState.swift; sourceTree = "<group>"; };
		B5DBF3CA20E149CC00B53AED /* AuthenticatedState.swift */ = {isa = PBXFileReference; fileEncoding = 4; lastKnownFileType = sourcecode.swift; path = AuthenticatedState.swift; sourceTree = "<group>"; };
		BABE5E07DD787ECA6D2A76DE /* Pods_WooCommerce.framework */ = {isa = PBXFileReference; explicitFileType = wrapper.framework; includeInIndex = 0; path = Pods_WooCommerce.framework; sourceTree = BUILT_PRODUCTS_DIR; };
		CE17C2E020ACA06800AFBD20 /* BillingDetailsTableViewCell.swift */ = {isa = PBXFileReference; lastKnownFileType = sourcecode.swift; path = BillingDetailsTableViewCell.swift; sourceTree = "<group>"; };
		CE17C2E120ACA06800AFBD20 /* BillingDetailsTableViewCell.xib */ = {isa = PBXFileReference; lastKnownFileType = file.xib; path = BillingDetailsTableViewCell.xib; sourceTree = "<group>"; };
		CE1CCB3F2056F21C000EE3AC /* Style.swift */ = {isa = PBXFileReference; lastKnownFileType = sourcecode.swift; path = Style.swift; sourceTree = "<group>"; };
		CE1CCB4620570A6B000EE3AC /* en.lproj */ = {isa = PBXFileReference; lastKnownFileType = folder; path = en.lproj; sourceTree = "<group>"; };
		CE1CCB4A20570B1F000EE3AC /* OrderListCell.swift */ = {isa = PBXFileReference; lastKnownFileType = sourcecode.swift; path = OrderListCell.swift; sourceTree = "<group>"; };
		CE1EC8C320B46819009762BF /* PaymentTableViewCell.swift */ = {isa = PBXFileReference; lastKnownFileType = sourcecode.swift; path = PaymentTableViewCell.swift; sourceTree = "<group>"; };
		CE1EC8C420B46819009762BF /* PaymentTableViewCell.xib */ = {isa = PBXFileReference; lastKnownFileType = file.xib; path = PaymentTableViewCell.xib; sourceTree = "<group>"; };
		CE1EC8C720B478B6009762BF /* TwoColumnLabelView.xib */ = {isa = PBXFileReference; lastKnownFileType = file.xib; path = TwoColumnLabelView.xib; sourceTree = "<group>"; };
		CE1EC8C920B479F1009762BF /* TwoColumnLabelView.swift */ = {isa = PBXFileReference; lastKnownFileType = sourcecode.swift; path = TwoColumnLabelView.swift; sourceTree = "<group>"; };
		CE1EC8CE20B6FD53009762BF /* FootnoteView.xib */ = {isa = PBXFileReference; lastKnownFileType = file.xib; name = FootnoteView.xib; path = Classes/ViewRelated/ReusableViews/FootnoteView.xib; sourceTree = SOURCE_ROOT; };
		CE1EC8D020B6FE39009762BF /* FootnoteView.swift */ = {isa = PBXFileReference; lastKnownFileType = sourcecode.swift; path = FootnoteView.swift; sourceTree = "<group>"; };
		CE1EC8D620B75FBA009762BF /* order-1112.json */ = {isa = PBXFileReference; lastKnownFileType = text.json; path = "order-1112.json"; sourceTree = "<group>"; };
		CE1EC8D820B75FF7009762BF /* order-1107.json */ = {isa = PBXFileReference; lastKnownFileType = text.json; path = "order-1107.json"; sourceTree = "<group>"; };
		CE1EC8DA20B76088009762BF /* order-notes-1107.json */ = {isa = PBXFileReference; lastKnownFileType = text.json; path = "order-notes-1107.json"; sourceTree = "<group>"; };
		CE1EC8DC20B76636009762BF /* order-1044.json */ = {isa = PBXFileReference; lastKnownFileType = text.json; path = "order-1044.json"; sourceTree = "<group>"; };
		CE1EC8DE20B76651009762BF /* order-notes-1044.json */ = {isa = PBXFileReference; lastKnownFileType = text.json; path = "order-notes-1044.json"; sourceTree = "<group>"; };
		CE1EC8E820B8A3F5009762BF /* OrderNoteViewModel.swift */ = {isa = PBXFileReference; fileEncoding = 4; lastKnownFileType = sourcecode.swift; path = OrderNoteViewModel.swift; sourceTree = "<group>"; };
		CE1EC8EA20B8A3FF009762BF /* AddItemTableViewCell.swift */ = {isa = PBXFileReference; fileEncoding = 4; lastKnownFileType = sourcecode.swift; path = AddItemTableViewCell.swift; sourceTree = "<group>"; };
		CE1EC8EB20B8A3FF009762BF /* AddItemTableViewCell.xib */ = {isa = PBXFileReference; fileEncoding = 4; lastKnownFileType = file.xib; path = AddItemTableViewCell.xib; sourceTree = "<group>"; };
		CE1EC8EE20B8A408009762BF /* OrderNoteTableViewCell.xib */ = {isa = PBXFileReference; fileEncoding = 4; lastKnownFileType = file.xib; path = OrderNoteTableViewCell.xib; sourceTree = "<group>"; };
		CE1EC8EF20B8A408009762BF /* OrderNoteTableViewCell.swift */ = {isa = PBXFileReference; fileEncoding = 4; lastKnownFileType = sourcecode.swift; path = OrderNoteTableViewCell.swift; sourceTree = "<group>"; };
		CE1F51242064179A00C6C810 /* UILabel+Helpers.swift */ = {isa = PBXFileReference; lastKnownFileType = sourcecode.swift; path = "UILabel+Helpers.swift"; sourceTree = "<group>"; };
		CE1F51262064345B00C6C810 /* UIColor+Helpers.swift */ = {isa = PBXFileReference; lastKnownFileType = sourcecode.swift; path = "UIColor+Helpers.swift"; sourceTree = "<group>"; };
		CE1F512820697F0100C6C810 /* UIFont+Helpers.swift */ = {isa = PBXFileReference; lastKnownFileType = sourcecode.swift; path = "UIFont+Helpers.swift"; sourceTree = "<group>"; };
		CE1F512A206985DF00C6C810 /* PaddedLabel.swift */ = {isa = PBXFileReference; lastKnownFileType = sourcecode.swift; path = PaddedLabel.swift; sourceTree = "<group>"; };
		CE263DE5206ACD220015A693 /* NotificationsViewController.swift */ = {isa = PBXFileReference; lastKnownFileType = sourcecode.swift; path = NotificationsViewController.swift; sourceTree = "<group>"; };
		CE263DE7206ACE3E0015A693 /* MainTabBarController.swift */ = {isa = PBXFileReference; lastKnownFileType = sourcecode.swift; path = MainTabBarController.swift; sourceTree = "<group>"; };
		CE34DA2420A1ECD6005D8523 /* ContactViewModel.swift */ = {isa = PBXFileReference; lastKnownFileType = sourcecode.swift; path = ContactViewModel.swift; sourceTree = "<group>"; };
		CE4296B820A5E9E400B2AFBD /* CNContact+Helpers.swift */ = {isa = PBXFileReference; lastKnownFileType = sourcecode.swift; path = "CNContact+Helpers.swift"; sourceTree = "<group>"; };
		CE4DDB7A20DD312400D32EC8 /* Date+Helpers.swift */ = {isa = PBXFileReference; lastKnownFileType = sourcecode.swift; path = "Date+Helpers.swift"; sourceTree = "<group>"; };
		CE85535C209B5BB700938BDC /* OrderDetailsViewModel.swift */ = {isa = PBXFileReference; lastKnownFileType = sourcecode.swift; path = OrderDetailsViewModel.swift; sourceTree = "<group>"; };
		CE855360209BA6A700938BDC /* ShowHideSectionFooter.swift */ = {isa = PBXFileReference; fileEncoding = 4; lastKnownFileType = sourcecode.swift; path = ShowHideSectionFooter.swift; sourceTree = "<group>"; };
		CE855361209BA6A700938BDC /* CustomerInfoTableViewCell.xib */ = {isa = PBXFileReference; fileEncoding = 4; lastKnownFileType = file.xib; path = CustomerInfoTableViewCell.xib; sourceTree = "<group>"; };
		CE855362209BA6A700938BDC /* CustomerInfoTableViewCell.swift */ = {isa = PBXFileReference; fileEncoding = 4; lastKnownFileType = sourcecode.swift; path = CustomerInfoTableViewCell.swift; sourceTree = "<group>"; };
		CE855363209BA6A700938BDC /* ShowHideSectionFooter.xib */ = {isa = PBXFileReference; fileEncoding = 4; lastKnownFileType = file.xib; path = ShowHideSectionFooter.xib; sourceTree = "<group>"; };
		CECA64B020D9990E005A44C4 /* WooCommerce-Bridging-Header.h */ = {isa = PBXFileReference; lastKnownFileType = sourcecode.c.h; path = "WooCommerce-Bridging-Header.h"; sourceTree = "<group>"; };
		CED6021B20B35FDF0032C639 /* NoResultsTableViewCell.swift */ = {isa = PBXFileReference; lastKnownFileType = sourcecode.swift; path = NoResultsTableViewCell.swift; sourceTree = "<group>"; };
		CED6021C20B35FDF0032C639 /* NoResultsTableViewCell.xib */ = {isa = PBXFileReference; lastKnownFileType = file.xib; path = NoResultsTableViewCell.xib; sourceTree = "<group>"; };
		CEE005F52076C4040079161F /* Orders.storyboard */ = {isa = PBXFileReference; fileEncoding = 4; lastKnownFileType = file.storyboard; path = Orders.storyboard; sourceTree = "<group>"; };
		CEE005F72077C9690079161F /* order-list.json */ = {isa = PBXFileReference; lastKnownFileType = text.json; path = "order-list.json"; sourceTree = "<group>"; };
		CEE006032077D1280079161F /* SummaryTableViewCell.swift */ = {isa = PBXFileReference; lastKnownFileType = sourcecode.swift; path = SummaryTableViewCell.swift; sourceTree = "<group>"; };
		CEE006042077D1280079161F /* SummaryTableViewCell.xib */ = {isa = PBXFileReference; lastKnownFileType = file.xib; path = SummaryTableViewCell.xib; sourceTree = "<group>"; };
		CEE006072077D14C0079161F /* OrderDetailsViewController.swift */ = {isa = PBXFileReference; lastKnownFileType = sourcecode.swift; path = OrderDetailsViewController.swift; sourceTree = "<group>"; };
/* End PBXFileReference section */

/* Begin PBXFrameworksBuildPhase section */
		B56DB3C32049BFAA00D4AA8E /* Frameworks */ = {
			isa = PBXFrameworksBuildPhase;
			buildActionMask = 2147483647;
			files = (
				B5C3B5E720D189ED0072CB9D /* Yosemite.framework in Frameworks */,
				B5C3B5E520D189EA0072CB9D /* Storage.framework in Frameworks */,
				B5C3B5E320D189E60072CB9D /* Networking.framework in Frameworks */,
				86DBBB0BDEA3488E2BEBB314 /* Pods_WooCommerce.framework in Frameworks */,
			);
			runOnlyForDeploymentPostprocessing = 0;
		};
		B56DB3DA2049BFAA00D4AA8E /* Frameworks */ = {
			isa = PBXFrameworksBuildPhase;
			buildActionMask = 2147483647;
			files = (
			);
			runOnlyForDeploymentPostprocessing = 0;
		};
/* End PBXFrameworksBuildPhase section */

/* Begin PBXGroup section */
		88A44ABE866401E6DB03AC60 /* Frameworks */ = {
			isa = PBXGroup;
			children = (
				B5C3B5E620D189ED0072CB9D /* Yosemite.framework */,
				B5C3B5E420D189EA0072CB9D /* Storage.framework */,
				B5C3B5E220D189E60072CB9D /* Networking.framework */,
				BABE5E07DD787ECA6D2A76DE /* Pods_WooCommerce.framework */,
			);
			name = Frameworks;
			sourceTree = "<group>";
		};
		B509112B2049CFDF007D25DC /* Model */ = {
			isa = PBXGroup;
			children = (
				B50911332049E493007D25DC /* Order.swift */,
			);
			path = Model;
			sourceTree = "<group>";
		};
		B53B898A20D4606400EDB467 /* System */ = {
			isa = PBXGroup;
			children = (
				B53B898820D450AF00EDB467 /* CredentialsManagerTests.swift */,
			);
			path = System;
			sourceTree = "<group>";
		};
		B53B898B20D4627A00EDB467 /* Yosemite */ = {
			isa = PBXGroup;
			children = (
				B53B898C20D462A000EDB467 /* StoresManager.swift */,
				B5DBF3CA20E149CC00B53AED /* AuthenticatedState.swift */,
				B5DBF3C420E148E000B53AED /* DeauthenticatedState.swift */,
				B54175F120D4C15D0083BB8C /* CoreDataManager+Woo.swift */,
			);
			path = Yosemite;
			sourceTree = "<group>";
		};
		B55D4BF920B5CDE600D7A50F /* Credentials */ = {
			isa = PBXGroup;
			children = (
				B55D4BFA20B5CDE600D7A50F /* ApiCredentials.tpl */,
				B55D4C1920B6193000D7A50F /* InfoPlist.tpl */,
				93BCF01E20DC2CE200EBF7A1 /* bash_secrets.tpl */,
				B55D4BFB20B5CDE600D7A50F /* replace_secrets.rb */,
			);
			path = Credentials;
			sourceTree = "<group>";
		};
		B55D4C0420B6026700D7A50F /* Authentication */ = {
			isa = PBXGroup;
			children = (
				B5A8F8AB20B88D8400D211DE /* Prologue */,
				B55D4C0520B6027100D7A50F /* AuthenticationManager.swift */,
			);
			path = Authentication;
			sourceTree = "<group>";
		};
		B55D4C2220B716CE00D7A50F /* Tools */ = {
			isa = PBXGroup;
			children = (
				B55D4C2620B717C000D7A50F /* UserAgent.swift */,
				B5BE368D20BED80B00BE0A8C /* SafariViewController.swift */,
			);
			path = Tools;
			sourceTree = "<group>";
		};
		B56DB3BD2049BFAA00D4AA8E = {
			isa = PBXGroup;
			children = (
				B55D4BF920B5CDE600D7A50F /* Credentials */,
				B5A8F8A620B84CF600D211DE /* DerivedSources */,
				B56DB3F12049C0B800D4AA8E /* Classes */,
				B56DB3F22049C0C000D4AA8E /* Resources */,
				B56DB3E02049BFAA00D4AA8E /* WooCommerceTests */,
				88A44ABE866401E6DB03AC60 /* Frameworks */,
				B56DB3C72049BFAA00D4AA8E /* Products */,
				B559EBAE20A0BF8F00836CD4 /* LICENSE */,
				B559EBAD20A0BF8E00836CD4 /* README.md */,
				F4B77A83B2A3D94EA331691B /* Pods */,
			);
			sourceTree = "<group>";
		};
		B56DB3C72049BFAA00D4AA8E /* Products */ = {
			isa = PBXGroup;
			children = (
				B56DB3C62049BFAA00D4AA8E /* WooCommerce.app */,
				B56DB3DD2049BFAA00D4AA8E /* WooCommerceTests.xctest */,
			);
			name = Products;
			sourceTree = "<group>";
		};
		B56DB3E02049BFAA00D4AA8E /* WooCommerceTests */ = {
			isa = PBXGroup;
			children = (
				B53B898A20D4606400EDB467 /* System */,
				B5DBF3C120E1482900B53AED /* Yosemite */,
				B56DB3E32049BFAA00D4AA8E /* Info.plist */,
			);
			path = WooCommerceTests;
			sourceTree = "<group>";
		};
		B56DB3EF2049C06D00D4AA8E /* ViewRelated */ = {
			isa = PBXGroup;
			children = (
				CED6021A20B35FBF0032C639 /* ReusableViews */,
				CE1CCB4920570B05000EE3AC /* Orders */,
				B56DB3CD2049BFAA00D4AA8E /* Main.storyboard */,
				B509112D2049E27A007D25DC /* DashboardViewController.swift */,
				B509112F2049E27A007D25DC /* SettingsViewController.swift */,
				CE263DE5206ACD220015A693 /* NotificationsViewController.swift */,
				CE263DE7206ACE3E0015A693 /* MainTabBarController.swift */,
			);
			path = ViewRelated;
			sourceTree = "<group>";
		};
		B56DB3F12049C0B800D4AA8E /* Classes */ = {
			isa = PBXGroup;
			children = (
				B55D4C2220B716CE00D7A50F /* Tools */,
				B55D4C0420B6026700D7A50F /* Authentication */,
				CE1CCB4C20572444000EE3AC /* Extensions */,
				CE1CCB3E2056F204000EE3AC /* Styles */,
				B5D1AFBE20BC67B500DB0E8C /* System */,
				B509112B2049CFDF007D25DC /* Model */,
				CE85535B209B5B6A00938BDC /* ViewModels */,
				B56DB3EF2049C06D00D4AA8E /* ViewRelated */,
				B53B898B20D4627A00EDB467 /* Yosemite */,
				B56DB3C92049BFAA00D4AA8E /* AppDelegate.swift */,
			);
			path = Classes;
			sourceTree = "<group>";
		};
		B56DB3F22049C0C000D4AA8E /* Resources */ = {
			isa = PBXGroup;
			children = (
				B56DB3D32049BFAA00D4AA8E /* Assets.xcassets */,
				B5D1AFB320BC445900DB0E8C /* Images.xcassets */,
				CE1CCB4620570A6B000EE3AC /* en.lproj */,
				B56DB3D82049BFAA00D4AA8E /* Info.plist */,
				B56DB3D52049BFAA00D4AA8E /* LaunchScreen.storyboard */,
				B59F38DF20D40A24008C1829 /* WooCommerce.debug.entitlements */,
				B59F38E020D40A24008C1829 /* WooCommerce.release.entitlements */,
				B56DB3D02049BFAA00D4AA8E /* WooCommerce.xcdatamodeld */,
				CEE005FF2077CA5A0079161F /* fake data */,
			);
			path = Resources;
			sourceTree = "<group>";
		};
		B5A8F8A620B84CF600D211DE /* DerivedSources */ = {
			isa = PBXGroup;
			children = (
				B5A8F8A720B84D3F00D211DE /* ApiCredentials.swift */,
				B5A8F8A820B84D3F00D211DE /* InfoPlist.h */,
			);
			path = DerivedSources;
			sourceTree = "<group>";
		};
		B5A8F8AB20B88D8400D211DE /* Prologue */ = {
			isa = PBXGroup;
			children = (
				B5A8F8AC20B88D9900D211DE /* LoginPrologueViewController.swift */,
				B5A8F8AE20B88DCC00D211DE /* LoginPrologueViewController.xib */,
			);
			path = Prologue;
			sourceTree = "<group>";
		};
		B5D1AFBE20BC67B500DB0E8C /* System */ = {
			isa = PBXGroup;
			children = (
				B53B898320D43B2A00EDB467 /* CredentialsManager.swift */,
				B5D1AFBF20BC67C200DB0E8C /* WooConstants.swift */,
				CECA64B020D9990E005A44C4 /* WooCommerce-Bridging-Header.h */,
			);
			path = System;
			sourceTree = "<group>";
		};
		B5DBF3C120E1482900B53AED /* Yosemite */ = {
			isa = PBXGroup;
			children = (
				B5DBF3C220E1484400B53AED /* StoresManagerTests.swift */,
			);
			path = Yosemite;
			sourceTree = "<group>";
		};
		CE1CCB3E2056F204000EE3AC /* Styles */ = {
			isa = PBXGroup;
			children = (
				CE1CCB3F2056F21C000EE3AC /* Style.swift */,
				CE1F512A206985DF00C6C810 /* PaddedLabel.swift */,
			);
			path = Styles;
			sourceTree = "<group>";
		};
		CE1CCB4920570B05000EE3AC /* Orders */ = {
			isa = PBXGroup;
			children = (
				CEE006022077D0F80079161F /* OrderDetails */,
				CEE005F52076C4040079161F /* Orders.storyboard */,
				B509112E2049E27A007D25DC /* OrdersViewController.swift */,
				CE1CCB4A20570B1F000EE3AC /* OrderListCell.swift */,
			);
			path = Orders;
			sourceTree = "<group>";
		};
		CE1CCB4C20572444000EE3AC /* Extensions */ = {
			isa = PBXGroup;
			children = (
				CE4296B820A5E9E400B2AFBD /* CNContact+Helpers.swift */,
				CE1F51262064345B00C6C810 /* UIColor+Helpers.swift */,
				B5D1AFB920BC515600DB0E8C /* UIColor+Woo.swift */,
				CE1F512820697F0100C6C810 /* UIFont+Helpers.swift */,
				CE1F51242064179A00C6C810 /* UILabel+Helpers.swift */,
				B5D1AFB720BC510200DB0E8C /* UIImage+Woo.swift */,
				CE4DDB7A20DD312400D32EC8 /* Date+Helpers.swift */,
			);
			path = Extensions;
			sourceTree = "<group>";
		};
		CE85535B209B5B6A00938BDC /* ViewModels */ = {
			isa = PBXGroup;
			children = (
				CE1EC8E820B8A3F5009762BF /* OrderNoteViewModel.swift */,
				CE85535C209B5BB700938BDC /* OrderDetailsViewModel.swift */,
				CE34DA2420A1ECD6005D8523 /* ContactViewModel.swift */,
			);
			path = ViewModels;
			sourceTree = "<group>";
		};
		CED6021A20B35FBF0032C639 /* ReusableViews */ = {
			isa = PBXGroup;
			children = (
				CE1EC8D020B6FE39009762BF /* FootnoteView.swift */,
				CE1EC8CE20B6FD53009762BF /* FootnoteView.xib */,
				CE1EC8EA20B8A3FF009762BF /* AddItemTableViewCell.swift */,
				CE1EC8EB20B8A3FF009762BF /* AddItemTableViewCell.xib */,
				CED6021B20B35FDF0032C639 /* NoResultsTableViewCell.swift */,
				CED6021C20B35FDF0032C639 /* NoResultsTableViewCell.xib */,
				CE1EC8C920B479F1009762BF /* TwoColumnLabelView.swift */,
				CE1EC8C720B478B6009762BF /* TwoColumnLabelView.xib */,
			);
			path = ReusableViews;
			sourceTree = "<group>";
		};
		CEE005FF2077CA5A0079161F /* fake data */ = {
			isa = PBXGroup;
			children = (
				CEE005F72077C9690079161F /* order-list.json */,
				CE1EC8D620B75FBA009762BF /* order-1112.json */,
				CE1EC8D820B75FF7009762BF /* order-1107.json */,
				CE1EC8DA20B76088009762BF /* order-notes-1107.json */,
				CE1EC8DC20B76636009762BF /* order-1044.json */,
				CE1EC8DE20B76651009762BF /* order-notes-1044.json */,
			);
			path = "fake data";
			sourceTree = "<group>";
		};
		CEE006022077D0F80079161F /* OrderDetails */ = {
			isa = PBXGroup;
			children = (
				CE1EC8EF20B8A408009762BF /* OrderNoteTableViewCell.swift */,
				CE1EC8EE20B8A408009762BF /* OrderNoteTableViewCell.xib */,
				CE17C2E020ACA06800AFBD20 /* BillingDetailsTableViewCell.swift */,
				CE17C2E120ACA06800AFBD20 /* BillingDetailsTableViewCell.xib */,
				CEE006032077D1280079161F /* SummaryTableViewCell.swift */,
				CEE006042077D1280079161F /* SummaryTableViewCell.xib */,
				B557DA1320979904005962F4 /* CustomerNoteTableViewCell.swift */,
				B557DA1420979904005962F4 /* CustomerNoteTableViewCell.xib */,
				CE855362209BA6A700938BDC /* CustomerInfoTableViewCell.swift */,
				CE855361209BA6A700938BDC /* CustomerInfoTableViewCell.xib */,
				CE855360209BA6A700938BDC /* ShowHideSectionFooter.swift */,
				CE855363209BA6A700938BDC /* ShowHideSectionFooter.xib */,
				CEE006072077D14C0079161F /* OrderDetailsViewController.swift */,
				CE1EC8C320B46819009762BF /* PaymentTableViewCell.swift */,
				CE1EC8C420B46819009762BF /* PaymentTableViewCell.xib */,
			);
			path = OrderDetails;
			sourceTree = "<group>";
		};
		F4B77A83B2A3D94EA331691B /* Pods */ = {
			isa = PBXGroup;
			children = (
				90AC1C0B391E04A837BDC64E /* Pods-WooCommerce.debug.xcconfig */,
				33035144757869DE5E4DC88A /* Pods-WooCommerce.release.xcconfig */,
			);
			name = Pods;
			sourceTree = "<group>";
		};
/* End PBXGroup section */

/* Begin PBXNativeTarget section */
		B56DB3C52049BFAA00D4AA8E /* WooCommerce */ = {
			isa = PBXNativeTarget;
			buildConfigurationList = B56DB3E62049BFAA00D4AA8E /* Build configuration list for PBXNativeTarget "WooCommerce" */;
			buildPhases = (
				91990E72B3E1D58AC13D7628 /* [CP] Check Pods Manifest.lock */,
				B56DB3C22049BFAA00D4AA8E /* Sources */,
				B56DB3C32049BFAA00D4AA8E /* Frameworks */,
				B56DB3C42049BFAA00D4AA8E /* Resources */,
				B5650B1020A4CD7F009702D0 /* Embed Frameworks */,
				B7A94351C1ADC31EA528B895 /* [CP] Embed Pods Frameworks */,
				20B459508F75052BDBC0902F /* [CP] Copy Pods Resources */,
				93BCF01B20DC21EF00EBF7A1 /* Fabric / Crashlytics */,
			);
			buildRules = (
			);
			dependencies = (
				B55D4C1520B6131400D7A50F /* PBXTargetDependency */,
			);
			name = WooCommerce;
			productName = WooCommerce;
			productReference = B56DB3C62049BFAA00D4AA8E /* WooCommerce.app */;
			productType = "com.apple.product-type.application";
		};
		B56DB3DC2049BFAA00D4AA8E /* WooCommerceTests */ = {
			isa = PBXNativeTarget;
			buildConfigurationList = B56DB3E92049BFAA00D4AA8E /* Build configuration list for PBXNativeTarget "WooCommerceTests" */;
			buildPhases = (
				B56DB3D92049BFAA00D4AA8E /* Sources */,
				B56DB3DA2049BFAA00D4AA8E /* Frameworks */,
				B56DB3DB2049BFAA00D4AA8E /* Resources */,
			);
			buildRules = (
			);
			dependencies = (
				B56DB3DF2049BFAA00D4AA8E /* PBXTargetDependency */,
			);
			name = WooCommerceTests;
			productName = WooCommerceTests;
			productReference = B56DB3DD2049BFAA00D4AA8E /* WooCommerceTests.xctest */;
			productType = "com.apple.product-type.bundle.unit-test";
		};
/* End PBXNativeTarget section */

/* Begin PBXProject section */
		B56DB3BE2049BFAA00D4AA8E /* Project object */ = {
			isa = PBXProject;
			attributes = {
				LastSwiftUpdateCheck = 0920;
				LastUpgradeCheck = 0940;
				ORGANIZATIONNAME = Automattic;
				TargetAttributes = {
					B55D4C0F20B612F300D7A50F = {
						CreatedOnToolsVersion = 9.3.1;
						ProvisioningStyle = Automatic;
					};
					B56DB3C52049BFAA00D4AA8E = {
						CreatedOnToolsVersion = 9.2;
						ProvisioningStyle = Manual;
						SystemCapabilities = {
							com.apple.Keychain = {
								enabled = 1;
							};
						};
					};
					B56DB3DC2049BFAA00D4AA8E = {
						CreatedOnToolsVersion = 9.2;
						LastSwiftMigration = 0940;
						ProvisioningStyle = Automatic;
						TestTargetID = B56DB3C52049BFAA00D4AA8E;
					};
				};
			};
			buildConfigurationList = B56DB3C12049BFAA00D4AA8E /* Build configuration list for PBXProject "WooCommerce" */;
			compatibilityVersion = "Xcode 8.0";
			developmentRegion = en;
			hasScannedForEncodings = 0;
			knownRegions = (
				en,
				Base,
			);
			mainGroup = B56DB3BD2049BFAA00D4AA8E;
			productRefGroup = B56DB3C72049BFAA00D4AA8E /* Products */;
			projectDirPath = "";
			projectRoot = "";
			targets = (
				B56DB3C52049BFAA00D4AA8E /* WooCommerce */,
				B56DB3DC2049BFAA00D4AA8E /* WooCommerceTests */,
				B55D4C0F20B612F300D7A50F /* GenerateCredentials */,
			);
		};
/* End PBXProject section */

/* Begin PBXResourcesBuildPhase section */
		B56DB3C42049BFAA00D4AA8E /* Resources */ = {
			isa = PBXResourcesBuildPhase;
			buildActionMask = 2147483647;
			files = (
				B56DB3D72049BFAA00D4AA8E /* LaunchScreen.storyboard in Resources */,
				B5A8F8AF20B88DCC00D211DE /* LoginPrologueViewController.xib in Resources */,
				CED6021E20B35FDF0032C639 /* NoResultsTableViewCell.xib in Resources */,
				B557DA1620979904005962F4 /* CustomerNoteTableViewCell.xib in Resources */,
				93BCF01F20DC2CE200EBF7A1 /* bash_secrets.tpl in Resources */,
				B56DB3D42049BFAA00D4AA8E /* Assets.xcassets in Resources */,
				CE1EC8D720B75FBA009762BF /* order-1112.json in Resources */,
				B559EBAF20A0BF8F00836CD4 /* README.md in Resources */,
				CE22571B20E16FBC0037F478 /* AddItemTableViewCell.xib in Resources */,
				CEE005F82077C9690079161F /* order-list.json in Resources */,
				B5D1AFB420BC445A00DB0E8C /* Images.xcassets in Resources */,
				CE1EC8CF20B6FD53009762BF /* FootnoteView.xib in Resources */,
				CEE005F62076C4040079161F /* Orders.storyboard in Resources */,
				CE855367209BA6A700938BDC /* ShowHideSectionFooter.xib in Resources */,
				CE1EC8D920B75FF7009762BF /* order-1107.json in Resources */,
				CE1EC8F020B8A408009762BF /* OrderNoteTableViewCell.xib in Resources */,
				B55D4BFD20B5CDE700D7A50F /* replace_secrets.rb in Resources */,
				CE1EC8DB20B76088009762BF /* order-notes-1107.json in Resources */,
				CEE006062077D1280079161F /* SummaryTableViewCell.xib in Resources */,
				B559EBB020A0BF8F00836CD4 /* LICENSE in Resources */,
				CE1EC8DD20B76636009762BF /* order-1044.json in Resources */,
				CE17C2E320ACA06800AFBD20 /* BillingDetailsTableViewCell.xib in Resources */,
				CE1CCB4720570A6C000EE3AC /* en.lproj in Resources */,
				CE1EC8C620B46819009762BF /* PaymentTableViewCell.xib in Resources */,
				B56DB3CF2049BFAA00D4AA8E /* Main.storyboard in Resources */,
				CE1EC8DF20B76651009762BF /* order-notes-1044.json in Resources */,
				CE1EC8C820B478B6009762BF /* TwoColumnLabelView.xib in Resources */,
				CE855365209BA6A700938BDC /* CustomerInfoTableViewCell.xib in Resources */,
			);
			runOnlyForDeploymentPostprocessing = 0;
		};
		B56DB3DB2049BFAA00D4AA8E /* Resources */ = {
			isa = PBXResourcesBuildPhase;
			buildActionMask = 2147483647;
			files = (
			);
			runOnlyForDeploymentPostprocessing = 0;
		};
/* End PBXResourcesBuildPhase section */

/* Begin PBXShellScriptBuildPhase section */
		20B459508F75052BDBC0902F /* [CP] Copy Pods Resources */ = {
			isa = PBXShellScriptBuildPhase;
			buildActionMask = 2147483647;
			files = (
			);
			inputPaths = (
				"${SRCROOT}/../Pods/Target Support Files/Pods-WooCommerce/Pods-WooCommerce-resources.sh",
				"${PODS_ROOT}/GoogleSignInRepacked/Resources/GoogleSignIn.bundle",
			);
			name = "[CP] Copy Pods Resources";
			outputPaths = (
				"${TARGET_BUILD_DIR}/${UNLOCALIZED_RESOURCES_FOLDER_PATH}/GoogleSignIn.bundle",
			);
			runOnlyForDeploymentPostprocessing = 0;
			shellPath = /bin/sh;
			shellScript = "\"${SRCROOT}/../Pods/Target Support Files/Pods-WooCommerce/Pods-WooCommerce-resources.sh\"\n";
			showEnvVarsInLog = 0;
		};
		91990E72B3E1D58AC13D7628 /* [CP] Check Pods Manifest.lock */ = {
			isa = PBXShellScriptBuildPhase;
			buildActionMask = 2147483647;
			files = (
			);
			inputPaths = (
				"${PODS_PODFILE_DIR_PATH}/Podfile.lock",
				"${PODS_ROOT}/Manifest.lock",
			);
			name = "[CP] Check Pods Manifest.lock";
			outputPaths = (
				"$(DERIVED_FILE_DIR)/Pods-WooCommerce-checkManifestLockResult.txt",
			);
			runOnlyForDeploymentPostprocessing = 0;
			shellPath = /bin/sh;
			shellScript = "diff \"${PODS_PODFILE_DIR_PATH}/Podfile.lock\" \"${PODS_ROOT}/Manifest.lock\" > /dev/null\nif [ $? != 0 ] ; then\n    # print error to STDERR\n    echo \"error: The sandbox is not in sync with the Podfile.lock. Run 'pod install' or update your CocoaPods installation.\" >&2\n    exit 1\nfi\n# This output is used by Xcode 'outputs' to avoid re-running this script phase.\necho \"SUCCESS\" > \"${SCRIPT_OUTPUT_FILE_0}\"\n";
			showEnvVarsInLog = 0;
		};
		93BCF01B20DC21EF00EBF7A1 /* Fabric / Crashlytics */ = {
			isa = PBXShellScriptBuildPhase;
			buildActionMask = 2147483647;
			files = (
			);
			inputPaths = (
			);
			name = "Fabric / Crashlytics";
			outputPaths = (
			);
			runOnlyForDeploymentPostprocessing = 0;
			shellPath = /bin/sh;
			shellScript = "[ -f ${SOURCE_ROOT}/DerivedSources/bash_secrets ] && source ${SOURCE_ROOT}/DerivedSources/bash_secrets\n\nif [[ \"Debug\" == \"${CONFIGURATION}\" ]]; then\necho \"Skipping Fabric\";\nexit 0;\nfi\n\nif [ \"x$FABRIC_SCRIPT_KEY\" != \"x\" ]; then\n\"${PODS_ROOT}/Fabric/run\" $FABRIC_API_KEY $FABRIC_SCRIPT_KEY\nelse\necho \"warning: Fabric API Key not found\"\nfi";
		};
		B55D4C1320B612FE00D7A50F /* ShellScript */ = {
			isa = PBXShellScriptBuildPhase;
			buildActionMask = 2147483647;
			files = (
			);
			inputPaths = (
				"$(SRCROOT)/Credentials/replace_secrets.rb",
				"$(SRCROOT)/Credentials/ApiCredentials.tpl",
				"$(SRCROOT)/Credentials/InfoPlist.tpl",
				"~/.woo_app_credentials.json",
			);
			outputPaths = (
				"$(SRCROOT)/DerivedSources/ApiCredentials.swift",
				"$(SRCROOT)/DerivedSources/InfoPlist.h",
			);
			runOnlyForDeploymentPostprocessing = 0;
			shellPath = /bin/sh;
			shellScript = "DERIVED_PATH=${SOURCE_ROOT}/DerivedSources\nSCRIPT_PATH=${SOURCE_ROOT}/Credentials/replace_secrets.rb\n\nCREDS_INPUT_PATH=${SOURCE_ROOT}/Credentials/ApiCredentials.tpl\nCREDS_OUTPUT_PATH=${DERIVED_PATH}/ApiCredentials.swift\n\nPLIST_INPUT_PATH=${SOURCE_ROOT}/Credentials/InfoPlist.tpl\nPLIST_OUTPUT_PATH=${DERIVED_PATH}/InfoPlist.h\n\nBASH_INPUT_PATH=${SOURCE_ROOT}/Credentials/bash_secrets.tpl\nBASH_OUTPUT_PATH=${DERIVED_PATH}/bash_secrets\n\n## Validate Secrets!\n##\nif [ ! -f $SECRETS_PATH ]\nthen\n    echo \">> Missing Secrets ${SECRETS_PATH}\"\n    exit -1\nfi\n\necho \">> Loading Secrets ${SECRETS_PATH}\"\n\n## Generate the Derived Folder. If needed\n##\nmkdir -p ${DERIVED_PATH}\n\n## Generate ApiCredentials.swift\n##\necho \">> Generating Credentials ${CREDS_OUTPUT_PATH}\"\nruby ${SCRIPT_PATH} -i ${CREDS_INPUT_PATH} -s ${SECRETS_PATH} > ${CREDS_OUTPUT_PATH}\n\n## Generate InfoPlist.h\n##\necho \">> Generating Credentials ${PLIST_OUTPUT_PATH}\"\nruby ${SCRIPT_PATH} -i ${PLIST_INPUT_PATH} -s ${SECRETS_PATH} > ${PLIST_OUTPUT_PATH}\n\n## Generate bash_secrets\n##\necho \">> Generating Credentials ${BASH_OUTPUT_PATH}\"\nruby ${SCRIPT_PATH} -i ${BASH_INPUT_PATH} -s ${SECRETS_PATH} > ${BASH_OUTPUT_PATH}\n";
		};
		B7A94351C1ADC31EA528B895 /* [CP] Embed Pods Frameworks */ = {
			isa = PBXShellScriptBuildPhase;
			buildActionMask = 2147483647;
			files = (
			);
			inputPaths = (
				"${SRCROOT}/../Pods/Target Support Files/Pods-WooCommerce/Pods-WooCommerce-frameworks.sh",
				"${BUILT_PRODUCTS_DIR}/1PasswordExtension/OnePasswordExtension.framework",
				"${BUILT_PRODUCTS_DIR}/Alamofire/Alamofire.framework",
				"${BUILT_PRODUCTS_DIR}/Automattic-Tracks-iOS/AutomatticTracks.framework",
				"${BUILT_PRODUCTS_DIR}/CocoaLumberjack.default-Swift/CocoaLumberjack.framework",
				"${BUILT_PRODUCTS_DIR}/FormatterKit/FormatterKit.framework",
				"${PODS_ROOT}/GoogleSignInRepacked/Frameworks/GoogleSignIn.framework",
				"${BUILT_PRODUCTS_DIR}/GoogleToolboxForMac/GoogleToolboxForMac.framework",
				"${BUILT_PRODUCTS_DIR}/Gridicons/Gridicons.framework",
				"${BUILT_PRODUCTS_DIR}/KeychainAccess/KeychainAccess.framework",
				"${BUILT_PRODUCTS_DIR}/NSObject-SafeExpectations/NSObject_SafeExpectations.framework",
				"${BUILT_PRODUCTS_DIR}/NSURL+IDN/NSURL_IDN.framework",
				"${BUILT_PRODUCTS_DIR}/Reachability/Reachability.framework",
				"${BUILT_PRODUCTS_DIR}/SVProgressHUD/SVProgressHUD.framework",
				"${BUILT_PRODUCTS_DIR}/UIDeviceIdentifier/UIDeviceIdentifier.framework",
				"${BUILT_PRODUCTS_DIR}/WordPressAuthenticator/WordPressAuthenticator.framework",
				"${BUILT_PRODUCTS_DIR}/WordPressKit/WordPressKit.framework",
				"${BUILT_PRODUCTS_DIR}/WordPressShared/WordPressShared.framework",
				"${BUILT_PRODUCTS_DIR}/WordPressUI/WordPressUI.framework",
				"${BUILT_PRODUCTS_DIR}/lottie-ios/Lottie.framework",
				"${BUILT_PRODUCTS_DIR}/wpxmlrpc/wpxmlrpc.framework",
			);
			name = "[CP] Embed Pods Frameworks";
			outputPaths = (
				"${TARGET_BUILD_DIR}/${FRAMEWORKS_FOLDER_PATH}/OnePasswordExtension.framework",
				"${TARGET_BUILD_DIR}/${FRAMEWORKS_FOLDER_PATH}/Alamofire.framework",
				"${TARGET_BUILD_DIR}/${FRAMEWORKS_FOLDER_PATH}/AutomatticTracks.framework",
				"${TARGET_BUILD_DIR}/${FRAMEWORKS_FOLDER_PATH}/CocoaLumberjack.framework",
				"${TARGET_BUILD_DIR}/${FRAMEWORKS_FOLDER_PATH}/FormatterKit.framework",
				"${TARGET_BUILD_DIR}/${FRAMEWORKS_FOLDER_PATH}/GoogleSignIn.framework",
				"${TARGET_BUILD_DIR}/${FRAMEWORKS_FOLDER_PATH}/GoogleToolboxForMac.framework",
				"${TARGET_BUILD_DIR}/${FRAMEWORKS_FOLDER_PATH}/Gridicons.framework",
				"${TARGET_BUILD_DIR}/${FRAMEWORKS_FOLDER_PATH}/KeychainAccess.framework",
				"${TARGET_BUILD_DIR}/${FRAMEWORKS_FOLDER_PATH}/NSObject_SafeExpectations.framework",
				"${TARGET_BUILD_DIR}/${FRAMEWORKS_FOLDER_PATH}/NSURL_IDN.framework",
				"${TARGET_BUILD_DIR}/${FRAMEWORKS_FOLDER_PATH}/Reachability.framework",
				"${TARGET_BUILD_DIR}/${FRAMEWORKS_FOLDER_PATH}/SVProgressHUD.framework",
				"${TARGET_BUILD_DIR}/${FRAMEWORKS_FOLDER_PATH}/UIDeviceIdentifier.framework",
				"${TARGET_BUILD_DIR}/${FRAMEWORKS_FOLDER_PATH}/WordPressAuthenticator.framework",
				"${TARGET_BUILD_DIR}/${FRAMEWORKS_FOLDER_PATH}/WordPressKit.framework",
				"${TARGET_BUILD_DIR}/${FRAMEWORKS_FOLDER_PATH}/WordPressShared.framework",
				"${TARGET_BUILD_DIR}/${FRAMEWORKS_FOLDER_PATH}/WordPressUI.framework",
				"${TARGET_BUILD_DIR}/${FRAMEWORKS_FOLDER_PATH}/Lottie.framework",
				"${TARGET_BUILD_DIR}/${FRAMEWORKS_FOLDER_PATH}/wpxmlrpc.framework",
			);
			runOnlyForDeploymentPostprocessing = 0;
			shellPath = /bin/sh;
			shellScript = "\"${SRCROOT}/../Pods/Target Support Files/Pods-WooCommerce/Pods-WooCommerce-frameworks.sh\"\n";
			showEnvVarsInLog = 0;
		};
/* End PBXShellScriptBuildPhase section */

/* Begin PBXSourcesBuildPhase section */
		B56DB3C22049BFAA00D4AA8E /* Sources */ = {
			isa = PBXSourcesBuildPhase;
			buildActionMask = 2147483647;
			files = (
				CE85535D209B5BB700938BDC /* OrderDetailsViewModel.swift in Sources */,
				CE263DE6206ACD220015A693 /* NotificationsViewController.swift in Sources */,
				B50911312049E27A007D25DC /* OrdersViewController.swift in Sources */,
				B54175F220D4C15D0083BB8C /* CoreDataManager+Woo.swift in Sources */,
				B5A8F8AD20B88D9900D211DE /* LoginPrologueViewController.swift in Sources */,
				B5A8F8A920B84D3F00D211DE /* ApiCredentials.swift in Sources */,
				B5DBF3C520E148E000B53AED /* DeauthenticatedState.swift in Sources */,
				CE17C2E220ACA06800AFBD20 /* BillingDetailsTableViewCell.swift in Sources */,
				B55D4C2720B717C000D7A50F /* UserAgent.swift in Sources */,
				CE1CCB402056F21C000EE3AC /* Style.swift in Sources */,
<<<<<<< HEAD
				B5DBF3CB20E149CC00B53AED /* AuthenticatedState.swift in Sources */,
=======
				CE1EC8F120B8A408009762BF /* OrderNoteTableViewCell.swift in Sources */,
				CE4DDB7B20DD312400D32EC8 /* Date+Helpers.swift in Sources */,
>>>>>>> 81f7900d
				B50911322049E27A007D25DC /* SettingsViewController.swift in Sources */,
				B55D4C0620B6027200D7A50F /* AuthenticationManager.swift in Sources */,
				B5BE368E20BED80B00BE0A8C /* SafariViewController.swift in Sources */,
				CE855364209BA6A700938BDC /* ShowHideSectionFooter.swift in Sources */,
				B56DB3CA2049BFAA00D4AA8E /* AppDelegate.swift in Sources */,
				B53B898420D43B2A00EDB467 /* CredentialsManager.swift in Sources */,
				CE1F512B206985DF00C6C810 /* PaddedLabel.swift in Sources */,
				CE1EC8D120B6FE39009762BF /* FootnoteView.swift in Sources */,
				B557DA1520979904005962F4 /* CustomerNoteTableViewCell.swift in Sources */,
				CE855366209BA6A700938BDC /* CustomerInfoTableViewCell.swift in Sources */,
				CE1F51252064179A00C6C810 /* UILabel+Helpers.swift in Sources */,
				B50911302049E27A007D25DC /* DashboardViewController.swift in Sources */,
				B5D1AFB820BC510200DB0E8C /* UIImage+Woo.swift in Sources */,
				CE1EC8E920B8A3F5009762BF /* OrderNoteViewModel.swift in Sources */,
				CEE006082077D14C0079161F /* OrderDetailsViewController.swift in Sources */,
				CE34DA2520A1ECD6005D8523 /* ContactViewModel.swift in Sources */,
				CE1EC8C520B46819009762BF /* PaymentTableViewCell.swift in Sources */,
				CE4296B920A5E9E400B2AFBD /* CNContact+Helpers.swift in Sources */,
				CEE006052077D1280079161F /* SummaryTableViewCell.swift in Sources */,
				CED6021D20B35FDF0032C639 /* NoResultsTableViewCell.swift in Sources */,
				CE1F51272064345B00C6C810 /* UIColor+Helpers.swift in Sources */,
				CE1EC8CA20B479F1009762BF /* TwoColumnLabelView.swift in Sources */,
				CE263DE8206ACE3E0015A693 /* MainTabBarController.swift in Sources */,
				B56DB3D22049BFAA00D4AA8E /* WooCommerce.xcdatamodeld in Sources */,
				CE1EC8EC20B8A3FF009762BF /* AddItemTableViewCell.swift in Sources */,
				B50911342049E493007D25DC /* Order.swift in Sources */,
				B5D1AFBA20BC515600DB0E8C /* UIColor+Woo.swift in Sources */,
				CE1CCB4B20570B1F000EE3AC /* OrderListCell.swift in Sources */,
				B53B898D20D462A000EDB467 /* StoresManager.swift in Sources */,
				B5D1AFC020BC67C200DB0E8C /* WooConstants.swift in Sources */,
				CE1F512920697F0100C6C810 /* UIFont+Helpers.swift in Sources */,
			);
			runOnlyForDeploymentPostprocessing = 0;
		};
		B56DB3D92049BFAA00D4AA8E /* Sources */ = {
			isa = PBXSourcesBuildPhase;
			buildActionMask = 2147483647;
			files = (
				B53B898920D450AF00EDB467 /* CredentialsManagerTests.swift in Sources */,
				B5DBF3C320E1484400B53AED /* StoresManagerTests.swift in Sources */,
			);
			runOnlyForDeploymentPostprocessing = 0;
		};
/* End PBXSourcesBuildPhase section */

/* Begin PBXTargetDependency section */
		B55D4C1520B6131400D7A50F /* PBXTargetDependency */ = {
			isa = PBXTargetDependency;
			target = B55D4C0F20B612F300D7A50F /* GenerateCredentials */;
			targetProxy = B55D4C1420B6131400D7A50F /* PBXContainerItemProxy */;
		};
		B56DB3DF2049BFAA00D4AA8E /* PBXTargetDependency */ = {
			isa = PBXTargetDependency;
			target = B56DB3C52049BFAA00D4AA8E /* WooCommerce */;
			targetProxy = B56DB3DE2049BFAA00D4AA8E /* PBXContainerItemProxy */;
		};
/* End PBXTargetDependency section */

/* Begin PBXVariantGroup section */
		B56DB3CD2049BFAA00D4AA8E /* Main.storyboard */ = {
			isa = PBXVariantGroup;
			children = (
				B56DB3CE2049BFAA00D4AA8E /* Base */,
			);
			name = Main.storyboard;
			sourceTree = "<group>";
		};
		B56DB3D52049BFAA00D4AA8E /* LaunchScreen.storyboard */ = {
			isa = PBXVariantGroup;
			children = (
				B56DB3D62049BFAA00D4AA8E /* Base */,
			);
			name = LaunchScreen.storyboard;
			sourceTree = "<group>";
		};
/* End PBXVariantGroup section */

/* Begin XCBuildConfiguration section */
		B55D4C1120B612F300D7A50F /* Debug */ = {
			isa = XCBuildConfiguration;
			buildSettings = {
				CODE_SIGN_STYLE = Automatic;
				INFOPLIST_PREFIX_HEADER = InfoPlist.h;
				PRODUCT_NAME = "$(TARGET_NAME)";
				SECRETS_PATH = $HOME/.woo_app_credentials.json;
			};
			name = Debug;
		};
		B55D4C1220B612F300D7A50F /* Release */ = {
			isa = XCBuildConfiguration;
			buildSettings = {
				CODE_SIGN_STYLE = Automatic;
				INFOPLIST_PREFIX_HEADER = InfoPlist.h;
				PRODUCT_NAME = "$(TARGET_NAME)";
				SECRETS_PATH = $HOME/.woo_app_credentials.json;
			};
			name = Release;
		};
		B56DB3E42049BFAA00D4AA8E /* Debug */ = {
			isa = XCBuildConfiguration;
			buildSettings = {
				ALWAYS_SEARCH_USER_PATHS = NO;
				CLANG_ANALYZER_NONNULL = YES;
				CLANG_ANALYZER_NUMBER_OBJECT_CONVERSION = YES_AGGRESSIVE;
				CLANG_CXX_LANGUAGE_STANDARD = "gnu++14";
				CLANG_CXX_LIBRARY = "libc++";
				CLANG_ENABLE_MODULES = YES;
				CLANG_ENABLE_OBJC_ARC = YES;
				CLANG_WARN_BLOCK_CAPTURE_AUTORELEASING = YES;
				CLANG_WARN_BOOL_CONVERSION = YES;
				CLANG_WARN_COMMA = YES;
				CLANG_WARN_CONSTANT_CONVERSION = YES;
				CLANG_WARN_DEPRECATED_OBJC_IMPLEMENTATIONS = YES;
				CLANG_WARN_DIRECT_OBJC_ISA_USAGE = YES_ERROR;
				CLANG_WARN_DOCUMENTATION_COMMENTS = YES;
				CLANG_WARN_EMPTY_BODY = YES;
				CLANG_WARN_ENUM_CONVERSION = YES;
				CLANG_WARN_INFINITE_RECURSION = YES;
				CLANG_WARN_INT_CONVERSION = YES;
				CLANG_WARN_NON_LITERAL_NULL_CONVERSION = YES;
				CLANG_WARN_OBJC_IMPLICIT_RETAIN_SELF = YES;
				CLANG_WARN_OBJC_LITERAL_CONVERSION = YES;
				CLANG_WARN_OBJC_ROOT_CLASS = YES_ERROR;
				CLANG_WARN_RANGE_LOOP_ANALYSIS = YES;
				CLANG_WARN_STRICT_PROTOTYPES = YES;
				CLANG_WARN_SUSPICIOUS_MOVE = YES;
				CLANG_WARN_UNGUARDED_AVAILABILITY = YES_AGGRESSIVE;
				CLANG_WARN_UNREACHABLE_CODE = YES;
				CLANG_WARN__DUPLICATE_METHOD_MATCH = YES;
				CODE_SIGN_IDENTITY = "iPhone Developer";
				COPY_PHASE_STRIP = NO;
				DEBUG_INFORMATION_FORMAT = dwarf;
				ENABLE_STRICT_OBJC_MSGSEND = YES;
				ENABLE_TESTABILITY = YES;
				GCC_C_LANGUAGE_STANDARD = gnu11;
				GCC_DYNAMIC_NO_PIC = NO;
				GCC_NO_COMMON_BLOCKS = YES;
				GCC_OPTIMIZATION_LEVEL = 0;
				GCC_PREPROCESSOR_DEFINITIONS = (
					"DEBUG=1",
					"$(inherited)",
				);
				GCC_WARN_64_TO_32_BIT_CONVERSION = YES;
				GCC_WARN_ABOUT_RETURN_TYPE = YES_ERROR;
				GCC_WARN_UNDECLARED_SELECTOR = YES;
				GCC_WARN_UNINITIALIZED_AUTOS = YES_AGGRESSIVE;
				GCC_WARN_UNUSED_FUNCTION = YES;
				GCC_WARN_UNUSED_VARIABLE = YES;
				IPHONEOS_DEPLOYMENT_TARGET = 11.2;
				MTL_ENABLE_DEBUG_INFO = YES;
				ONLY_ACTIVE_ARCH = YES;
				SDKROOT = iphoneos;
				SWIFT_ACTIVE_COMPILATION_CONDITIONS = DEBUG;
				SWIFT_OBJC_BRIDGING_HEADER = "Classes/System/WooCommerce-Bridging-Header.h";
				SWIFT_OPTIMIZATION_LEVEL = "-Onone";
				VALID_ARCHS = "arm64 armv7 armv7s x86_64";
			};
			name = Debug;
		};
		B56DB3E52049BFAA00D4AA8E /* Release */ = {
			isa = XCBuildConfiguration;
			buildSettings = {
				ALWAYS_SEARCH_USER_PATHS = NO;
				CLANG_ANALYZER_NONNULL = YES;
				CLANG_ANALYZER_NUMBER_OBJECT_CONVERSION = YES_AGGRESSIVE;
				CLANG_CXX_LANGUAGE_STANDARD = "gnu++14";
				CLANG_CXX_LIBRARY = "libc++";
				CLANG_ENABLE_MODULES = YES;
				CLANG_ENABLE_OBJC_ARC = YES;
				CLANG_WARN_BLOCK_CAPTURE_AUTORELEASING = YES;
				CLANG_WARN_BOOL_CONVERSION = YES;
				CLANG_WARN_COMMA = YES;
				CLANG_WARN_CONSTANT_CONVERSION = YES;
				CLANG_WARN_DEPRECATED_OBJC_IMPLEMENTATIONS = YES;
				CLANG_WARN_DIRECT_OBJC_ISA_USAGE = YES_ERROR;
				CLANG_WARN_DOCUMENTATION_COMMENTS = YES;
				CLANG_WARN_EMPTY_BODY = YES;
				CLANG_WARN_ENUM_CONVERSION = YES;
				CLANG_WARN_INFINITE_RECURSION = YES;
				CLANG_WARN_INT_CONVERSION = YES;
				CLANG_WARN_NON_LITERAL_NULL_CONVERSION = YES;
				CLANG_WARN_OBJC_IMPLICIT_RETAIN_SELF = YES;
				CLANG_WARN_OBJC_LITERAL_CONVERSION = YES;
				CLANG_WARN_OBJC_ROOT_CLASS = YES_ERROR;
				CLANG_WARN_RANGE_LOOP_ANALYSIS = YES;
				CLANG_WARN_STRICT_PROTOTYPES = YES;
				CLANG_WARN_SUSPICIOUS_MOVE = YES;
				CLANG_WARN_UNGUARDED_AVAILABILITY = YES_AGGRESSIVE;
				CLANG_WARN_UNREACHABLE_CODE = YES;
				CLANG_WARN__DUPLICATE_METHOD_MATCH = YES;
				CODE_SIGN_IDENTITY = "iPhone Developer";
				COPY_PHASE_STRIP = NO;
				DEBUG_INFORMATION_FORMAT = "dwarf-with-dsym";
				ENABLE_NS_ASSERTIONS = NO;
				ENABLE_STRICT_OBJC_MSGSEND = YES;
				GCC_C_LANGUAGE_STANDARD = gnu11;
				GCC_NO_COMMON_BLOCKS = YES;
				GCC_WARN_64_TO_32_BIT_CONVERSION = YES;
				GCC_WARN_ABOUT_RETURN_TYPE = YES_ERROR;
				GCC_WARN_UNDECLARED_SELECTOR = YES;
				GCC_WARN_UNINITIALIZED_AUTOS = YES_AGGRESSIVE;
				GCC_WARN_UNUSED_FUNCTION = YES;
				GCC_WARN_UNUSED_VARIABLE = YES;
				IPHONEOS_DEPLOYMENT_TARGET = 11.2;
				MTL_ENABLE_DEBUG_INFO = NO;
				SDKROOT = iphoneos;
				SWIFT_OBJC_BRIDGING_HEADER = "Classes/System/WooCommerce-Bridging-Header.h";
				SWIFT_OPTIMIZATION_LEVEL = "-Owholemodule";
				VALIDATE_PRODUCT = YES;
				VALID_ARCHS = "arm64 armv7 armv7s x86_64";
			};
			name = Release;
		};
		B56DB3E72049BFAA00D4AA8E /* Debug */ = {
			isa = XCBuildConfiguration;
			baseConfigurationReference = 90AC1C0B391E04A837BDC64E /* Pods-WooCommerce.debug.xcconfig */;
			buildSettings = {
				ASSETCATALOG_COMPILER_APPICON_NAME = AppIcon;
				CODE_SIGN_ENTITLEMENTS = Resources/WooCommerce.debug.entitlements;
				CODE_SIGN_STYLE = Manual;
				DEVELOPMENT_TEAM = PZYM8XX95Q;
				ENABLE_BITCODE = NO;
				INFOPLIST_FILE = "$(SRCROOT)/Resources/Info.plist";
				INFOPLIST_PREFIX_HEADER = DerivedSources/InfoPlist.h;
				INFOPLIST_PREPROCESS = YES;
				IPHONEOS_DEPLOYMENT_TARGET = 11.0;
				LD_RUNPATH_SEARCH_PATHS = "$(inherited) @executable_path/Frameworks";
				PRODUCT_BUNDLE_IDENTIFIER = com.automattic.woocommerce.debug;
				PRODUCT_NAME = "$(TARGET_NAME)";
				PROVISIONING_PROFILE = "";
				PROVISIONING_PROFILE_SPECIFIER = "WooCommerce Development";
				SECRETS_PATH = $HOME/.woo_app_credentials.json;
				SWIFT_VERSION = 4.0;
				TARGETED_DEVICE_FAMILY = "1,2";
				USER_HEADER_SEARCH_PATHS = "";
			};
			name = Debug;
		};
		B56DB3E82049BFAA00D4AA8E /* Release */ = {
			isa = XCBuildConfiguration;
			baseConfigurationReference = 33035144757869DE5E4DC88A /* Pods-WooCommerce.release.xcconfig */;
			buildSettings = {
				ASSETCATALOG_COMPILER_APPICON_NAME = AppIcon;
				CODE_SIGN_ENTITLEMENTS = Resources/WooCommerce.release.entitlements;
				CODE_SIGN_IDENTITY = "iPhone Distribution";
				CODE_SIGN_STYLE = Manual;
				DEVELOPMENT_TEAM = PZYM8XX95Q;
				ENABLE_BITCODE = NO;
				INFOPLIST_FILE = "$(SRCROOT)/Resources/Info.plist";
				INFOPLIST_PREFIX_HEADER = DerivedSources/InfoPlist.h;
				INFOPLIST_PREPROCESS = YES;
				IPHONEOS_DEPLOYMENT_TARGET = 11.0;
				LD_RUNPATH_SEARCH_PATHS = "$(inherited) @executable_path/Frameworks";
				PRODUCT_BUNDLE_IDENTIFIER = com.automattic.woocommerce;
				PRODUCT_NAME = "$(TARGET_NAME)";
				PROVISIONING_PROFILE_SPECIFIER = "WooCommerce App Store";
				SECRETS_PATH = $HOME/.woo_app_credentials.json;
				SWIFT_VERSION = 4.0;
				TARGETED_DEVICE_FAMILY = "1,2";
				USER_HEADER_SEARCH_PATHS = "";
			};
			name = Release;
		};
		B56DB3EA2049BFAA00D4AA8E /* Debug */ = {
			isa = XCBuildConfiguration;
			buildSettings = {
				ALWAYS_EMBED_SWIFT_STANDARD_LIBRARIES = YES;
				BUNDLE_LOADER = "$(TEST_HOST)";
				CLANG_ENABLE_MODULES = YES;
				CODE_SIGN_STYLE = Automatic;
				DEVELOPMENT_TEAM = PZYM8XX95Q;
				INFOPLIST_FILE = WooCommerceTests/Info.plist;
				LD_RUNPATH_SEARCH_PATHS = "$(inherited) @executable_path/Frameworks @loader_path/Frameworks";
				PRODUCT_BUNDLE_IDENTIFIER = com.woocommerce.WooCommerceTests;
				PRODUCT_NAME = "$(TARGET_NAME)";
				SWIFT_OPTIMIZATION_LEVEL = "-Onone";
				SWIFT_VERSION = 4.0;
				TARGETED_DEVICE_FAMILY = "1,2";
				TEST_HOST = "$(BUILT_PRODUCTS_DIR)/WooCommerce.app/WooCommerce";
			};
			name = Debug;
		};
		B56DB3EB2049BFAA00D4AA8E /* Release */ = {
			isa = XCBuildConfiguration;
			buildSettings = {
				ALWAYS_EMBED_SWIFT_STANDARD_LIBRARIES = YES;
				BUNDLE_LOADER = "$(TEST_HOST)";
				CLANG_ENABLE_MODULES = YES;
				CODE_SIGN_STYLE = Automatic;
				DEVELOPMENT_TEAM = PZYM8XX95Q;
				INFOPLIST_FILE = WooCommerceTests/Info.plist;
				LD_RUNPATH_SEARCH_PATHS = "$(inherited) @executable_path/Frameworks @loader_path/Frameworks";
				PRODUCT_BUNDLE_IDENTIFIER = com.woocommerce.WooCommerceTests;
				PRODUCT_NAME = "$(TARGET_NAME)";
				SWIFT_VERSION = 4.0;
				TARGETED_DEVICE_FAMILY = "1,2";
				TEST_HOST = "$(BUILT_PRODUCTS_DIR)/WooCommerce.app/WooCommerce";
			};
			name = Release;
		};
/* End XCBuildConfiguration section */

/* Begin XCConfigurationList section */
		B55D4C1020B612F300D7A50F /* Build configuration list for PBXAggregateTarget "GenerateCredentials" */ = {
			isa = XCConfigurationList;
			buildConfigurations = (
				B55D4C1120B612F300D7A50F /* Debug */,
				B55D4C1220B612F300D7A50F /* Release */,
			);
			defaultConfigurationIsVisible = 0;
			defaultConfigurationName = Release;
		};
		B56DB3C12049BFAA00D4AA8E /* Build configuration list for PBXProject "WooCommerce" */ = {
			isa = XCConfigurationList;
			buildConfigurations = (
				B56DB3E42049BFAA00D4AA8E /* Debug */,
				B56DB3E52049BFAA00D4AA8E /* Release */,
			);
			defaultConfigurationIsVisible = 0;
			defaultConfigurationName = Release;
		};
		B56DB3E62049BFAA00D4AA8E /* Build configuration list for PBXNativeTarget "WooCommerce" */ = {
			isa = XCConfigurationList;
			buildConfigurations = (
				B56DB3E72049BFAA00D4AA8E /* Debug */,
				B56DB3E82049BFAA00D4AA8E /* Release */,
			);
			defaultConfigurationIsVisible = 0;
			defaultConfigurationName = Release;
		};
		B56DB3E92049BFAA00D4AA8E /* Build configuration list for PBXNativeTarget "WooCommerceTests" */ = {
			isa = XCConfigurationList;
			buildConfigurations = (
				B56DB3EA2049BFAA00D4AA8E /* Debug */,
				B56DB3EB2049BFAA00D4AA8E /* Release */,
			);
			defaultConfigurationIsVisible = 0;
			defaultConfigurationName = Release;
		};
/* End XCConfigurationList section */

/* Begin XCVersionGroup section */
		B56DB3D02049BFAA00D4AA8E /* WooCommerce.xcdatamodeld */ = {
			isa = XCVersionGroup;
			children = (
				B56DB3D12049BFAA00D4AA8E /* WooCommerce.xcdatamodel */,
			);
			currentVersion = B56DB3D12049BFAA00D4AA8E /* WooCommerce.xcdatamodel */;
			path = WooCommerce.xcdatamodeld;
			sourceTree = "<group>";
			versionGroupType = wrapper.xcdatamodel;
		};
/* End XCVersionGroup section */
	};
	rootObject = B56DB3BE2049BFAA00D4AA8E /* Project object */;
}<|MERGE_RESOLUTION|>--- conflicted
+++ resolved
@@ -823,12 +823,9 @@
 				CE17C2E220ACA06800AFBD20 /* BillingDetailsTableViewCell.swift in Sources */,
 				B55D4C2720B717C000D7A50F /* UserAgent.swift in Sources */,
 				CE1CCB402056F21C000EE3AC /* Style.swift in Sources */,
-<<<<<<< HEAD
 				B5DBF3CB20E149CC00B53AED /* AuthenticatedState.swift in Sources */,
-=======
 				CE1EC8F120B8A408009762BF /* OrderNoteTableViewCell.swift in Sources */,
 				CE4DDB7B20DD312400D32EC8 /* Date+Helpers.swift in Sources */,
->>>>>>> 81f7900d
 				B50911322049E27A007D25DC /* SettingsViewController.swift in Sources */,
 				B55D4C0620B6027200D7A50F /* AuthenticationManager.swift in Sources */,
 				B5BE368E20BED80B00BE0A8C /* SafariViewController.swift in Sources */,
