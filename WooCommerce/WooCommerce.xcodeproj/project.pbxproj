--- conflicted
+++ resolved
@@ -48,7 +48,6 @@
 		02B296A722FA6DB500FD7A4C /* Date+StartAndEnd.swift in Sources */ = {isa = PBXBuildFile; fileRef = 02B296A622FA6DB500FD7A4C /* Date+StartAndEnd.swift */; };
 		02B296A922FA6E0000FD7A4C /* DateStartAndEndTests.swift in Sources */ = {isa = PBXBuildFile; fileRef = 02B296A822FA6E0000FD7A4C /* DateStartAndEndTests.swift */; };
 		02BA23C022EE9DAF009539E7 /* AsyncDictionaryTests.swift in Sources */ = {isa = PBXBuildFile; fileRef = 02BA23BF22EE9DAF009539E7 /* AsyncDictionaryTests.swift */; };
-<<<<<<< HEAD
 		45AE582C230D9D35001901E3 /* OrderNoteHeaderTableViewCell.swift in Sources */ = {isa = PBXBuildFile; fileRef = 45AE582A230D9D35001901E3 /* OrderNoteHeaderTableViewCell.swift */; };
 		45AE582D230D9D35001901E3 /* OrderNoteHeaderTableViewCell.xib in Resources */ = {isa = PBXBuildFile; fileRef = 45AE582B230D9D35001901E3 /* OrderNoteHeaderTableViewCell.xib */; };
 		45C8B2582313FA570002FA77 /* CustomerNoteTableViewCell.swift in Sources */ = {isa = PBXBuildFile; fileRef = 45C8B2562313FA570002FA77 /* CustomerNoteTableViewCell.swift */; };
@@ -61,8 +60,6 @@
 		45C8B2672316AB460002FA77 /* BillingAddressTableViewCell.xib in Resources */ = {isa = PBXBuildFile; fileRef = 45C8B2652316AB460002FA77 /* BillingAddressTableViewCell.xib */; };
 		45C8B2692316B2440002FA77 /* BillingAddressTableViewCellTests.swift in Sources */ = {isa = PBXBuildFile; fileRef = 45C8B2682316B2440002FA77 /* BillingAddressTableViewCellTests.swift */; };
 		02D4564C231D05E2008CF0A9 /* BetaFeaturesViewController.swift in Sources */ = {isa = PBXBuildFile; fileRef = 02D4564B231D05E1008CF0A9 /* BetaFeaturesViewController.swift */; };
-=======
->>>>>>> 463e8fd2
 		02D45647231CB1FB008CF0A9 /* UIImage+Dot.swift in Sources */ = {isa = PBXBuildFile; fileRef = 02D45646231CB1FB008CF0A9 /* UIImage+Dot.swift */; };
 		02D4564C231D05E2008CF0A9 /* BetaFeaturesViewController.swift in Sources */ = {isa = PBXBuildFile; fileRef = 02D4564B231D05E1008CF0A9 /* BetaFeaturesViewController.swift */; };
 		02E4FD7A230688BA0049610C /* OrderStatsV4Interval+Chart.swift in Sources */ = {isa = PBXBuildFile; fileRef = 02E4FD79230688BA0049610C /* OrderStatsV4Interval+Chart.swift */; };
