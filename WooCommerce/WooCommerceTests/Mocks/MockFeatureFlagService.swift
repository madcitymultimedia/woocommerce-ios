--- conflicted
+++ resolved
@@ -8,11 +8,8 @@
     private let shippingLabelsOnboardingM1: Bool
     private let isLoginPrologueOnboardingEnabled: Bool
     private let isSimplifiedLoginFlowI1Enabled: Bool
-<<<<<<< HEAD
+    private let isStoreCreationMVPEnabled: Bool
     private let isProductsOnboardingEnabled: Bool
-=======
-    private let isStoreCreationMVPEnabled: Bool
->>>>>>> 10098bbc
 
     init(isInboxOn: Bool = false,
          isSplitViewInOrdersTabOn: Bool = false,
@@ -20,22 +17,16 @@
          shippingLabelsOnboardingM1: Bool = false,
          isLoginPrologueOnboardingEnabled: Bool = false,
          isSimplifiedLoginFlowI1Enabled: Bool = false,
-<<<<<<< HEAD
+         isStoreCreationMVPEnabled: Bool = false,
          isProductsOnboardingEnabled: Bool = false) {
-=======
-         isStoreCreationMVPEnabled: Bool = false) {
->>>>>>> 10098bbc
         self.isInboxOn = isInboxOn
         self.isSplitViewInOrdersTabOn = isSplitViewInOrdersTabOn
         self.isUpdateOrderOptimisticallyOn = isUpdateOrderOptimisticallyOn
         self.shippingLabelsOnboardingM1 = shippingLabelsOnboardingM1
         self.isLoginPrologueOnboardingEnabled = isLoginPrologueOnboardingEnabled
         self.isSimplifiedLoginFlowI1Enabled = isSimplifiedLoginFlowI1Enabled
-<<<<<<< HEAD
+        self.isStoreCreationMVPEnabled = isStoreCreationMVPEnabled
         self.isProductsOnboardingEnabled = isProductsOnboardingEnabled
-=======
-        self.isStoreCreationMVPEnabled = isStoreCreationMVPEnabled
->>>>>>> 10098bbc
     }
 
     func isFeatureFlagEnabled(_ featureFlag: FeatureFlag) -> Bool {
@@ -52,13 +43,10 @@
             return isLoginPrologueOnboardingEnabled
         case .simplifiedLoginFlowI1:
             return isSimplifiedLoginFlowI1Enabled
-<<<<<<< HEAD
+        case .storeCreationMVP:
+            return isStoreCreationMVPEnabled
         case .productsOnboarding:
             return isProductsOnboardingEnabled
-=======
-        case .storeCreationMVP:
-            return isStoreCreationMVPEnabled
->>>>>>> 10098bbc
         default:
             return false
         }
