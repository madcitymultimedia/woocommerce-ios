@testable import WooCommerce
import Experiments

struct MockFeatureFlagService: FeatureFlagService {
    private let isInboxOn: Bool
    private let isSplitViewInOrdersTabOn: Bool
    private let isUpdateOrderOptimisticallyOn: Bool
    private let shippingLabelsOnboardingM1: Bool
    private let isLoginPrologueOnboardingEnabled: Bool
    private let isStoreCreationMVPEnabled: Bool
    private let isStoreCreationM2Enabled: Bool
    private let isStoreCreationM2WithInAppPurchasesEnabled: Bool
    private let isDomainSettingsEnabled: Bool
    private let isSupportRequestEnabled: Bool
    private let isProductMultiSelectionM1Enabled: Bool
<<<<<<< HEAD
=======
    private let isAddCouponToOrderEnabled: Bool
>>>>>>> c1a778fd

    init(isInboxOn: Bool = false,
         isSplitViewInOrdersTabOn: Bool = false,
         isUpdateOrderOptimisticallyOn: Bool = false,
         shippingLabelsOnboardingM1: Bool = false,
         isLoginPrologueOnboardingEnabled: Bool = false,
         isStoreCreationMVPEnabled: Bool = true,
         isStoreCreationM2Enabled: Bool = false,
         isStoreCreationM2WithInAppPurchasesEnabled: Bool = false,
         isDomainSettingsEnabled: Bool = false,
         isSupportRequestEnabled: Bool = false,
<<<<<<< HEAD
         isProductMultiSelectionM1Enabled: Bool = false) {
=======
         isProductMultiSelectionM1Enabled: Bool = false,
         isAddCouponToOrderEnabled: Bool = false) {
>>>>>>> c1a778fd
        self.isInboxOn = isInboxOn
        self.isSplitViewInOrdersTabOn = isSplitViewInOrdersTabOn
        self.isUpdateOrderOptimisticallyOn = isUpdateOrderOptimisticallyOn
        self.shippingLabelsOnboardingM1 = shippingLabelsOnboardingM1
        self.isLoginPrologueOnboardingEnabled = isLoginPrologueOnboardingEnabled
        self.isStoreCreationMVPEnabled = isStoreCreationMVPEnabled
        self.isStoreCreationM2Enabled = isStoreCreationM2Enabled
        self.isStoreCreationM2WithInAppPurchasesEnabled = isStoreCreationM2WithInAppPurchasesEnabled
        self.isDomainSettingsEnabled = isDomainSettingsEnabled
        self.isSupportRequestEnabled = isSupportRequestEnabled
        self.isProductMultiSelectionM1Enabled = isProductMultiSelectionM1Enabled
<<<<<<< HEAD
=======
        self.isAddCouponToOrderEnabled = isAddCouponToOrderEnabled
>>>>>>> c1a778fd
    }

    func isFeatureFlagEnabled(_ featureFlag: FeatureFlag) -> Bool {
        switch featureFlag {
        case .inbox:
            return isInboxOn
        case .splitViewInOrdersTab:
            return isSplitViewInOrdersTabOn
        case .updateOrderOptimistically:
            return isUpdateOrderOptimisticallyOn
        case .shippingLabelsOnboardingM1:
            return shippingLabelsOnboardingM1
        case .loginPrologueOnboarding:
            return isLoginPrologueOnboardingEnabled
        case .storeCreationMVP:
            return isStoreCreationMVPEnabled
        case .storeCreationM2:
            return isStoreCreationM2Enabled
        case .storeCreationM2WithInAppPurchasesEnabled:
            return isStoreCreationM2WithInAppPurchasesEnabled
        case .domainSettings:
            return isDomainSettingsEnabled
        case .supportRequests:
            return isSupportRequestEnabled
        case .productMultiSelectionM1:
            return isProductMultiSelectionM1Enabled
<<<<<<< HEAD
=======
        case .addCouponToOrder:
            return isAddCouponToOrderEnabled
>>>>>>> c1a778fd
        default:
            return false
        }
    }
}<|MERGE_RESOLUTION|>--- conflicted
+++ resolved
@@ -13,10 +13,7 @@
     private let isDomainSettingsEnabled: Bool
     private let isSupportRequestEnabled: Bool
     private let isProductMultiSelectionM1Enabled: Bool
-<<<<<<< HEAD
-=======
     private let isAddCouponToOrderEnabled: Bool
->>>>>>> c1a778fd
 
     init(isInboxOn: Bool = false,
          isSplitViewInOrdersTabOn: Bool = false,
@@ -28,12 +25,8 @@
          isStoreCreationM2WithInAppPurchasesEnabled: Bool = false,
          isDomainSettingsEnabled: Bool = false,
          isSupportRequestEnabled: Bool = false,
-<<<<<<< HEAD
-         isProductMultiSelectionM1Enabled: Bool = false) {
-=======
          isProductMultiSelectionM1Enabled: Bool = false,
          isAddCouponToOrderEnabled: Bool = false) {
->>>>>>> c1a778fd
         self.isInboxOn = isInboxOn
         self.isSplitViewInOrdersTabOn = isSplitViewInOrdersTabOn
         self.isUpdateOrderOptimisticallyOn = isUpdateOrderOptimisticallyOn
@@ -45,10 +38,7 @@
         self.isDomainSettingsEnabled = isDomainSettingsEnabled
         self.isSupportRequestEnabled = isSupportRequestEnabled
         self.isProductMultiSelectionM1Enabled = isProductMultiSelectionM1Enabled
-<<<<<<< HEAD
-=======
         self.isAddCouponToOrderEnabled = isAddCouponToOrderEnabled
->>>>>>> c1a778fd
     }
 
     func isFeatureFlagEnabled(_ featureFlag: FeatureFlag) -> Bool {
@@ -75,11 +65,8 @@
             return isSupportRequestEnabled
         case .productMultiSelectionM1:
             return isProductMultiSelectionM1Enabled
-<<<<<<< HEAD
-=======
         case .addCouponToOrder:
             return isAddCouponToOrderEnabled
->>>>>>> c1a778fd
         default:
             return false
         }
