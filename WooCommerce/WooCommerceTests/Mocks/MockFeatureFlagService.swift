--- conflicted
+++ resolved
@@ -2,11 +2,6 @@
 import Experiments
 
 struct MockFeatureFlagService: FeatureFlagService {
-<<<<<<< HEAD
-    private let isHubMenuOn: Bool
-=======
-    private let isJetpackConnectionPackageSupportOn: Bool
->>>>>>> 700c2fa2
     private let isInboxOn: Bool
     private let isSplitViewInOrdersTabOn: Bool
     private let isUpdateOrderOptimisticallyOn: Bool
@@ -15,23 +10,13 @@
     private let isBackgroundImageUploadEnabled: Bool
     private let isLoginPrologueOnboardingEnabled: Bool
 
-<<<<<<< HEAD
-    init(isHubMenuOn: Bool = false,
-=======
-    init(isJetpackConnectionPackageSupportOn: Bool = false,
->>>>>>> 700c2fa2
-         isInboxOn: Bool = false,
+    init(isInboxOn: Bool = false,
          isSplitViewInOrdersTabOn: Bool = false,
          isUpdateOrderOptimisticallyOn: Bool = false,
          shippingLabelsOnboardingM1: Bool = false,
          isAppleIDAccountDeletionEnabled: Bool = false,
          isBackgroundImageUploadEnabled: Bool = false,
          isLoginPrologueOnboardingEnabled: Bool = false) {
-<<<<<<< HEAD
-        self.isHubMenuOn = isHubMenuOn
-=======
-        self.isJetpackConnectionPackageSupportOn = isJetpackConnectionPackageSupportOn
->>>>>>> 700c2fa2
         self.isInboxOn = isInboxOn
         self.isSplitViewInOrdersTabOn = isSplitViewInOrdersTabOn
         self.isUpdateOrderOptimisticallyOn = isUpdateOrderOptimisticallyOn
@@ -43,13 +28,6 @@
 
     func isFeatureFlagEnabled(_ featureFlag: FeatureFlag) -> Bool {
         switch featureFlag {
-<<<<<<< HEAD
-        case .hubMenu:
-            return isHubMenuOn
-=======
-        case .jetpackConnectionPackageSupport:
-            return isJetpackConnectionPackageSupportOn
->>>>>>> 700c2fa2
         case .inbox:
             return isInboxOn
         case .splitViewInOrdersTab:
