--- conflicted
+++ resolved
@@ -649,7 +649,6 @@
         XCTAssertNotNil(UIImage.rectangleOnRectangleAngled)
     }
 
-<<<<<<< HEAD
     func test_circular_rate_discount_icon_is_not_nil() {
         XCTAssertNotNil(UIImage.circularRateDiscountIcon)
     }
@@ -660,9 +659,9 @@
 
     func test_circular_time_icon_is_not_nil() {
         XCTAssertNotNil(UIImage.circularTimeIcon)
-=======
+    }
+    
     func test_lock_icon_is_not_nil() {
         XCTAssertNotNil(UIImage.lockImage)
->>>>>>> 31f79fae
     }
 }