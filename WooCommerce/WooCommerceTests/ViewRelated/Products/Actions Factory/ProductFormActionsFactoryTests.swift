import XCTest
import Fakes

@testable import WooCommerce
@testable import Yosemite

final class ProductFormActionsFactoryTests: XCTestCase {
    func testViewModelForPhysicalSimpleProductWithoutImages() {
        // Arrange
        let product = Fixtures.physicalSimpleProductWithoutImages
        let model = EditableProductModel(product: product)

        // Action
        let factory = ProductFormActionsFactory(product: model, formType: .edit, isEmptyReviewsOptionHidden: false)

        // Assert
        let expectedPrimarySectionActions: [ProductFormEditAction] = [.images(editable: true), .name(editable: true), .description(editable: true)]
        XCTAssertEqual(factory.primarySectionActions(), expectedPrimarySectionActions)

        let expectedSettingsSectionActions: [ProductFormEditAction] = [.priceSettings(editable: true, hideSeparator: false),
                                                                       .reviews,
                                                                       .shippingSettings(editable: true),
                                                                       .inventorySettings(editable: true),
                                                                       .categories(editable: true),
                                                                       .tags(editable: true),
                                                                       .shortDescription(editable: true),
                                                                       .linkedProducts(editable: true),
                                                                       .productType(editable: true)]
        XCTAssertEqual(factory.settingsSectionActions(), expectedSettingsSectionActions)

        let expectedBottomSheetActions: [ProductFormBottomSheetAction] = []
        XCTAssertEqual(factory.bottomSheetActions(), expectedBottomSheetActions)
    }

    func testViewModelForPhysicalSimpleProductWithImages() {
        // Arrange
        let product = Fixtures.physicalSimpleProductWithImages
        let model = EditableProductModel(product: product)

        // Action
        let factory = ProductFormActionsFactory(product: model, formType: .edit, isEmptyReviewsOptionHidden: false)

        // Assert
        let expectedPrimarySectionActions: [ProductFormEditAction] = [.images(editable: true), .name(editable: true), .description(editable: true)]
        XCTAssertEqual(factory.primarySectionActions(), expectedPrimarySectionActions)

        let expectedSettingsSectionActions: [ProductFormEditAction] = [.priceSettings(editable: true, hideSeparator: false),
                                                                       .reviews,
                                                                       .shippingSettings(editable: true),
                                                                       .inventorySettings(editable: true),
                                                                       .categories(editable: true),
                                                                       .tags(editable: true),
                                                                       .shortDescription(editable: true),
                                                                       .linkedProducts(editable: true),
                                                                       .productType(editable: true)]
        XCTAssertEqual(factory.settingsSectionActions(), expectedSettingsSectionActions)

        let expectedBottomSheetActions: [ProductFormBottomSheetAction] = []
        XCTAssertEqual(factory.bottomSheetActions(), expectedBottomSheetActions)
    }

    func test_viewModel_for_physical_simple_product_with_reviews_disabled() {
        // Arrange
        let product = Fixtures.physicalSimpleProductWithReviewsDisabled
        let model = EditableProductModel(product: product)

        // Action
        let factory = ProductFormActionsFactory(product: model, formType: .edit)

        // Assert
        let expectedPrimarySectionActions: [ProductFormEditAction] = [.images(editable: true), .name(editable: true), .description(editable: true)]
        XCTAssertEqual(factory.primarySectionActions(), expectedPrimarySectionActions)

        let expectedSettingsSectionActions: [ProductFormEditAction] = [.priceSettings(editable: true, hideSeparator: false),
                                                                       .shippingSettings(editable: true),
                                                                       .inventorySettings(editable: true),
                                                                       .categories(editable: true),
                                                                       .tags(editable: true),
                                                                       .shortDescription(editable: true),
                                                                       .linkedProducts(editable: true),
                                                                       .productType(editable: true)]
        XCTAssertEqual(factory.settingsSectionActions(), expectedSettingsSectionActions)

        let expectedBottomSheetActions: [ProductFormBottomSheetAction] = []
        XCTAssertEqual(factory.bottomSheetActions(), expectedBottomSheetActions)
    }

    func test_viewModel_for_product_without_linked_products_shows_editLinkedProducts_in_bottom_sheet() {
        // Arrange
        let product = Fixtures.physicalSimpleProductWithoutLinkedProducts
        let model = EditableProductModel(product: product)

        // Action
        let factory = ProductFormActionsFactory(product: model, formType: .edit)

        // Assert
        let expectedPrimarySectionActions: [ProductFormEditAction] = [.images(editable: true), .name(editable: true), .description(editable: true)]
        XCTAssertEqual(factory.primarySectionActions(), expectedPrimarySectionActions)

        let expectedSettingsSectionActions: [ProductFormEditAction] = [.priceSettings(editable: true, hideSeparator: false),
                                                                       .shippingSettings(editable: true),
                                                                       .inventorySettings(editable: true),
                                                                       .categories(editable: true),
                                                                       .tags(editable: true),
                                                                       .shortDescription(editable: true),
                                                                       .productType(editable: true)]
        XCTAssertEqual(factory.settingsSectionActions(), expectedSettingsSectionActions)

        let expectedBottomSheetActions: [ProductFormBottomSheetAction] = [.editLinkedProducts]
        XCTAssertEqual(factory.bottomSheetActions(), expectedBottomSheetActions)
    }

    func test_viewModel_for_product_with_linked_products_shows_linkedProducts_action_in_settings_section() {
        // Arrange
        let product = Fixtures.physicalSimpleProductWithImages
        let model = EditableProductModel(product: product)

        // Action
        let factory = ProductFormActionsFactory(product: model, formType: .edit, isEmptyReviewsOptionHidden: false)

        // Assert
        let expectedPrimarySectionActions: [ProductFormEditAction] = [.images(editable: true), .name(editable: true), .description(editable: true)]
        XCTAssertEqual(factory.primarySectionActions(), expectedPrimarySectionActions)

        let expectedSettingsSectionActions: [ProductFormEditAction] = [.priceSettings(editable: true, hideSeparator: false),
                                                                       .reviews,
                                                                       .shippingSettings(editable: true),
                                                                       .inventorySettings(editable: true),
                                                                       .categories(editable: true),
                                                                       .tags(editable: true),
                                                                       .shortDescription(editable: true),
                                                                       .linkedProducts(editable: true),
                                                                       .productType(editable: true)]
        XCTAssertEqual(factory.settingsSectionActions(), expectedSettingsSectionActions)

        let expectedBottomSheetActions: [ProductFormBottomSheetAction] = []
        XCTAssertEqual(factory.bottomSheetActions(), expectedBottomSheetActions)
    }

    func testViewModelForDownloadableSimpleProduct() {
        // Arrange
        let product = Fixtures.downloadableSimpleProduct
        let model = EditableProductModel(product: product)

        // Action
        let factory = ProductFormActionsFactory(product: model, formType: .edit, isEmptyReviewsOptionHidden: false)

        // Assert
        let expectedPrimarySectionActions: [ProductFormEditAction] = [.images(editable: true), .name(editable: true), .description(editable: true)]
        XCTAssertEqual(factory.primarySectionActions(), expectedPrimarySectionActions)

        let expectedSettingsSectionActions: [ProductFormEditAction] = [.priceSettings(editable: true, hideSeparator: false),
                                                                       .reviews,
                                                                       .inventorySettings(editable: true),
                                                                       .categories(editable: true),
                                                                       .tags(editable: true),
                                                                       .downloadableFiles(editable: true),
                                                                       .shortDescription(editable: true),
                                                                       .linkedProducts(editable: true),
                                                                       .productType(editable: true)]
        XCTAssertEqual(factory.settingsSectionActions(), expectedSettingsSectionActions)

        let expectedBottomSheetActions: [ProductFormBottomSheetAction] = []
        XCTAssertEqual(factory.bottomSheetActions(), expectedBottomSheetActions)
    }

    func testViewModelForVirtualSimpleProduct() {
        // Arrange
        let product = Fixtures.virtualSimpleProduct
        let model = EditableProductModel(product: product)

        // Action
        let factory = ProductFormActionsFactory(product: model, formType: .edit, isEmptyReviewsOptionHidden: false)

        // Assert
        let expectedPrimarySectionActions: [ProductFormEditAction] = [.images(editable: true), .name(editable: true), .description(editable: true)]
        XCTAssertEqual(factory.primarySectionActions(), expectedPrimarySectionActions)

        let expectedSettingsSectionActions: [ProductFormEditAction] = [.priceSettings(editable: true, hideSeparator: false),
                                                                       .reviews,
                                                                       .inventorySettings(editable: true),
                                                                       .categories(editable: true),
                                                                       .tags(editable: true),
                                                                       .shortDescription(editable: true),
                                                                       .linkedProducts(editable: true),
                                                                       .productType(editable: true)]
        XCTAssertEqual(factory.settingsSectionActions(), expectedSettingsSectionActions)

        let expectedBottomSheetActions: [ProductFormBottomSheetAction] = []
        XCTAssertEqual(factory.bottomSheetActions(), expectedBottomSheetActions)
    }

    func testViewModelForAffiliateProduct() {
        // Arrange
        let product = Fixtures.affiliateProduct
        let model = EditableProductModel(product: product)

        // Action
<<<<<<< HEAD
        let factory = ProductFormActionsFactory(product: model, formType: .edit, isEmptyReviewsOptionHidden: false)
=======
        let factory = ProductFormActionsFactory(product: model, formType: .edit, isCategoriesActionAlwaysEnabled: false)
>>>>>>> 72276742

        // Assert
        let expectedPrimarySectionActions: [ProductFormEditAction] = [.images(editable: true), .name(editable: true), .description(editable: true)]
        XCTAssertEqual(factory.primarySectionActions(), expectedPrimarySectionActions)

        let expectedSettingsSectionActions: [ProductFormEditAction] = [.priceSettings(editable: true, hideSeparator: false),
                                                                       .reviews,
                                                                       .externalURL(editable: true),
                                                                       .linkedProducts(editable: true),
                                                                       .productType(editable: true)]
        XCTAssertEqual(factory.settingsSectionActions(), expectedSettingsSectionActions)

        let expectedBottomSheetActions: [ProductFormBottomSheetAction] = [.editSKU, .editCategories, .editTags, .editShortDescription]
        XCTAssertEqual(factory.bottomSheetActions(), expectedBottomSheetActions)
    }

    func testViewModelForGroupedProduct() {
        // Arrange
        let product = Fixtures.groupedProduct
        let model = EditableProductModel(product: product)

        // Action
<<<<<<< HEAD
        let factory = ProductFormActionsFactory(product: model, formType: .edit, isEmptyReviewsOptionHidden: false)
=======
        let factory = ProductFormActionsFactory(product: model, formType: .edit, isCategoriesActionAlwaysEnabled: false)
>>>>>>> 72276742

        // Assert
        let expectedPrimarySectionActions: [ProductFormEditAction] = [.images(editable: true), .name(editable: true), .description(editable: true)]
        XCTAssertEqual(factory.primarySectionActions(), expectedPrimarySectionActions)

        let expectedSettingsSectionActions: [ProductFormEditAction] = [.groupedProducts(editable: true),
                                                                       .reviews,
                                                                       .linkedProducts(editable: true),
                                                                       .productType(editable: true)]
        XCTAssertEqual(factory.settingsSectionActions(), expectedSettingsSectionActions)

        let expectedBottomSheetActions: [ProductFormBottomSheetAction] = [.editSKU, .editCategories, .editTags, .editShortDescription]
        XCTAssertEqual(factory.bottomSheetActions(), expectedBottomSheetActions)
    }

    func testViewModelForVariableProductWithoutVariations() {
        // Arrange
        let product = Fixtures.variableProductWithoutVariations
        let model = EditableProductModel(product: product)

        // Action
<<<<<<< HEAD
        let factory = ProductFormActionsFactory(product: model, formType: .edit, isEmptyReviewsOptionHidden: false)
=======
        let factory = ProductFormActionsFactory(product: model, formType: .edit, isCategoriesActionAlwaysEnabled: false)
>>>>>>> 72276742

        // Assert
        let expectedPrimarySectionActions: [ProductFormEditAction] = [.images(editable: true), .name(editable: true), .description(editable: true)]
        XCTAssertEqual(factory.primarySectionActions(), expectedPrimarySectionActions)

        let expectedSettingsSectionActions: [ProductFormEditAction] = [
            .variations(hideSeparator: false),
            .reviews,
            .shippingSettings(editable: true),
            .inventorySettings(editable: true),
            .linkedProducts(editable: true),
            .productType(editable: true)
        ]
        XCTAssertEqual(factory.settingsSectionActions(), expectedSettingsSectionActions)

        let expectedBottomSheetActions: [ProductFormBottomSheetAction] = [.editCategories, .editTags, .editShortDescription]
        XCTAssertEqual(factory.bottomSheetActions(), expectedBottomSheetActions)
    }

    func testViewModelForVariableProductWithVariations() {
        // Arrange
        let product = Fixtures.variableProductWithVariations
        let model = EditableProductModel(product: product)

        // Action
<<<<<<< HEAD
        let factory = ProductFormActionsFactory(product: model, formType: .edit, isEmptyReviewsOptionHidden: false)
=======
        let factory = ProductFormActionsFactory(product: model, formType: .edit, isCategoriesActionAlwaysEnabled: false)
>>>>>>> 72276742

        // Assert
        let expectedPrimarySectionActions: [ProductFormEditAction] = [.images(editable: true), .name(editable: true), .description(editable: true)]
        XCTAssertEqual(factory.primarySectionActions(), expectedPrimarySectionActions)

        let expectedSettingsSectionActions: [ProductFormEditAction] = [
            .variations(hideSeparator: true),
            .noPriceWarning,
            .reviews,
            .shippingSettings(editable: true),
            .inventorySettings(editable: true),
            .linkedProducts(editable: true),
            .productType(editable: true)
        ]
        XCTAssertEqual(factory.settingsSectionActions(), expectedSettingsSectionActions)

        let expectedBottomSheetActions: [ProductFormBottomSheetAction] = [.editCategories, .editTags, .editShortDescription]
        XCTAssertEqual(factory.bottomSheetActions(), expectedBottomSheetActions)
    }

    func test_actions_for_non_core_product_without_price() {
        // Arrange
        let product = Fixtures.nonCoreProductWithoutPrice
        let model = EditableProductModel(product: product)

        // Action
<<<<<<< HEAD
        let factory = ProductFormActionsFactory(product: model, formType: .edit, isEmptyReviewsOptionHidden: false)
=======
        let factory = ProductFormActionsFactory(product: model, formType: .edit, isCategoriesActionAlwaysEnabled: false)
>>>>>>> 72276742

        // Assert
        let expectedPrimarySectionActions: [ProductFormEditAction] = [.images(editable: true), .name(editable: true), .description(editable: true)]
        XCTAssertEqual(factory.primarySectionActions(), expectedPrimarySectionActions)

        let expectedSettingsSectionActions: [ProductFormEditAction] = [.reviews,
                                                                       .inventorySettings(editable: false),
                                                                       .linkedProducts(editable: true),
                                                                       .productType(editable: false)]
        XCTAssertEqual(factory.settingsSectionActions(), expectedSettingsSectionActions)

        let expectedBottomSheetActions: [ProductFormBottomSheetAction] = [.editCategories, .editTags, .editShortDescription]
        XCTAssertEqual(factory.bottomSheetActions(), expectedBottomSheetActions)
    }

    func test_actions_for_non_core_product_with_price() {
        // Arrange
        let product = Fixtures.nonCoreProductWithPrice
        let model = EditableProductModel(product: product)

        // Action
<<<<<<< HEAD
        let factory = ProductFormActionsFactory(product: model, formType: .edit, isEmptyReviewsOptionHidden: false)
=======
        let factory = ProductFormActionsFactory(product: model, formType: .edit, isCategoriesActionAlwaysEnabled: false)
>>>>>>> 72276742

        // Assert
        let expectedPrimarySectionActions: [ProductFormEditAction] = [.images(editable: true), .name(editable: true), .description(editable: true)]
        XCTAssertEqual(factory.primarySectionActions(), expectedPrimarySectionActions)

        let expectedSettingsSectionActions: [ProductFormEditAction] = [
            .priceSettings(editable: false, hideSeparator: false),
            .reviews,
            .inventorySettings(editable: false),
            .linkedProducts(editable: true),
            .productType(editable: false)
        ]
        XCTAssertEqual(factory.settingsSectionActions(), expectedSettingsSectionActions)

        let expectedBottomSheetActions: [ProductFormBottomSheetAction] = [.editCategories, .editTags, .editShortDescription]
        XCTAssertEqual(factory.bottomSheetActions(), expectedBottomSheetActions)
    }

    func test_actions_for_products_with_add_ons_while_feature_is_enabled() {
        // Given
        let products = [
            Fixtures.physicalSimpleProductWithImages.copy(addOns: [ProductAddOn.fake()]),
            Fixtures.affiliateProduct.copy(addOns: [ProductAddOn.fake()]),
            Fixtures.groupedProduct.copy(addOns: [ProductAddOn.fake()]),
            Fixtures.variableProductWithVariations.copy(addOns: [ProductAddOn.fake()]),
            Fixtures.nonCoreProductWithPrice.copy(addOns: [ProductAddOn.fake()])
        ]

        products.forEach { product in
            let model = EditableProductModel(product: product)

            // When
            let factory = ProductFormActionsFactory(product: model, formType: .edit, addOnsFeatureEnabled: true)

            // Then
            let containsAddOnAction = factory.settingsSectionActions().contains(ProductFormEditAction.addOns(editable: true))
            XCTAssertTrue(containsAddOnAction)
        }
    }

    func test_actions_for_products_with_add_ons_while_feature_is_disabled() {
        // Given
        let products = [
            Fixtures.physicalSimpleProductWithImages.copy(addOns: [ProductAddOn.fake()]),
            Fixtures.affiliateProduct.copy(addOns: [ProductAddOn.fake()]),
            Fixtures.groupedProduct.copy(addOns: [ProductAddOn.fake()]),
            Fixtures.variableProductWithVariations.copy(addOns: [ProductAddOn.fake()]),
            Fixtures.nonCoreProductWithPrice.copy(addOns: [ProductAddOn.fake()])
        ]

        products.forEach { product in
            let model = EditableProductModel(product: product)

            // When
            let factory = ProductFormActionsFactory(product: model, formType: .edit, addOnsFeatureEnabled: false)

            // Then
            let containsAddOnAction = factory.settingsSectionActions().contains(ProductFormEditAction.addOns(editable: true))
            XCTAssertFalse(containsAddOnAction)
        }
    }

    func test_actions_for_products_with_no_add_ons_while_feature_is_enabled() {
        // Given
        let products = [
            Fixtures.physicalSimpleProductWithImages.copy(addOns: []),
            Fixtures.affiliateProduct.copy(addOns: []),
            Fixtures.groupedProduct.copy(addOns: []),
            Fixtures.variableProductWithVariations.copy(addOns: []),
            Fixtures.nonCoreProductWithPrice.copy(addOns: [])
        ]

        products.forEach { product in
            let model = EditableProductModel(product: product)

            // When
            let factory = ProductFormActionsFactory(product: model, formType: .edit, addOnsFeatureEnabled: false)

            // Then
            let containsAddOnAction = factory.settingsSectionActions().contains(ProductFormEditAction.addOns(editable: true))
            XCTAssertFalse(containsAddOnAction)
        }
    }

    func test_actions_for_variable_product_with_variations_price_not_set_contains_noPriceWarning_action() {
        // Given
        let product = Fixtures.variableProductWithVariations.copy(price: "")
        let model = EditableProductModel(product: product)

        // When
        let factory = ProductFormActionsFactory(product: model, formType: .edit, variationsPrice: .notSet)

        // Then
        let containsWarningAction = factory.settingsSectionActions().contains(ProductFormEditAction.noPriceWarning)
        XCTAssertTrue(containsWarningAction)
    }

    func test_actions_for_variable_product_with_variations_price_set_does_not_contains_noPriceWarning_action() {
        // Given
        let product = Fixtures.variableProductWithVariations.copy(price: "")
        let model = EditableProductModel(product: product)

        // When
        let factory = ProductFormActionsFactory(product: model, formType: .edit, variationsPrice: .set)

        // Then
        let containsWarningAction = factory.settingsSectionActions().contains(ProductFormEditAction.noPriceWarning)
        XCTAssertFalse(containsWarningAction)
    }

    func test_actions_for_variable_product_with_no_product_price_set_contains_noPriceWarning_action() {
        // Given
        let product = Fixtures.variableProductWithVariations.copy(price: "")
        let model = EditableProductModel(product: product)

        // When
        let factory = ProductFormActionsFactory(product: model, formType: .edit, variationsPrice: .unknown)

        // Then
        let containsWarningAction = factory.settingsSectionActions().contains(ProductFormEditAction.noPriceWarning)
        XCTAssertTrue(containsWarningAction)
    }

    func test_actions_for_variable_product_with_product_price_set_contains_noPriceWarning_action() {
        // Given
        let product = Fixtures.variableProductWithVariations.copy(price: "10.12")
        let model = EditableProductModel(product: product)

        // When
        let factory = ProductFormActionsFactory(product: model, formType: .edit, variationsPrice: .unknown)

        // Then
        let containsWarningAction = factory.settingsSectionActions().contains(ProductFormEditAction.noPriceWarning)
        XCTAssertFalse(containsWarningAction)
    }

    func test_actions_for_variable_product_with_attributes_contains_attributes_action() {
        // Given
        let product = Fixtures.variableProductWithVariations.copy(attributes: [
            ProductAttribute.fake().copy(variation: true)
        ])
        let model = EditableProductModel(product: product)

        // When
        let factory = ProductFormActionsFactory(product: model, formType: .edit, variationsPrice: .unknown)

        // Then
        let containsAttributeAction = factory.settingsSectionActions().contains(ProductFormEditAction.attributes(editable: true))
        XCTAssertTrue(containsAttributeAction)
    }

<<<<<<< HEAD
    func test_settings_actions_hides_empty_reviews_when_feature_is_enabled() {
        // Given
        let product = Fixtures.physicalSimpleProductWithoutImages
        let model = EditableProductModel(product: product)

        // When
        let factory = ProductFormActionsFactory(product: model, formType: .edit, isEmptyReviewsOptionHidden: true)

        // Then
        XCTAssertFalse(factory.settingsSectionActions().contains(.reviews))
        XCTAssertTrue(factory.bottomSheetActions().contains(.editReviews))
    }
=======
    func test_settings_actions_contain_even_empty_categories_when_it_is_enabled() {
        // Given
        let product = Product.fake()
        let model = EditableProductModel(product: product)

        // When
        let factory = ProductFormActionsFactory(product: model, formType: .edit, isCategoriesActionAlwaysEnabled: true)

        // Then
        XCTAssertFalse(product.categories.isNotEmpty)
        XCTAssertTrue(factory.settingsSectionActions().contains(.categories(editable: true)))
    }

>>>>>>> 72276742
}

private extension ProductFormActionsFactoryTests {
    enum Fixtures {
        static let category = ProductCategory(categoryID: 1, siteID: 2, parentID: 6, name: "", slug: "")
        static let image = ProductImage(imageID: 19,
                                        dateCreated: Date(),
                                        dateModified: Date(),
                                        src: "https://photo.jpg",
                                        name: "Tshirt",
                                        alt: "")
        static let tag = ProductTag(siteID: 123, tagID: 1, name: "", slug: "")
        // downloadable: false, virtual: false, with inventory/shipping/categories/tags/short description
        static let physicalSimpleProductWithoutImages = Fakes.ProductFactory.simpleProductWithNoImages()

        // downloadable: false, virtual: true, with inventory/shipping/categories/tags/short description
        static let physicalSimpleProductWithImages = physicalSimpleProductWithoutImages.copy(images: [image])

        // downloadable: false, virtual: true, reviews: false, with inventory/shipping/categories/tags/short description
        static let physicalSimpleProductWithReviewsDisabled = physicalSimpleProductWithImages.copy(reviewsAllowed: false)

        // downloadable: false, virtual: true, reviews: false, with inventory/shipping/categories/tags/short description
        static let physicalSimpleProductWithoutLinkedProducts = physicalSimpleProductWithReviewsDisabled.copy(upsellIDs: [], crossSellIDs: [])

        // downloadable: false, virtual: true, with inventory/shipping/categories/tags/short description
        static let virtualSimpleProduct = physicalSimpleProductWithoutImages.copy(virtual: true)

        // downloadable: true, virtual: true, missing inventory/shipping/categories/short description
        static let downloadableSimpleProduct = virtualSimpleProduct.copy(downloadable: true)

        // Affiliate product, missing external URL/sku/inventory/short description/categories/tags
        static let affiliateProduct = physicalSimpleProductWithoutImages.copy(productTypeKey: ProductType.affiliate.rawValue,
                                                                              shortDescription: "",
                                                                              sku: "",
                                                                              externalURL: "",
                                                                              categories: [],
                                                                              tags: [])

        // Grouped product, missing grouped products/sku/short description/categories/tags
        static let groupedProduct = affiliateProduct.copy(productTypeKey: ProductType.grouped.rawValue)

        // Variable product, missing variations/short description/categories/tags
        static let variableProductWithoutVariations = affiliateProduct.copy(productTypeKey: ProductType.variable.rawValue, variations: [])

        // Variable product with one variation, missing short description/categories/tags
        static let variableProductWithVariations = variableProductWithoutVariations.copy(variations: [123])

        // Non-core product, missing price/short description/categories/tags
        static let nonCoreProductWithoutPrice = affiliateProduct.copy(productTypeKey: "other", regularPrice: "")

        // Non-core product, missing short description/categories/tags
        static let nonCoreProductWithPrice = nonCoreProductWithoutPrice.copy(regularPrice: "2")
    }
}<|MERGE_RESOLUTION|>--- conflicted
+++ resolved
@@ -196,11 +196,7 @@
         let model = EditableProductModel(product: product)
 
         // Action
-<<<<<<< HEAD
-        let factory = ProductFormActionsFactory(product: model, formType: .edit, isEmptyReviewsOptionHidden: false)
-=======
-        let factory = ProductFormActionsFactory(product: model, formType: .edit, isCategoriesActionAlwaysEnabled: false)
->>>>>>> 72276742
+        let factory = ProductFormActionsFactory(product: model, formType: .edit, isEmptyReviewsOptionHidden: false, isCategoriesActionAlwaysEnabled: false)
 
         // Assert
         let expectedPrimarySectionActions: [ProductFormEditAction] = [.images(editable: true), .name(editable: true), .description(editable: true)]
@@ -223,11 +219,7 @@
         let model = EditableProductModel(product: product)
 
         // Action
-<<<<<<< HEAD
-        let factory = ProductFormActionsFactory(product: model, formType: .edit, isEmptyReviewsOptionHidden: false)
-=======
-        let factory = ProductFormActionsFactory(product: model, formType: .edit, isCategoriesActionAlwaysEnabled: false)
->>>>>>> 72276742
+        let factory = ProductFormActionsFactory(product: model, formType: .edit, isEmptyReviewsOptionHidden: false, isCategoriesActionAlwaysEnabled: false)
 
         // Assert
         let expectedPrimarySectionActions: [ProductFormEditAction] = [.images(editable: true), .name(editable: true), .description(editable: true)]
@@ -249,11 +241,7 @@
         let model = EditableProductModel(product: product)
 
         // Action
-<<<<<<< HEAD
-        let factory = ProductFormActionsFactory(product: model, formType: .edit, isEmptyReviewsOptionHidden: false)
-=======
-        let factory = ProductFormActionsFactory(product: model, formType: .edit, isCategoriesActionAlwaysEnabled: false)
->>>>>>> 72276742
+        let factory = ProductFormActionsFactory(product: model, formType: .edit, isEmptyReviewsOptionHidden: false, isCategoriesActionAlwaysEnabled: false)
 
         // Assert
         let expectedPrimarySectionActions: [ProductFormEditAction] = [.images(editable: true), .name(editable: true), .description(editable: true)]
@@ -279,11 +267,7 @@
         let model = EditableProductModel(product: product)
 
         // Action
-<<<<<<< HEAD
-        let factory = ProductFormActionsFactory(product: model, formType: .edit, isEmptyReviewsOptionHidden: false)
-=======
-        let factory = ProductFormActionsFactory(product: model, formType: .edit, isCategoriesActionAlwaysEnabled: false)
->>>>>>> 72276742
+        let factory = ProductFormActionsFactory(product: model, formType: .edit, isEmptyReviewsOptionHidden: false, isCategoriesActionAlwaysEnabled: false)
 
         // Assert
         let expectedPrimarySectionActions: [ProductFormEditAction] = [.images(editable: true), .name(editable: true), .description(editable: true)]
@@ -310,11 +294,7 @@
         let model = EditableProductModel(product: product)
 
         // Action
-<<<<<<< HEAD
-        let factory = ProductFormActionsFactory(product: model, formType: .edit, isEmptyReviewsOptionHidden: false)
-=======
-        let factory = ProductFormActionsFactory(product: model, formType: .edit, isCategoriesActionAlwaysEnabled: false)
->>>>>>> 72276742
+        let factory = ProductFormActionsFactory(product: model, formType: .edit, isEmptyReviewsOptionHidden: false, isCategoriesActionAlwaysEnabled: false)
 
         // Assert
         let expectedPrimarySectionActions: [ProductFormEditAction] = [.images(editable: true), .name(editable: true), .description(editable: true)]
@@ -336,11 +316,7 @@
         let model = EditableProductModel(product: product)
 
         // Action
-<<<<<<< HEAD
-        let factory = ProductFormActionsFactory(product: model, formType: .edit, isEmptyReviewsOptionHidden: false)
-=======
-        let factory = ProductFormActionsFactory(product: model, formType: .edit, isCategoriesActionAlwaysEnabled: false)
->>>>>>> 72276742
+        let factory = ProductFormActionsFactory(product: model, formType: .edit, isEmptyReviewsOptionHidden: false, isCategoriesActionAlwaysEnabled: false)
 
         // Assert
         let expectedPrimarySectionActions: [ProductFormEditAction] = [.images(editable: true), .name(editable: true), .description(editable: true)]
@@ -492,34 +468,31 @@
         XCTAssertTrue(containsAttributeAction)
     }
 
-<<<<<<< HEAD
     func test_settings_actions_hides_empty_reviews_when_feature_is_enabled() {
         // Given
         let product = Fixtures.physicalSimpleProductWithoutImages
         let model = EditableProductModel(product: product)
 
         // When
-        let factory = ProductFormActionsFactory(product: model, formType: .edit, isEmptyReviewsOptionHidden: true)
+        let factory = ProductFormActionsFactory(product: model, formType: .edit, isEmptyReviewsOptionHidden: true, isCategoriesActionAlwaysEnabled: false)
 
         // Then
         XCTAssertFalse(factory.settingsSectionActions().contains(.reviews))
         XCTAssertTrue(factory.bottomSheetActions().contains(.editReviews))
     }
-=======
+
     func test_settings_actions_contain_even_empty_categories_when_it_is_enabled() {
         // Given
         let product = Product.fake()
         let model = EditableProductModel(product: product)
 
         // When
-        let factory = ProductFormActionsFactory(product: model, formType: .edit, isCategoriesActionAlwaysEnabled: true)
+        let factory = ProductFormActionsFactory(product: model, formType: .edit, isEmptyReviewsOptionHidden: false, isCategoriesActionAlwaysEnabled: true)
 
         // Then
         XCTAssertFalse(product.categories.isNotEmpty)
         XCTAssertTrue(factory.settingsSectionActions().contains(.categories(editable: true)))
     }
-
->>>>>>> 72276742
 }
 
 private extension ProductFormActionsFactoryTests {
