--- conflicted
+++ resolved
@@ -468,9 +468,6 @@
         XCTAssertTrue(containsAttributeAction)
     }
 
-<<<<<<< HEAD
-    func test_options_CTA_actions_contain_add_options_when_it_is_enabled() {
-=======
     func test_settings_actions_hides_empty_reviews_when_feature_is_enabled() {
         // Given
         let product = Fixtures.physicalSimpleProductWithoutImages
@@ -510,24 +507,28 @@
     }
 
     func test_settings_actions_contain_even_empty_categories_when_it_is_enabled() {
->>>>>>> 6f573c15
         // Given
         let product = Product.fake()
         let model = EditableProductModel(product: product)
 
         // When
-<<<<<<< HEAD
-        let factory = ProductFormActionsFactory(product: model, formType: .edit, isAddOptionsButtonEnabled: true)
-
-        // Then
-        XCTAssertTrue(factory.optionsCTASectionActions().contains(.addOptions))
-=======
         let factory = ProductFormActionsFactory(product: model, formType: .edit, isCategoriesActionAlwaysEnabled: true)
 
         // Then
         XCTAssertFalse(product.categories.isNotEmpty)
         XCTAssertTrue(factory.settingsSectionActions().contains(.categories(editable: true)))
->>>>>>> 6f573c15
+    }
+
+    func test_options_CTA_actions_contain_add_options_when_it_is_enabled() {
+        // Given
+        let product = Product.fake()
+        let model = EditableProductModel(product: product)
+
+        // When
+        let factory = ProductFormActionsFactory(product: model, formType: .edit, isAddOptionsButtonEnabled: true)
+
+        // Then
+        XCTAssertTrue(factory.optionsCTASectionActions().contains(.addOptions))
     }
 }
 
