--- conflicted
+++ resolved
@@ -468,28 +468,29 @@
         XCTAssertTrue(containsAttributeAction)
     }
 
-<<<<<<< HEAD
     func test_settings_actions_hides_empty_reviews_when_feature_is_enabled() {
-=======
-    func test_settings_actions_does_not_contain_product_type_when_it_is_disabled() {
->>>>>>> f8c07e65
         // Given
         let product = Fixtures.physicalSimpleProductWithoutImages
         let model = EditableProductModel(product: product)
 
         // When
-<<<<<<< HEAD
-        let factory = ProductFormActionsFactory(product: model, formType: .edit, isEmptyReviewsOptionHidden: true, isCategoriesActionAlwaysEnabled: false)
+        let factory = ProductFormActionsFactory(product: model, formType: .edit, isEmptyReviewsOptionHidden: true)
 
         // Then
         XCTAssertFalse(factory.settingsSectionActions().contains(.reviews))
         XCTAssertTrue(factory.bottomSheetActions().contains(.editReviews))
-=======
+    }
+
+    func test_settings_actions_does_not_contain_product_type_when_it_is_disabled() {
+        // Given
+        let product = Fixtures.physicalSimpleProductWithoutImages
+        let model = EditableProductModel(product: product)
+
+        // When
         let factory = ProductFormActionsFactory(product: model, formType: .edit, isProductTypeActionEnabled: false)
 
         // Then
         XCTAssertFalse(factory.settingsSectionActions().contains(.productType(editable: true)))
->>>>>>> f8c07e65
     }
 
     func test_settings_actions_contain_even_empty_categories_when_it_is_enabled() {
@@ -498,7 +499,7 @@
         let model = EditableProductModel(product: product)
 
         // When
-        let factory = ProductFormActionsFactory(product: model, formType: .edit, isEmptyReviewsOptionHidden: false, isCategoriesActionAlwaysEnabled: true)
+        let factory = ProductFormActionsFactory(product: model, formType: .edit, isCategoriesActionAlwaysEnabled: true)
 
         // Then
         XCTAssertFalse(product.categories.isNotEmpty)
