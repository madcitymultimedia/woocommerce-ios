--- conflicted
+++ resolved
@@ -27,9 +27,6 @@
         super.tearDown()
     }
 
-<<<<<<< HEAD
-    func test_data_source_is_correct_after_activation() {
-=======
     func test_numberOfSections_is_correct_when_there_are_only_active_plugins() {
         // Given
         let activePlugin = SitePlugin.fake().copy(siteID: sampleSiteID, status: .active, name: "BBB")
@@ -122,7 +119,6 @@
     }
 
     func test_cellModel_details_are_correct() {
->>>>>>> 32680373
         // Given
         let activePlugin = SitePlugin.fake().copy(
             siteID: sampleSiteID,
@@ -179,7 +175,7 @@
         XCTAssertEqual(viewModel.cellModelForRow(at: IndexPath(row: 0, section: 0)).description, "Lorem ipsum random HTML content")
     }
 
-    func test_data_source_is_correct_after_plugin_status_is_updated() {
+    func test_section_info_is_correct_after_plugin_status_is_updated() {
         // Given
         let activePlugin = SitePlugin.fake().copy(
             siteID: sampleSiteID,
@@ -206,7 +202,7 @@
         }
     }
 
-    func test_data_source_is_correct_after_plugin_is_deleted() {
+    func test_cellModel_is_correct_after_plugin_is_deleted() {
         // Given
         let plugin1 = SitePlugin.fake().copy(
             siteID: sampleSiteID,
