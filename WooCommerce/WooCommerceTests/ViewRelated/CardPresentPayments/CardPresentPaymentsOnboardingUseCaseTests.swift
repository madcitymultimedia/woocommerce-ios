--- conflicted
+++ resolved
@@ -95,25 +95,30 @@
         XCTAssertEqual(state, .wcpayUnsupportedVersion)
     }
 
-<<<<<<< HEAD
-    func test_onboarding_returns_wcpay_unsupported_version_when_patched_wcpay_outdated() {
-        // Given
-        setupCountry(country: .us)
-        setupPlugin(status: .active, version: .unsupportedVersionWithPatch)
-=======
     func test_onboarding_returns_wcpay_in_test_mode_with_live_stripe_account_when_live_account_in_test_mode() {
         // Given
         setupCountry(country: .us)
         setupPlugin(status: .active, version: .minimumSupportedVersionWithPatch)
         setupPaymentGatewayAccount(status: .complete, isLive: true, isInTestMode: true)
->>>>>>> 2d5d8ae8
-
-        // When
-        let useCase = CardPresentPaymentsOnboardingUseCase(storageManager: storageManager, stores: stores)
-        let state = useCase.state
-
-        // Then
-<<<<<<< HEAD
+
+        // When
+        let useCase = CardPresentPaymentsOnboardingUseCase(storageManager: storageManager, stores: stores)
+        let state = useCase.state
+
+        // Then
+        XCTAssertEqual(state, .wcpayInTestModeWithLiveStripeAccount)
+    }
+
+    func test_onboarding_returns_wcpay_unsupported_version_when_patched_wcpay_outdated() {
+        // Given
+        setupCountry(country: .us)
+        setupPlugin(status: .active, version: .unsupportedVersionWithPatch)
+
+        // When
+        let useCase = CardPresentPaymentsOnboardingUseCase(storageManager: storageManager, stores: stores)
+        let state = useCase.state
+
+        // Then
         XCTAssertEqual(state, .wcpayUnsupportedVersion)
     }
 
@@ -129,9 +134,6 @@
 
         // Then
         XCTAssertEqual(state, .completed)
-=======
-        XCTAssertEqual(state, .wcpayInTestModeWithLiveStripeAccount)
->>>>>>> 2d5d8ae8
     }
 
     func test_onboarding_returns_complete_when_plugin_version_has_newer_patch_release() {
@@ -165,11 +167,7 @@
     func test_onboarding_returns_complete_when_active() {
         // Given
         setupCountry(country: .us)
-<<<<<<< HEAD
-        setupPlugin(status: .networkActive, version: .minimumSupportedVersion)
-=======
         setupPlugin(status: .active, version: .minimumSupportedVersionWithPatch)
->>>>>>> 2d5d8ae8
         setupPaymentGatewayAccount(status: .complete)
 
         // When
