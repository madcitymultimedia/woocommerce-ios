--- conflicted
+++ resolved
@@ -206,7 +206,88 @@
         XCTAssertEqual(viewModel.noteRowViewModels, [])
     }
 
-<<<<<<< HEAD
+    func test_noteRowViewModels_do_not_include_removed_notes() {
+        // Given
+        let stores = MockStoresManager(sessionManager: .testingInstance)
+        let note = InboxNote.fake().copy(siteID: sampleSiteID, isRemoved: false)
+        let removedNote = InboxNote.fake().copy(siteID: sampleSiteID, isRemoved: true)
+        stores.whenReceivingAction(ofType: InboxNotesAction.self) { action in
+            guard case let .loadAllInboxNotes(_, _, _, _, _, _, completion) = action else {
+                return
+            }
+            let notes = [removedNote, note]
+            self.insertInboxNotes(notes)
+            completion(.success(notes))
+        }
+        let viewModel = InboxViewModel(siteID: sampleSiteID, stores: stores, storageManager: storageManager)
+
+        // When
+        viewModel.onLoadTrigger.send()
+
+        // Then only note with `isRemoved: false` is available
+        XCTAssertEqual(viewModel.noteRowViewModels.count, 1)
+        XCTAssertEqual(viewModel.noteRowViewModels.first, .init(note: note))
+    }
+
+    func test_noteRowViewModels_are_sorted_by_dateCreated_and_id() {
+        // Given
+        let stores = MockStoresManager(sessionManager: .testingInstance)
+        // GMT Monday, February 28, 2022 8:18:04 AM
+        let latestNote = InboxNote.fake().copy(siteID: sampleSiteID, id: 0, dateCreated: .init(timeIntervalSince1970: 1646036284))
+        // GMT Friday, February 25, 2022 8:18:04 AM
+        let date = Date(timeIntervalSince1970: 1645777084)
+        let noteWithDateAndSmallerID = InboxNote.fake().copy(siteID: sampleSiteID, id: 1, dateCreated: date)
+        let noteWithDateAndLargerID = InboxNote.fake().copy(siteID: sampleSiteID, id: 3, dateCreated: date)
+        stores.whenReceivingAction(ofType: InboxNotesAction.self) { action in
+            guard case let .loadAllInboxNotes(_, _, _, _, _, _, completion) = action else {
+                return
+            }
+            let notes = [noteWithDateAndLargerID, noteWithDateAndSmallerID, latestNote]
+            self.insertInboxNotes(notes)
+            completion(.success(notes))
+        }
+        let viewModel = InboxViewModel(siteID: sampleSiteID, stores: stores, storageManager: storageManager)
+
+        // When
+        viewModel.onLoadTrigger.send()
+
+        // Then notes are first sorted by descending date and then by ascending ID
+        XCTAssertEqual(viewModel.noteRowViewModels.count, 3)
+        assertEqual(viewModel.noteRowViewModels[0], .init(note: latestNote))
+        assertEqual(viewModel.noteRowViewModels[1], .init(note: noteWithDateAndSmallerID))
+        assertEqual(viewModel.noteRowViewModels[2], .init(note: noteWithDateAndLargerID))
+    }
+
+    // MARK: - `onRefreshAction`
+
+    func test_onRefreshAction_resyncs_the_first_page() {
+        // Given
+        let stores = MockStoresManager(sessionManager: .testingInstance)
+        var invocationCountOfLoadInboxNotes = 0
+        var syncPageNumber: Int?
+        stores.whenReceivingAction(ofType: InboxNotesAction.self) { action in
+            guard case let .loadAllInboxNotes(_, pageNumber, _, _, _, _, completion) = action else {
+                return
+            }
+            invocationCountOfLoadInboxNotes += 1
+            syncPageNumber = pageNumber
+
+            completion(.success([]))
+        }
+        let viewModel = InboxViewModel(siteID: sampleSiteID, stores: stores)
+
+        // When
+        waitFor { promise in
+            viewModel.onRefreshAction {
+                promise(())
+            }
+        }
+
+        // Then
+        XCTAssertEqual(syncPageNumber, 1)
+        XCTAssertEqual(invocationCountOfLoadInboxNotes, 1)
+    }
+
     // MARK: - `dismissAllInboxNotes`
 
     func test_dismissAllInboxNotes_after_syncing_2_pages_dispatches_action_with_matching_note_params_and_page_size_including_2_pages() {
@@ -251,88 +332,6 @@
         XCTAssertEqual(loadParameters?.orderBy, .date)
         XCTAssertEqual(loadParameters?.type, [.info, .marketing, .survey, .warning])
         XCTAssertEqual(loadParameters?.status, [.unactioned, .actioned])
-=======
-    func test_noteRowViewModels_do_not_include_removed_notes() {
-        // Given
-        let stores = MockStoresManager(sessionManager: .testingInstance)
-        let note = InboxNote.fake().copy(siteID: sampleSiteID, isRemoved: false)
-        let removedNote = InboxNote.fake().copy(siteID: sampleSiteID, isRemoved: true)
-        stores.whenReceivingAction(ofType: InboxNotesAction.self) { action in
-            guard case let .loadAllInboxNotes(_, _, _, _, _, _, completion) = action else {
-                return
-            }
-            let notes = [removedNote, note]
-            self.insertInboxNotes(notes)
-            completion(.success(notes))
-        }
-        let viewModel = InboxViewModel(siteID: sampleSiteID, stores: stores, storageManager: storageManager)
-
-        // When
-        viewModel.onLoadTrigger.send()
-
-        // Then only note with `isRemoved: false` is available
-        XCTAssertEqual(viewModel.noteRowViewModels.count, 1)
-        XCTAssertEqual(viewModel.noteRowViewModels.first, .init(note: note))
-    }
-
-    func test_noteRowViewModels_are_sorted_by_dateCreated_and_id() {
-        // Given
-        let stores = MockStoresManager(sessionManager: .testingInstance)
-        // GMT Monday, February 28, 2022 8:18:04 AM
-        let latestNote = InboxNote.fake().copy(siteID: sampleSiteID, id: 0, dateCreated: .init(timeIntervalSince1970: 1646036284))
-        // GMT Friday, February 25, 2022 8:18:04 AM
-        let date = Date(timeIntervalSince1970: 1645777084)
-        let noteWithDateAndSmallerID = InboxNote.fake().copy(siteID: sampleSiteID, id: 1, dateCreated: date)
-        let noteWithDateAndLargerID = InboxNote.fake().copy(siteID: sampleSiteID, id: 3, dateCreated: date)
-        stores.whenReceivingAction(ofType: InboxNotesAction.self) { action in
-            guard case let .loadAllInboxNotes(_, _, _, _, _, _, completion) = action else {
-                return
-            }
-            let notes = [noteWithDateAndLargerID, noteWithDateAndSmallerID, latestNote]
-            self.insertInboxNotes(notes)
-            completion(.success(notes))
-        }
-        let viewModel = InboxViewModel(siteID: sampleSiteID, stores: stores, storageManager: storageManager)
-
-        // When
-        viewModel.onLoadTrigger.send()
-
-        // Then notes are first sorted by descending date and then by ascending ID
-        XCTAssertEqual(viewModel.noteRowViewModels.count, 3)
-        assertEqual(viewModel.noteRowViewModels[0], .init(note: latestNote))
-        assertEqual(viewModel.noteRowViewModels[1], .init(note: noteWithDateAndSmallerID))
-        assertEqual(viewModel.noteRowViewModels[2], .init(note: noteWithDateAndLargerID))
-    }
-
-    // MARK: - `onRefreshAction`
-
-    func test_onRefreshAction_resyncs_the_first_page() {
-        // Given
-        let stores = MockStoresManager(sessionManager: .testingInstance)
-        var invocationCountOfLoadInboxNotes = 0
-        var syncPageNumber: Int?
-        stores.whenReceivingAction(ofType: InboxNotesAction.self) { action in
-            guard case let .loadAllInboxNotes(_, pageNumber, _, _, _, _, completion) = action else {
-                return
-            }
-            invocationCountOfLoadInboxNotes += 1
-            syncPageNumber = pageNumber
-
-            completion(.success([]))
-        }
-        let viewModel = InboxViewModel(siteID: sampleSiteID, stores: stores)
-
-        // When
-        waitFor { promise in
-            viewModel.onRefreshAction {
-                promise(())
-            }
-        }
-
-        // Then
-        XCTAssertEqual(syncPageNumber, 1)
-        XCTAssertEqual(invocationCountOfLoadInboxNotes, 1)
->>>>>>> 949314ec
     }
 }
 
