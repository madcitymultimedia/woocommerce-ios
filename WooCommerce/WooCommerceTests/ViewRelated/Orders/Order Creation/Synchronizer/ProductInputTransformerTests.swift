import XCTest
import TestKit
import Fakes

@testable import WooCommerce
@testable import Yosemite

class ProductInputTransformerTests: XCTestCase {

    private let sampleProductID: Int64 = 123
    private let sampleProductVariationID: Int64 = 345
    private let sampleInputID: Int64 = 567

    func test_sending_a_new_product_input_adds_an_item_to_order() throws {
        // Given
        let product = Product.fake().copy(productID: sampleProductID, price: "9.99")
        let input = OrderSyncProductInput(product: .product(product), quantity: 1)
        let originalOrder = OrderFactory.emptyNewOrder

        // When
        let updatedOrder = ProductInputTransformer.update(input: input, on: originalOrder, updateZeroQuantities: false)

        // Then
        let item = try XCTUnwrap(updatedOrder.items.first)
        XCTAssertEqual(item.itemID, input.id)
        XCTAssertEqual(item.quantity, input.quantity)
        XCTAssertEqual(item.productID, product.productID)
        XCTAssertEqual(item.variationID, 0)
        XCTAssertEqual(item.price, 9.99)
        XCTAssertEqual(item.subtotal, "9.99")
        XCTAssertEqual(item.total, "9.99")
    }

    func test_sending_a_new_product_variation_input_adds_an_item_to_order() throws {
        // Given
        let productVariation = ProductVariation.fake().copy(productID: sampleProductID, productVariationID: sampleProductVariationID, price: "9.99")
        let input = OrderSyncProductInput(product: .variation(productVariation), quantity: 1)
        let originalOrder = OrderFactory.emptyNewOrder

        // When
        let updatedOrder = ProductInputTransformer.update(input: input, on: originalOrder, updateZeroQuantities: false)

        // Then
        let item = try XCTUnwrap(updatedOrder.items.first)
        XCTAssertEqual(item.itemID, input.id)
        XCTAssertEqual(item.quantity, input.quantity)
        XCTAssertEqual(item.productID, productVariation.productID)
        XCTAssertEqual(item.variationID, productVariation.productVariationID)
        XCTAssertEqual(item.price, 9.99)
        XCTAssertEqual(item.subtotal, "9.99")
        XCTAssertEqual(item.total, "9.99")
    }

    func test_sending_a_new_product_input_twice_adds_adds_two_items_to_order() throws {
        // Given
        let product = Product.fake().copy(productID: sampleProductID)
        let input1 = OrderSyncProductInput(id: sampleInputID, product: .product(product), quantity: 1)
        let update1 = ProductInputTransformer.update(input: input1, on: OrderFactory.emptyNewOrder, updateZeroQuantities: false)

        // When
        let input2 = OrderSyncProductInput(id: sampleInputID + 1, product: .product(product), quantity: 1)
        let update2 = ProductInputTransformer.update(input: input2, on: update1, updateZeroQuantities: false)

        // Then
        XCTAssertEqual(update2.items.count, 2)
    }

    func test_sending_an_update_product_input_updates_item_on_order() throws {
        // Given
        let product = Product.fake().copy(productID: sampleProductID, price: "9.99")
        let input1 = OrderSyncProductInput(id: sampleProductID, product: .product(product), quantity: 1)
        let update1 = ProductInputTransformer.update(input: input1, on: OrderFactory.emptyNewOrder, updateZeroQuantities: false)

        // When
        let input2 = OrderSyncProductInput(id: sampleProductID, product: .product(product), quantity: 2)
        let update2 = ProductInputTransformer.update(input: input2, on: update1, updateZeroQuantities: false)

        // Then
        let item = try XCTUnwrap(update2.items.first)
        XCTAssertEqual(item.itemID, input2.id)
        XCTAssertEqual(item.quantity, input2.quantity)
        XCTAssertEqual(item.productID, product.productID)
        XCTAssertEqual(item.price, 9.99)
        XCTAssertEqual(item.subtotal, "19.98")
        XCTAssertEqual(item.total, "19.98")
    }

<<<<<<< HEAD
    func test_sending_a_zero_quantity_update_product_input_deletes_item_on_order() throws {
=======
    func test_sending_an_update_product_input_uses_item_price_from_order() throws {
        // Given
        let product = Product.fake().copy(productID: sampleProductID, price: "9.99")
        let item = OrderItem.fake().copy(itemID: sampleInputID, price: 8.00)
        let order = Order.fake().copy(items: [item])

        // When
        let input = OrderSyncProductInput(id: sampleInputID, product: .product(product), quantity: 2)
        let updatedOrder = ProductInputTransformer.update(input: input, on: order)

        // Then
        let updatedItem = try XCTUnwrap(updatedOrder.items.first)
        XCTAssertEqual(updatedItem.price, 8.00) // Existing item price from order.
        XCTAssertEqual(updatedItem.subtotal, "16")
        XCTAssertEqual(updatedItem.total, "16")
    }

    func test_sending_an_zero_quantity_update_product_input_deletes_item_on_order() throws {
>>>>>>> 30a01294
        // Given
        let product = Product.fake().copy(productID: sampleProductID)
        let input1 = OrderSyncProductInput(id: sampleProductID, product: .product(product), quantity: 1)
        let update1 = ProductInputTransformer.update(input: input1, on: OrderFactory.emptyNewOrder, updateZeroQuantities: false)

        // When
        let input2 = OrderSyncProductInput(id: sampleProductID, product: .product(product), quantity: 0)
        let update2 = ProductInputTransformer.update(input: input2, on: update1, updateZeroQuantities: false)

        // Then
        XCTAssertEqual(update2.items.count, 0)
    }

    func test_sending_a_zero_quantity_update_product_input_dont_delete_item_on_order() throws {
        // Given
        let product = Product.fake().copy(productID: sampleProductID)
        let input1 = OrderSyncProductInput(id: sampleProductID, product: .product(product), quantity: 1)
        let update1 = ProductInputTransformer.update(input: input1, on: OrderFactory.emptyNewOrder, updateZeroQuantities: true)

        // When
        let input2 = OrderSyncProductInput(id: sampleProductID, product: .product(product), quantity: 0)
        let update2 = ProductInputTransformer.update(input: input2, on: update1, updateZeroQuantities: true)

        // Then
        let item = try XCTUnwrap(update2.items.first)
        XCTAssertEqual(item.quantity, input2.quantity)
    }
}<|MERGE_RESOLUTION|>--- conflicted
+++ resolved
@@ -85,9 +85,6 @@
         XCTAssertEqual(item.total, "19.98")
     }
 
-<<<<<<< HEAD
-    func test_sending_a_zero_quantity_update_product_input_deletes_item_on_order() throws {
-=======
     func test_sending_an_update_product_input_uses_item_price_from_order() throws {
         // Given
         let product = Product.fake().copy(productID: sampleProductID, price: "9.99")
@@ -96,7 +93,7 @@
 
         // When
         let input = OrderSyncProductInput(id: sampleInputID, product: .product(product), quantity: 2)
-        let updatedOrder = ProductInputTransformer.update(input: input, on: order)
+        let updatedOrder = ProductInputTransformer.update(input: input, on: order, updateZeroQuantities: true)
 
         // Then
         let updatedItem = try XCTUnwrap(updatedOrder.items.first)
@@ -105,8 +102,7 @@
         XCTAssertEqual(updatedItem.total, "16")
     }
 
-    func test_sending_an_zero_quantity_update_product_input_deletes_item_on_order() throws {
->>>>>>> 30a01294
+    func test_sending_a_zero_quantity_update_product_input_deletes_item_on_order() throws {
         // Given
         let product = Product.fake().copy(productID: sampleProductID)
         let input1 = OrderSyncProductInput(id: sampleProductID, product: .product(product), quantity: 1)
