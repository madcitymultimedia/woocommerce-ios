--- conflicted
+++ resolved
@@ -1166,26 +1166,15 @@
         XCTAssertTrue(isCallbackCalled)
     }
 
-<<<<<<< HEAD
-    func test_creating_order_does_not_shows_banner() {
-=======
     func test_creating_order_does_not_shows_editable_indicator() {
->>>>>>> 97d098b5
         // Given
         let viewModel = EditableOrderViewModel(siteID: sampleSiteID)
 
         // When & Then
-<<<<<<< HEAD
-        XCTAssertFalse(viewModel.shouldShowNonEditableBanner)
-    }
-
-    func test_editing_a_non_editable_order_shows_banner() {
-=======
         XCTAssertFalse(viewModel.shouldShowNonEditableIndicators)
     }
 
     func test_editing_a_non_editable_order_shows_editable_indicator() {
->>>>>>> 97d098b5
         // Given
         let order = Order.fake().copy(isEditable: false)
 
@@ -1193,17 +1182,10 @@
         let viewModel = EditableOrderViewModel(siteID: sampleSiteID, flow: .editing(initialOrder: order))
 
         // Then
-<<<<<<< HEAD
-        XCTAssertTrue(viewModel.shouldShowNonEditableBanner)
-    }
-
-    func test_editing_an_editable_order_does_not_shows_banner() {
-=======
         XCTAssertTrue(viewModel.shouldShowNonEditableIndicators)
     }
 
     func test_editing_an_editable_order_does_not_shows_editable_indicator() {
->>>>>>> 97d098b5
         // Given
         let order = Order.fake().copy(isEditable: true)
 
@@ -1211,11 +1193,7 @@
         let viewModel = EditableOrderViewModel(siteID: sampleSiteID, flow: .editing(initialOrder: order))
 
         // Then
-<<<<<<< HEAD
-        XCTAssertFalse(viewModel.shouldShowNonEditableBanner)
-=======
         XCTAssertFalse(viewModel.shouldShowNonEditableIndicators)
->>>>>>> 97d098b5
     }
 }
 
