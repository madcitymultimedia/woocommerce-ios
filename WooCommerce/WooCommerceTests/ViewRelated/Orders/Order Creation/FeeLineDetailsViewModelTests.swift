--- conflicted
+++ resolved
@@ -264,21 +264,12 @@
         XCTAssertEqual(savedFeeLine?.total, "20.00")
     }
 
-<<<<<<< HEAD
     func test_view_model_creates_negative_fee_line() {
         // Given
         var savedFeeLine: OrderFeeLine?
         let viewModel = FeeLineDetailsViewModel(isExistingFeeLine: false,
                                                 baseAmountForPercentage: 0,
                                                 feesTotal: "",
-=======
-    func test_view_model_creates_fee_line_with_taxes_enabled() {
-        // Given
-        var savedFeeLine: OrderFeeLine?
-        let viewModel = FeeLineDetailsViewModel(isExistingFeeLine: false,
-                                                baseAmountForPercentage: 200,
-                                                feesTotal: "100",
->>>>>>> f5631c30
                                                 locale: usLocale,
                                                 storeCurrencySettings: usStoreSettings,
                                                 didSelectSave: { newFeeLine in
@@ -286,17 +277,29 @@
         })
 
         // When
-<<<<<<< HEAD
         viewModel.amount = "-$11.30"
 
         // Then
         viewModel.saveData()
         XCTAssertEqual(savedFeeLine?.total, "-11.30")
-=======
+    }
+
+    func test_view_model_creates_fee_line_with_taxes_enabled() {
+        // Given
+        var savedFeeLine: OrderFeeLine?
+        let viewModel = FeeLineDetailsViewModel(isExistingFeeLine: false,
+                                                baseAmountForPercentage: 200,
+                                                feesTotal: "100",
+                                                locale: usLocale,
+                                                storeCurrencySettings: usStoreSettings,
+                                                didSelectSave: { newFeeLine in
+            savedFeeLine = newFeeLine
+        })
+
+        // When
         viewModel.saveData()
 
         // Then
         XCTAssertEqual(savedFeeLine?.taxStatus, .taxable)
->>>>>>> f5631c30
     }
 }