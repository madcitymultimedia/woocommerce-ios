--- conflicted
+++ resolved
@@ -19,13 +19,8 @@
     let billingAddress: Address
     let items: [OrderItem]
     let currency: String
-<<<<<<< HEAD
-    let totalString: String
-    var notes: [OrderNote]?
-=======
     let total: String
     let notes: [OrderNote]?
->>>>>>> c2fc6dcb
     let customerID: Int
     let customerNote: String?
     let couponLines: [CouponLine]?
