--- conflicted
+++ resolved
@@ -5,14 +5,8 @@
 ///
 final class CouponDetailsHostingController: UIHostingController<CouponDetails> {
 
-<<<<<<< HEAD
-    init(viewModel: CouponDetailsViewModel, onUpdate: @escaping () -> Void, onDeletion: @escaping () -> Void) {
-        super.init(rootView: CouponDetails(viewModel: viewModel, onUpdate: onUpdate, onDeletion: onDeletion))
-
-=======
     init(viewModel: CouponDetailsViewModel) {
         super.init(rootView: CouponDetails(viewModel: viewModel))
->>>>>>> 08f3f29e
         // The navigation title is set here instead of the SwiftUI view's `navigationTitle`
         // to avoid the blinking of the title label when pushed from UIKit view.
         title = viewModel.couponCode
@@ -53,36 +47,13 @@
     /// It is kept internal so that the hosting controller can update its presenting controller to itself.
     let noticePresenter: DefaultNoticePresenter
 
-<<<<<<< HEAD
     init(viewModel: CouponDetailsViewModel,
-         onUpdate: @escaping () -> Void,
-         onDeletion: @escaping () -> Void,
          onEditCoupon: @escaping (AddEditCouponViewModel) -> Void = {_ in }) {
         self.viewModel = viewModel
-        self.onDeletion = onDeletion
-        self.onUpdate = onUpdate
-        self.onEditCoupon = onEditCoupon
-=======
-    init(viewModel: CouponDetailsViewModel) {
-        self.viewModel = viewModel
->>>>>>> 08f3f29e
         self.noticePresenter = DefaultNoticePresenter()
         viewModel.syncCoupon()
         viewModel.loadCouponReport()
 
-<<<<<<< HEAD
-        addEditCouponViewModel = AddEditCouponViewModel(existingCoupon: viewModel.coupon, onCompletion: { result in
-            switch result {
-            case .success(let updatedCoupon):
-                viewModel.updateCoupon(updatedCoupon)
-                onUpdate()
-            default:
-                break
-            }
-        })
-
-=======
->>>>>>> 08f3f29e
         ServiceLocator.analytics.track(.couponDetails, withProperties: ["action": "loaded"])
     }
 
@@ -225,15 +196,6 @@
                     viewModel.loadCouponReport()
                 })
             }
-<<<<<<< HEAD
-=======
-            .sheet(isPresented: $viewModel.showingEditCoupon) {
-                AddEditCoupon(viewModel.addEditCouponViewModel)
-                    .onDisappear {
-                        viewModel.resetAddEditViewModel()
-                    }
-            }
->>>>>>> 08f3f29e
             .alert(isPresented: $showingDeletionConfirmAlert, content: {
                 Alert(title: Text(Localization.deleteCoupon),
                       message: Text(Localization.deleteCouponConfirm),
