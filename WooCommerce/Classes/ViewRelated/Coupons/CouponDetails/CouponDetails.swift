import SwiftUI
import Yosemite

/// Hosting controller wrapper for `CouponDetails`
///
final class CouponDetailsHostingController: UIHostingController<CouponDetails> {

    init(viewModel: CouponDetailsViewModel) {
        super.init(rootView: CouponDetails(viewModel: viewModel))
        // The navigation title is set here instead of the SwiftUI view's `navigationTitle`
        // to avoid the blinking of the title label when pushed from UIKit view.
        title = NSLocalizedString("Coupon", comment: "Title of Coupon Details screen")

        // Set presenting view controller to show the notice presenter here
        rootView.noticePresenter.presentingViewController = self
    }

    required dynamic init?(coder aDecoder: NSCoder) {
        fatalError("init(coder:) has not been implemented")
    }
}

struct CouponDetails: View {
    @ObservedObject private var viewModel: CouponDetailsViewModel
    @State private var showingActionSheet: Bool = false
    @State private var showingShareSheet: Bool = false

    /// The presenter to display notice when the coupon code is copied.
    /// It is kept internal so that the hosting controller can update its presenting controller to itself.
    let noticePresenter: DefaultNoticePresenter

    init(viewModel: CouponDetailsViewModel) {
        self.viewModel = viewModel
<<<<<<< HEAD
        self.noticePresenter = DefaultNoticePresenter()
=======
        viewModel.syncCoupon()
        viewModel.loadCouponReport()
>>>>>>> c58062e1
    }

    private var detailRows: [DetailRow] {
        [
            .init(title: Localization.couponCode, content: viewModel.couponCode, action: {}),
            .init(title: Localization.description, content: viewModel.description, action: {}),
            .init(title: Localization.discount, content: viewModel.amount, action: {}),
            .init(title: Localization.applyTo, content: viewModel.productsAppliedTo, action: {}),
            .init(title: Localization.expiryDate, content: viewModel.expiryDate, action: {})
        ]
    }

    var body: some View {
        GeometryReader { geometry in
            ScrollView {
                VStack(alignment: .leading, spacing: 0) {
<<<<<<< HEAD
                    // Anchor the action sheet at the top to be able to show the popover on iPad in the most appropriate position
                    Divider()
                        .foregroundColor(.clear)
                        .actionSheet(isPresented: $showingActionSheet) {
                            ActionSheet(
                                title: Text(Localization.manageCoupon),
                                buttons: [
                                    .default(Text(Localization.copyCode), action: {
                                        UIPasteboard.general.string = viewModel.couponCode
                                        let notice = Notice(title: Localization.couponCopied, feedbackType: .success)
                                        noticePresenter.enqueue(notice: notice)
                                    }),
                                    .default(Text(Localization.shareCoupon), action: {
                                        showingShareSheet = true
                                    }),
                                    .cancel()
                                ]
                            )
                        }
                        .shareSheet(isPresented: $showingShareSheet) {
                            ShareSheet(activityItems: [viewModel.shareMessage])
                        }

                    VStack(alignment: .leading, spacing: 0) {
                        Text(Localization.detailSectionTitle)
                            .bold()
                            .padding(Constants.margin)
=======
                    Text(Localization.performance)
                        .bold()
                        .padding(Constants.margin)
                        .padding(.horizontal, insets: geometry.safeAreaInsets)
                    HStack(spacing: 0) {
                        VStack(alignment: .leading, spacing: Constants.verticalSpacing) {
                            Text(Localization.discountedOrders)
                                .secondaryBodyStyle()
                            Text(viewModel.discountedOrdersCount)
                                .font(.title)
                        }
                        .frame(maxWidth: .infinity, alignment: .leading)

                        VStack(alignment: .leading, spacing: Constants.verticalSpacing) {
                            Text(Localization.amount)
                                .secondaryBodyStyle()
                            Text(viewModel.discountedAmount)
                                .font(.title)
                        }
                        .padding(.leading, Constants.margin)
                        .frame(maxWidth: .infinity, alignment: .leading)
                    }
                    .padding([.horizontal, .bottom], Constants.margin)
                    .padding(.horizontal, insets: geometry.safeAreaInsets)
                }
                .background(Color(.listForeground))

                Spacer().frame(height: Constants.margin)

                VStack(alignment: .leading, spacing: 0) {
                    Text(Localization.detailSectionTitle)
                        .bold()
                        .padding(Constants.margin)
                        .padding(.horizontal, insets: geometry.safeAreaInsets)
                    ForEach(detailRows) { row in
                        TitleAndValueRow(title: row.title,
                                         value: .content(row.content),
                                         selectable: true,
                                         action: row.action)
                            .padding(.vertical, Constants.verticalSpacing)
>>>>>>> c58062e1
                            .padding(.horizontal, insets: geometry.safeAreaInsets)
                        ForEach(detailRows) { row in
                            TitleAndValueRow(title: row.title,
                                             value: .content(row.content),
                                             selectable: true,
                                             action: row.action)
                                .padding(.vertical, Constants.verticalSpacing)
                                .padding(.horizontal, insets: geometry.safeAreaInsets)
                            Divider()
                                .padding(.leading, Constants.margin)
                                .padding(.leading, insets: geometry.safeAreaInsets)
                        }
                    }
                    .background(Color(.listForeground))
                }
            }
            .background(Color(.listBackground))
            .ignoresSafeArea(.container, edges: [.horizontal, .bottom])
        }
        .toolbar {
            ToolbarItem(placement: .navigationBarTrailing) {
                Button(action: {
                    showingActionSheet = true
                }, label: {
                    Image(uiImage: .moreImage)
                        .renderingMode(.template)
                })
            }
        }
        .wooNavigationBarStyle()
    }

}

// MARK: - Subtypes
//
private extension CouponDetails {
    enum Constants {
        static let margin: CGFloat = 16
        static let verticalSpacing: CGFloat = 8
    }

    enum Localization {
        static let detailSectionTitle = NSLocalizedString("Coupon Details", comment: "Title of Details section in Coupon Details screen")
        static let couponCode = NSLocalizedString("Coupon Code", comment: "Title of the Coupon Code row in Coupon Details screen")
        static let description = NSLocalizedString("Description", comment: "Title of the Description row in Coupon Details screen")
        static let discount = NSLocalizedString("Discount", comment: "Title of the Discount row in Coupon Details screen")
        static let applyTo = NSLocalizedString("Apply To", comment: "Title of the Apply To row in Coupon Details screen")
        static let expiryDate = NSLocalizedString("Coupon Expiry Date", comment: "Title of the Coupon Expiry Date row in Coupon Details screen")
<<<<<<< HEAD
        static let manageCoupon = NSLocalizedString("Manage Coupon", comment: "Title of the action sheet displayed from the Coupon Details screen")
        static let copyCode = NSLocalizedString("Copy Code", comment: "Action title for copying coupon code from the Coupon Details screen")
        static let couponCopied = NSLocalizedString("Coupon copied", comment: "Notice message displayed when a coupon code is " +
                                                    "copied from the Coupon Details screen")
        static let shareCoupon = NSLocalizedString("Share Coupon", comment: "Action title for sharing coupon from the Coupon Details screen")
=======
        static let performance = NSLocalizedString("Performance", comment: "Title of the Performance section on Coupons Details screen")
        static let discountedOrders = NSLocalizedString("Discounted Orders", comment: "Title of the Discounted Orders label on Coupon Details screen")
        static let amount = NSLocalizedString("Amount", comment: "Title of the Amount label on Coupon Details screen")
>>>>>>> c58062e1
    }

    struct DetailRow: Identifiable {
        var id: String { title }

        let title: String
        let content: String
        let action: () -> Void
    }
}

#if DEBUG
struct CouponDetails_Previews: PreviewProvider {
    static var previews: some View {
        CouponDetails(viewModel: CouponDetailsViewModel(coupon: Coupon.sampleCoupon))
    }
}
#endif<|MERGE_RESOLUTION|>--- conflicted
+++ resolved
@@ -31,12 +31,9 @@
 
     init(viewModel: CouponDetailsViewModel) {
         self.viewModel = viewModel
-<<<<<<< HEAD
         self.noticePresenter = DefaultNoticePresenter()
-=======
         viewModel.syncCoupon()
         viewModel.loadCouponReport()
->>>>>>> c58062e1
     }
 
     private var detailRows: [DetailRow] {
@@ -53,7 +50,6 @@
         GeometryReader { geometry in
             ScrollView {
                 VStack(alignment: .leading, spacing: 0) {
-<<<<<<< HEAD
                     // Anchor the action sheet at the top to be able to show the popover on iPad in the most appropriate position
                     Divider()
                         .foregroundColor(.clear)
@@ -76,53 +72,40 @@
                         .shareSheet(isPresented: $showingShareSheet) {
                             ShareSheet(activityItems: [viewModel.shareMessage])
                         }
+                    VStack(alignment: .leading, spacing: 0) {
+                        Text(Localization.performance)
+                            .bold()
+                            .padding(Constants.margin)
+                            .padding(.horizontal, insets: geometry.safeAreaInsets)
+                        HStack(spacing: 0) {
+                            VStack(alignment: .leading, spacing: Constants.verticalSpacing) {
+                                Text(Localization.discountedOrders)
+                                    .secondaryBodyStyle()
+                                Text(viewModel.discountedOrdersCount)
+                                    .font(.title)
+                            }
+                            .frame(maxWidth: .infinity, alignment: .leading)
+
+                            VStack(alignment: .leading, spacing: Constants.verticalSpacing) {
+                                Text(Localization.amount)
+                                    .secondaryBodyStyle()
+                                Text(viewModel.discountedAmount)
+                                    .font(.title)
+                            }
+                            .padding(.leading, Constants.margin)
+                            .frame(maxWidth: .infinity, alignment: .leading)
+                        }
+                        .padding([.horizontal, .bottom], Constants.margin)
+                        .padding(.horizontal, insets: geometry.safeAreaInsets)
+                    }
+                    .background(Color(.listForeground))
+
+                    Spacer().frame(height: Constants.margin)
 
                     VStack(alignment: .leading, spacing: 0) {
                         Text(Localization.detailSectionTitle)
                             .bold()
                             .padding(Constants.margin)
-=======
-                    Text(Localization.performance)
-                        .bold()
-                        .padding(Constants.margin)
-                        .padding(.horizontal, insets: geometry.safeAreaInsets)
-                    HStack(spacing: 0) {
-                        VStack(alignment: .leading, spacing: Constants.verticalSpacing) {
-                            Text(Localization.discountedOrders)
-                                .secondaryBodyStyle()
-                            Text(viewModel.discountedOrdersCount)
-                                .font(.title)
-                        }
-                        .frame(maxWidth: .infinity, alignment: .leading)
-
-                        VStack(alignment: .leading, spacing: Constants.verticalSpacing) {
-                            Text(Localization.amount)
-                                .secondaryBodyStyle()
-                            Text(viewModel.discountedAmount)
-                                .font(.title)
-                        }
-                        .padding(.leading, Constants.margin)
-                        .frame(maxWidth: .infinity, alignment: .leading)
-                    }
-                    .padding([.horizontal, .bottom], Constants.margin)
-                    .padding(.horizontal, insets: geometry.safeAreaInsets)
-                }
-                .background(Color(.listForeground))
-
-                Spacer().frame(height: Constants.margin)
-
-                VStack(alignment: .leading, spacing: 0) {
-                    Text(Localization.detailSectionTitle)
-                        .bold()
-                        .padding(Constants.margin)
-                        .padding(.horizontal, insets: geometry.safeAreaInsets)
-                    ForEach(detailRows) { row in
-                        TitleAndValueRow(title: row.title,
-                                         value: .content(row.content),
-                                         selectable: true,
-                                         action: row.action)
-                            .padding(.vertical, Constants.verticalSpacing)
->>>>>>> c58062e1
                             .padding(.horizontal, insets: geometry.safeAreaInsets)
                         ForEach(detailRows) { row in
                             TitleAndValueRow(title: row.title,
@@ -172,17 +155,14 @@
         static let discount = NSLocalizedString("Discount", comment: "Title of the Discount row in Coupon Details screen")
         static let applyTo = NSLocalizedString("Apply To", comment: "Title of the Apply To row in Coupon Details screen")
         static let expiryDate = NSLocalizedString("Coupon Expiry Date", comment: "Title of the Coupon Expiry Date row in Coupon Details screen")
-<<<<<<< HEAD
         static let manageCoupon = NSLocalizedString("Manage Coupon", comment: "Title of the action sheet displayed from the Coupon Details screen")
         static let copyCode = NSLocalizedString("Copy Code", comment: "Action title for copying coupon code from the Coupon Details screen")
         static let couponCopied = NSLocalizedString("Coupon copied", comment: "Notice message displayed when a coupon code is " +
                                                     "copied from the Coupon Details screen")
         static let shareCoupon = NSLocalizedString("Share Coupon", comment: "Action title for sharing coupon from the Coupon Details screen")
-=======
         static let performance = NSLocalizedString("Performance", comment: "Title of the Performance section on Coupons Details screen")
         static let discountedOrders = NSLocalizedString("Discounted Orders", comment: "Title of the Discounted Orders label on Coupon Details screen")
         static let amount = NSLocalizedString("Amount", comment: "Title of the Amount label on Coupon Details screen")
->>>>>>> c58062e1
     }
 
     struct DetailRow: Identifiable {
