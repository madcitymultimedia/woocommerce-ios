import Foundation
import Yosemite
import UIKit
import protocol Storage.StorageManagerType

/// View model for `AddEditCoupon` view
///
final class AddEditCouponViewModel: ObservableObject {

    private let siteID: Int64

    /// Based on the Editing Option, the `AddEditCoupon` view can be in Creation or Editing mode.
    ///
    private let editingOption: EditingOption

    private let discountType: Coupon.DiscountType

    var onCompletion: ((Result<Coupon, Error>) -> Void)?

    /// Defines the current notice that should be shown.
    /// Defaults to `nil`.
    ///
    @Published var notice: Notice?

    var title: String {
        switch editingOption {
        case .creation:
            return discountType.titleCreateCoupon
        case .editing:
            return discountType.titleEditCoupon
        }
    }

    /// Label representing the label of the amount field, localized based on discount type.
    ///
    var amountLabel: String {
        switch discountType {
        case .percent:
            return Localization.amountPercent
        default:
            let currencyCode = ServiceLocator.currencySettings.currencyCode
            let unit = ServiceLocator.currencySettings.symbol(from: currencyCode)
            return String.localizedStringWithFormat(Localization.amountFixedDiscount, unit)
        }
    }

    /// Label representing the label of the amount textfield subtitle, localized based on discount type.
    ///
    var amountSubtitleLabel: String {
        switch discountType {
        case .percent:
            return Localization.amountPercentSubtitle
        default:
            return Localization.amountFixedDiscountSubtitle
        }
    }

    /// Icon of the button for editing a coupon description, based on the field (populated or not).
    ///
    var editDescriptionIcon: UIImage {
        if descriptionField.isEmpty {
            return .plusImage
        }
        return .pencilImage
    }

    /// Label of the button for editing a coupon description, based on the field (populated or not).
    ///
    var editDescriptionLabel: String {
        if descriptionField.isEmpty {
            return Localization.addDescriptionButton
        }
        return Localization.editDescriptionButton
    }

    /// The value for populating the coupon expiry date field based on the `expiryDateField`.
    ///
    var expiryDateValue: TitleAndValueRow.Value {
        guard expiryDateField == nil else {
            return .content(expiryDateField?.toString(dateStyle: .long, timeStyle: .none, timeZone: TimeZone.siteTimezone) ?? "")
        }

        return .placeholder(Localization.couponExpiryDatePlaceholder)
    }

    /// View model for the product selector
    ///
    var productSelectorViewModel: ProductSelectorViewModel {
        ProductSelectorViewModel(siteID: siteID, selectedItemIDs: productOrVariationIDs, onMultipleSelectionCompleted: { [weak self] ids in
            self?.productOrVariationIDs = ids
        })
    }

    /// Title for the Edit Products button with the number of selected products.
    ///
    var editProductsButtonTitle: String {
        String.localizedStringWithFormat(Localization.editProductsButton, productOrVariationIDs.count)
    }

    /// View model for the category selector
    ///
    var categorySelectorViewModel: ProductCategorySelectorViewModel {
        .init(siteID: siteID, selectedCategories: categoryIDs) { [weak self] categories in
            self?.categoryIDs = categories.map { $0.categoryID }
        }
    }

    /// Title for the Edit Categories button with the number of selected product categories.
    ///
    var editCategoriesButtonTitle: String {
        String.localizedStringWithFormat(Localization.editProductCategoriesButton, categoryIDs.count)
    }

    /// Whether the coupon is applicable to any specified products.
    ///
    var hasSelectedProducts: Bool {
        productOrVariationIDs.isNotEmpty
    }

    /// Whether the coupon is applicable to any specified product categories.
    ///
    var hasSelectedCategories: Bool {
        categoryIDs.isNotEmpty
    }

    private(set) var coupon: Coupon?
    private let stores: StoresManager
    private let storageManager: StorageManagerType
    let timezone: TimeZone

    /// When the view is updating or creating a new Coupon remotely.
    ///
    @Published var isLoading: Bool = false

    // Fields
    @Published var amountField: String
    @Published var codeField: String
    @Published var descriptionField: String
    @Published var expiryDateField: Date?
    @Published var freeShipping: Bool
    @Published var couponRestrictionsViewModel: CouponRestrictionsViewModel
    @Published private var productOrVariationIDs: [Int64]
    @Published private var categoryIDs: [Int64]

    /// Init method for coupon creation
    ///
    init(siteID: Int64,
         discountType: Coupon.DiscountType,
         stores: StoresManager = ServiceLocator.stores,
         storageManager: StorageManagerType = ServiceLocator.storageManager,
         timezone: TimeZone = .siteTimezone) {
        self.siteID = siteID
        editingOption = .creation
        self.discountType = discountType
        self.stores = stores
        self.storageManager = storageManager
        self.timezone = timezone

        amountField = String()
        codeField = String()
        descriptionField = String()
        expiryDateField = nil
        freeShipping = false
        couponRestrictionsViewModel = CouponRestrictionsViewModel(siteID: siteID)
        productOrVariationIDs = []
        categoryIDs = []
    }

    /// Init method for coupon editing
    ///
    init(existingCoupon: Coupon,
         stores: StoresManager = ServiceLocator.stores,
         storageManager: StorageManagerType = ServiceLocator.storageManager,
         timezone: TimeZone = .siteTimezone) {
        siteID = existingCoupon.siteID
        coupon = existingCoupon
        editingOption = .editing
        discountType = existingCoupon.discountType
        self.stores = stores
        self.storageManager = storageManager
        self.timezone = timezone

        // Populate fields
        amountField = existingCoupon.amount
        codeField = existingCoupon.code
        descriptionField = existingCoupon.description
        expiryDateField = existingCoupon.dateExpires
        freeShipping = existingCoupon.freeShipping
        couponRestrictionsViewModel = CouponRestrictionsViewModel(coupon: existingCoupon)
        productOrVariationIDs = existingCoupon.productIds
        categoryIDs = existingCoupon.productCategories
    }

    /// The method will generate a code in the same way as the existing admin website code does.
    /// https://github.com/woocommerce/woocommerce/blob/23710744c01ded649d6a94a4eaea8745e543159f/assets/js/admin/meta-boxes-coupon.js#L53
    /// We will loop to select 8 characters from the set `ABCDEFGHJKMNPQRSTUVWXYZ23456789` at random using `arc4random_uniform` for randomness.
    /// https://github.com/woocommerce/woocommerce/blob/2e60d47a019a6e35f066f3ef43a56c0e761fc8e3/includes/admin/class-wc-admin-assets.php#L295
    ///
    func generateRandomCouponCode() {
        let dictionary: [String] = "ABCDEFGHJKMNPQRSTUVWXYZ23456789".map { String($0) }
        let generatedCodeLength = 8

        var code: String = ""
        for _ in 0 ..< generatedCodeLength {
            code += dictionary.randomElement() ?? ""
        }

        codeField = code
    }

    func updateCoupon(coupon: Coupon) {
        if let validationError = validateCouponLocally(coupon) {
            notice = NoticeFactory.createCouponErrorNotice(validationError,
                                                           editingOption: editingOption)
            onCompletion?(.failure(validationError))
            return
        }

        isLoading = true
        let action = CouponAction.updateCoupon(coupon, siteTimezone: TimeZone.siteTimezone) { [weak self] result in
            guard let self = self else { return }
            switch result {
            case .success(_):
                break
            case .failure(let error):
                DDLogError("⛔️ Error updating the coupon: \(error)")
                self.notice = NoticeFactory.createCouponErrorNotice(.other(error: error),
                                                                    editingOption: self.editingOption)
            }
            self.isLoading = false
            self.onCompletion?(result)
        }
        stores.dispatch(action)
    }

    var populatedCoupon: Coupon {
        // TODO: Fill all the missing data (like `productIds`, `excludedProductIds`, `productCategories`, `excludedProductCategories`)
        coupon?.copy(code: codeField,
                     amount: amountField,
                     discountType: discountType,
                     description: descriptionField,
                     dateExpires: expiryDateField?.startOfDay(timezone: TimeZone.siteTimezone),
                     individualUse: couponRestrictionsViewModel.individualUseOnly,
                     usageLimit: Int64(couponRestrictionsViewModel.usageLimitPerCoupon),
                     usageLimitPerUser: Int64(couponRestrictionsViewModel.usageLimitPerUser),
                     limitUsageToXItems: Int64(couponRestrictionsViewModel.limitUsageToXItems),
                     freeShipping: freeShipping,
                     excludeSaleItems: couponRestrictionsViewModel.excludeSaleItems,
                     minimumAmount: couponRestrictionsViewModel.minimumSpend,
                     maximumAmount: couponRestrictionsViewModel.maximumSpend,
                     emailRestrictions: couponRestrictionsViewModel.allowedEmails.components(separatedBy: ", ")) ??
        Coupon(siteID: siteID,
               couponID: -1,
               code: codeField,
               amount: amountField,
               dateCreated: Date(),
               dateModified: Date(),
               discountType: discountType,
               description: descriptionField,
               dateExpires: expiryDateField?.startOfDay(timezone: TimeZone.siteTimezone),
               usageCount: 0,
               individualUse: couponRestrictionsViewModel.individualUseOnly,
               productIds: [],
               excludedProductIds: [],
               usageLimit: Int64(couponRestrictionsViewModel.usageLimitPerCoupon),
               usageLimitPerUser: Int64(couponRestrictionsViewModel.usageLimitPerUser),
               limitUsageToXItems: Int64(couponRestrictionsViewModel.limitUsageToXItems),
               freeShipping: freeShipping,
               productCategories: [],
               excludedProductCategories: [],
               excludeSaleItems: couponRestrictionsViewModel.excludeSaleItems,
               minimumAmount: couponRestrictionsViewModel.minimumSpend,
               maximumAmount: couponRestrictionsViewModel.maximumSpend,
               emailRestrictions: couponRestrictionsViewModel.allowedEmails.components(separatedBy: ", "),
               usedBy: [])
    }

    func validateCouponLocally(_ coupon: Coupon) -> CouponError? {
        if coupon.code.isEmpty {
            return .couponCodeEmpty
        }

        return nil
    }

    enum EditingOption {
        case creation
        case editing
    }

    enum CouponError: Error, Equatable {
        case couponCodeEmpty
        case other(error: Error)

        static func ==(lhs: CouponError, rhs: CouponError) -> Bool {
            return lhs.localizedDescription == rhs.localizedDescription
        }
    }
}

// MARK: - Constants
//
private extension AddEditCouponViewModel {

    /// Coupon notices
    ///
    enum NoticeFactory {
        /// Returns a default coupon editing/creation error notice.
        ///
        static func createCouponErrorNotice(_ couponError: AddEditCouponViewModel.CouponError,
                                            editingOption: AddEditCouponViewModel.EditingOption) -> Notice {
            switch couponError {
            case .couponCodeEmpty:
                return Notice(title: Localization.errorCouponCodeEmpty, feedbackType: .error)
            default:
                switch editingOption {
                case .editing:
                    return Notice(title: Localization.genericUpdateCouponError, feedbackType: .error)
                case .creation:
                    return Notice(title: Localization.genericCreateCouponError, feedbackType: .error)
                }
            }
        }
    }

    enum Localization {
        static let amountPercent = NSLocalizedString("Amount (%)",
                                                     comment: "Title of the Amount field in the Coupon Edit" +
                                                     " or Creation screen for a percentage discount coupon.")
        static let amountFixedDiscount = NSLocalizedString("Amount (%@)",
                                                           comment: "Title of the Amount field on the Coupon Edit" +
                                                           " or Creation screen for a fixed amount discount coupon." +
                                                           "Reads like: Amount ($)")
        static let amountPercentSubtitle = NSLocalizedString("Set the percentage of the discount you want to offer.",
                                                             comment: "Subtitle of the Amount field in the Coupon Edit" +
                                                             " or Creation screen for a percentage discount coupon.")
        static let amountFixedDiscountSubtitle = NSLocalizedString("Set the fixed amount of the discount you want to offer.",
                                                                   comment: "Subtitle of the Amount field on the Coupon Edit" +
                                                                   " or Creation screen for a fixed amount discount coupon.")
        static let addDescriptionButton = NSLocalizedString("Add Description (Optional)",
                                                            comment: "Button for adding a description to a coupon in the view for adding or editing a coupon.")
        static let editDescriptionButton = NSLocalizedString("Edit Description",
                                                             comment: "Button for editing the description of a coupon in the" +
                                                             " view for adding or editing a coupon.")
        static let couponExpiryDatePlaceholder = NSLocalizedString(
            "None",
            comment: "Coupon expiry date placeholder in the view for adding or editing a coupon")
<<<<<<< HEAD
        static let errorCouponCodeEmpty = NSLocalizedString("The coupon code couldn't be empty",
                                                            comment: "Error message in the Add Edit Coupon screen when the coupon code is empty.")
        static let genericUpdateCouponError = NSLocalizedString("Something went wrong while updating the coupon.",
                                                                comment: "Error message in the Add Edit Coupon screen " +
                                                                "when the update of the coupon goes in error.")
        static let genericCreateCouponError = NSLocalizedString("Something went wrong while creating the coupon.",
                                                                comment: "Error message in the Add Edit Coupon screen " +
                                                                "when the creation of the coupon goes in error.")
=======
        static let editProductsButton = NSLocalizedString(
            "Edit Products (%1$d)",
            comment: "Button specifying the number of products applicable to a coupon in the view for adding or editing a coupon. " +
            "Reads like: Edit Products (2)")
        static let editProductCategoriesButton = NSLocalizedString(
            "Edit Product Categories (%1$d)",
            comment: "Button for specify the product categories where a coupon can be applied in the view for adding or editing a coupon. " +
            "Reads like: Edit Categories")
>>>>>>> 4b916957
    }
}<|MERGE_RESOLUTION|>--- conflicted
+++ resolved
@@ -345,7 +345,6 @@
         static let couponExpiryDatePlaceholder = NSLocalizedString(
             "None",
             comment: "Coupon expiry date placeholder in the view for adding or editing a coupon")
-<<<<<<< HEAD
         static let errorCouponCodeEmpty = NSLocalizedString("The coupon code couldn't be empty",
                                                             comment: "Error message in the Add Edit Coupon screen when the coupon code is empty.")
         static let genericUpdateCouponError = NSLocalizedString("Something went wrong while updating the coupon.",
@@ -354,7 +353,6 @@
         static let genericCreateCouponError = NSLocalizedString("Something went wrong while creating the coupon.",
                                                                 comment: "Error message in the Add Edit Coupon screen " +
                                                                 "when the creation of the coupon goes in error.")
-=======
         static let editProductsButton = NSLocalizedString(
             "Edit Products (%1$d)",
             comment: "Button specifying the number of products applicable to a coupon in the view for adding or editing a coupon. " +
@@ -363,6 +361,5 @@
             "Edit Product Categories (%1$d)",
             comment: "Button for specify the product categories where a coupon can be applied in the view for adding or editing a coupon. " +
             "Reads like: Edit Categories")
->>>>>>> 4b916957
     }
 }