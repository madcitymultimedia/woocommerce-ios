import Combine
import UIKit
import Yosemite
import WordPressUI
import Experiments


/// Enum representing the individual tabs
///
enum WooTab {

    /// My Store Tab
    ///
    case myStore

    /// Orders Tab
    ///
    case orders

    /// Products Tab
    ///
    case products

    /// Reviews Tab
    ///
    case reviews

    /// Hub Menu Tab
    ///
    case hubMenu
}

extension WooTab {
    /// Initializes a tab with the visible tab index.
    ///
    /// - Parameters:
    ///   - visibleIndex: the index of visible tabs on the tab bar
    init(visibleIndex: Int, isHubMenuFeatureFlagOn: Bool) {
        let tabs = WooTab.visibleTabs(isHubMenuFeatureFlagOn)
        self = tabs[visibleIndex]
    }

    /// Returns the visible tab index.
    func visibleIndex(_ isHubMenuFeatureFlagOn: Bool) -> Int {
        let tabs = WooTab.visibleTabs(isHubMenuFeatureFlagOn)
        guard let tabIndex = tabs.firstIndex(where: { $0 == self }) else {
            assertionFailure("Trying to get the visible tab index for tab \(self) while the visible tabs are: \(tabs)")
            return 0
        }
        return tabIndex
    }

    // Note: currently only the Dashboard tab (My Store) view controller is set up in Main.storyboard.
    private static func visibleTabs(_ isHubMenuFeatureFlagOn: Bool) -> [WooTab] {
        var tabs: [WooTab] = [.myStore, .orders, .products]

        if isHubMenuFeatureFlagOn {
            tabs.append(.hubMenu)
        }
        else {
            tabs.append(.reviews)
        }

        return tabs
    }
}


// MARK: - MainTabBarController

/// A view controller that shows the tabs Store, Orders, Products, and Reviews.
///
/// TODO Migrate the `viewControllers` management from `Main.storyboard` to here (as code).
///
final class MainTabBarController: UITabBarController {

    /// For picking up the child view controller's status bar styling
    /// - returns: nil to let the tab bar control styling or `children.first` for VC control.
    ///
    public override var childForStatusBarStyle: UIViewController? {
        return nil
    }

    /// Used for overriding the status bar style for all child view controllers
    ///
    override var preferredStatusBarStyle: UIStatusBarStyle {
        .default
    }

    /// Notifications badge
    ///
    private let notificationsBadge = NotificationsBadgeController()

    /// ViewModel
    ///
    private let viewModel = MainTabViewModel()

    /// Tab view controllers
    ///
    private let dashboardNavigationController = WooTabNavigationController()
    private let ordersNavigationController = WooTabNavigationController()
    private let productsNavigationController = WooTabNavigationController()
    private let reviewsNavigationController = WooTabNavigationController()
    private let hubMenuNavigationController = WooTabNavigationController()
    private var reviewsTabCoordinator: ReviewsCoordinator?
    private var hubMenuTabCoordinator: HubMenuCoordinator?

    private var cancellableSiteID: AnyCancellable?
    private let featureFlagService: FeatureFlagService
    private let noticePresenter: NoticePresenter
    private let productImageUploader: ProductImageUploaderProtocol
    private let stores: StoresManager = ServiceLocator.stores

    private var productImageUploadErrorsSubscription: AnyCancellable?

    private lazy var isHubMenuFeatureFlagOn = featureFlagService.isFeatureFlagEnabled(.hubMenu)

    private lazy var isOrdersSplitViewFeatureFlagOn = featureFlagService.isFeatureFlagEnabled(.splitViewInOrdersTab)

    init?(coder: NSCoder,
          featureFlagService: FeatureFlagService = ServiceLocator.featureFlagService,
          noticePresenter: NoticePresenter = ServiceLocator.noticePresenter,
          productImageUploader: ProductImageUploaderProtocol = ServiceLocator.productImageUploader) {
        self.featureFlagService = featureFlagService
        self.noticePresenter = noticePresenter
        self.productImageUploader = productImageUploader
        super.init(coder: coder)
    }

    required init?(coder: NSCoder) {
        self.featureFlagService = ServiceLocator.featureFlagService
        self.noticePresenter = ServiceLocator.noticePresenter
        self.productImageUploader = ServiceLocator.productImageUploader
        super.init(coder: coder)
    }

    deinit {
        cancellableSiteID?.cancel()
    }

    // MARK: - Overridden Methods

    override func viewDidLoad() {
        super.viewDidLoad()
        setNeedsStatusBarAppearanceUpdate() // call this to refresh status bar changes happening at runtime

        configureTabViewControllers()
        observeSiteIDForViewControllers()
        observeProductImageUploadStatusUpdates()

        loadHubMenuTabNotificationCountAndUpdateBadge()
    }

    override func viewWillAppear(_ animated: Bool) {
        super.viewWillAppear(animated)

        /// Note:
        /// We hook up KVO in this spot... because at the point in which `viewDidLoad` fires, we haven't really fully
        /// loaded the childViewControllers, and the tabBar isn't fully initialized.
        ///
        startListeningToHubMenuTabBadgeUpdates()
        startListeningToOrdersBadge()
    }

    override func viewDidAppear(_ animated: Bool) {
        super.viewDidAppear(animated)

        viewModel.onViewDidAppear()
    }

    override func tabBar(_ tabBar: UITabBar, didSelect item: UITabBarItem) {
        let currentlySelectedTab = WooTab(visibleIndex: selectedIndex, isHubMenuFeatureFlagOn: isHubMenuFeatureFlagOn)
        guard let userSelectedIndex = tabBar.items?.firstIndex(of: item) else {
                return
        }
        let userSelectedTab = WooTab(visibleIndex: userSelectedIndex, isHubMenuFeatureFlagOn: isHubMenuFeatureFlagOn)

        // Did we reselect the already-selected tab?
        if currentlySelectedTab == userSelectedTab {
            trackTabReselected(tab: userSelectedTab)
            scrollContentToTop()
        } else {
            trackTabSelected(newTab: userSelectedTab)
        }
    }

    // MARK: - Public Methods

    /// Switches the TabBarController to the specified Tab
    ///
    func navigateTo(_ tab: WooTab, animated: Bool = false, completion: (() -> Void)? = nil) {
        if let presentedController = Self.childViewController()?.presentedViewController {
            presentedController.dismiss(animated: true)
        }
        selectedIndex = tab.visibleIndex(isHubMenuFeatureFlagOn)
        if let navController = selectedViewController as? UINavigationController {
            navController.popToRootViewController(animated: animated) {
                completion?()
            }
        }
    }

    /// Removes the view controllers in each tab's navigation controller, and resets any logged in properties.
    /// Called after the app is logged out and authentication UI is presented.
    func removeViewControllers() {
        viewControllers?.compactMap { $0 as? UINavigationController }.forEach { navigationController in
            navigationController.viewControllers = []
        }
        reviewsTabCoordinator = nil
        hubMenuTabCoordinator = nil
    }
}


// MARK: - UIViewControllerTransitioningDelegate
//
extension MainTabBarController: UIViewControllerTransitioningDelegate {
    func presentationController(forPresented presented: UIViewController,
                                presenting: UIViewController?,
                                source: UIViewController) -> UIPresentationController? {
        guard presented is FancyAlertViewController || presented is CardPresentPaymentsModalViewController else {
            return nil
        }

        return FancyAlertPresentationController(presentedViewController: presented, presenting: presenting)
    }
}


// MARK: - Static navigation helpers
//
private extension MainTabBarController {

    /// *When applicable* this method will scroll the visible content to top.
    ///
    func scrollContentToTop() {
        guard let navController = selectedViewController as? UINavigationController else {
            return
        }

        navController.scrollContentToTop(animated: true)
    }

    /// Tracks "Tab Selected" Events.
    ///
    func trackTabSelected(newTab: WooTab) {
        switch newTab {
        case .myStore:
            ServiceLocator.analytics.track(.dashboardSelected)
        case .orders:
            ServiceLocator.analytics.track(.ordersSelected)
        case .products:
            ServiceLocator.analytics.track(.productListSelected)
        case .reviews:
            ServiceLocator.analytics.track(.notificationsSelected)
        case .hubMenu:
            ServiceLocator.analytics.track(.hubMenuTabSelected)
            break
        }
    }

    /// Tracks "Tab Re Selected" Events.
    ///
    func trackTabReselected(tab: WooTab) {
        switch tab {
        case .myStore:
            ServiceLocator.analytics.track(.dashboardReselected)
        case .orders:
            ServiceLocator.analytics.track(.ordersReselected)
        case .products:
            ServiceLocator.analytics.track(.productListReselected)
        case .reviews:
            ServiceLocator.analytics.track(.notificationsReselected)
        case .hubMenu:
            ServiceLocator.analytics.track(.hubMenuTabReselected)
            break
        }
    }
}


// MARK: - Static navigation helpers
//
extension MainTabBarController {

    /// Switches to the My Store tab and pops to the root view controller
    ///
    static func switchToMyStoreTab(animated: Bool = false) {
        navigateTo(.myStore, animated: animated)
    }

    /// Switches to the Orders tab and pops to the root view controller
    ///
    static func switchToOrdersTab(completion: (() -> Void)? = nil) {
        navigateTo(.orders, completion: completion)
    }

    /// Switches to the Reviews tab and pops to the root view controller
    ///
    static func switchToReviewsTab(completion: (() -> Void)? = nil) {
        navigateTo(.reviews, completion: completion)
    }

    /// Switches to the Hub Menu tab and pops to the root view controller
    ///
    static func switchToHubMenuTab(completion: (() -> Void)? = nil) {
        navigateTo(.hubMenu, completion: completion)
    }

    /// Switches the TabBarController to the specified Tab
    ///
    private static func navigateTo(_ tab: WooTab, animated: Bool = false, completion: (() -> Void)? = nil) {
        guard let tabBar = AppDelegate.shared.tabBarController else {
            return
        }

        tabBar.navigateTo(tab, animated: animated, completion: completion)
    }

    /// Returns the "Top Visible Child" of the specified type
    ///
    private static func childViewController<T: UIViewController>() -> T? {
        let selectedViewController = AppDelegate.shared.tabBarController?.selectedViewController
        guard let navController = selectedViewController as? UINavigationController else {
            return selectedViewController as? T
        }

        return navController.topViewController as? T
    }
}


// MARK: - Static Navigation + Details!
//
extension MainTabBarController {

    /// Syncs the notification given the ID, and handles the notification based on its notification kind.
    ///
    static func presentNotificationDetails(for noteID: Int64) {
        let action = NotificationAction.synchronizeNotification(noteID: noteID) { note, error in
            guard let note = note else {
                return
            }
            let siteID = Int64(note.meta.identifier(forKey: .site) ?? Int.min)
            SwitchStoreUseCase(stores: ServiceLocator.stores).switchStore(with: siteID) { siteChanged in
                presentNotificationDetails(for: note)

                if siteChanged {
                    let presenter = SwitchStoreNoticePresenter(siteID: siteID)
                    presenter.presentStoreSwitchedNoticeWhenSiteIsAvailable(configuration: .switchingStores)
                }
            }
        }
        ServiceLocator.stores.dispatch(action)
    }

    /// Presents the order details if the `note` is for an order push notification.
    ///
    /// For Product Review notifications, that is now handled by `ReviewsCoordinator`. This method
    /// should also be moved to a similar `Coordinator` in the future too.
    ///
    private static func presentNotificationDetails(for note: Note) {
        switch note.kind {
        case .storeOrder:
            switchToOrdersTab {
                if ServiceLocator.featureFlagService.isFeatureFlagEnabled(.splitViewInOrdersTab) {
                    (childViewController() as? OrdersSplitViewWrapperController)?.presentDetails(for: note)
                } else {
                    (childViewController() as? OrdersRootViewController)?.presentDetails(for: note)
                }
            }
        default:
            break
        }

        ServiceLocator.analytics.track(.notificationOpened, withProperties: [ "type": note.kind.rawValue,
                                                                              "already_read": note.read ])
    }

    /// Switches to the My Store Tab, and presents the Settings .
    ///
    static func presentSettings() {
        switchToMyStoreTab(animated: false)

        guard let dashBoard: DashboardViewController = childViewController() else {
            return
        }

        dashBoard.presentSettings()
    }
}

// MARK: - Site ID observation for updating tab view controllers
//
private extension MainTabBarController {
    func configureTabViewControllers() {
        viewControllers = {
            var controllers = [UIViewController]()

            let dashboardTabIndex = WooTab.myStore.visibleIndex(isHubMenuFeatureFlagOn)
            controllers.insert(dashboardNavigationController, at: dashboardTabIndex)

            let ordersTabIndex = WooTab.orders.visibleIndex(isHubMenuFeatureFlagOn)
            controllers.insert(ordersNavigationController, at: ordersTabIndex)

            let productsTabIndex = WooTab.products.visibleIndex(isHubMenuFeatureFlagOn)
            controllers.insert(productsNavigationController, at: productsTabIndex)

            if isHubMenuFeatureFlagOn {
                let hubMenuTabIndex = WooTab.hubMenu.visibleIndex(isHubMenuFeatureFlagOn)
                controllers.insert(hubMenuNavigationController, at: hubMenuTabIndex)
            } else {
                let reviewsTabIndex = WooTab.reviews.visibleIndex(isHubMenuFeatureFlagOn)
                controllers.insert(reviewsNavigationController, at: reviewsTabIndex)
            }

            return controllers
        }()
    }

    func observeSiteIDForViewControllers() {
        cancellableSiteID = stores.siteID.sink { [weak self] siteID in
            guard let self = self else {
                return
            }
            self.updateViewControllers(siteID: siteID)
        }
    }

    func updateViewControllers(siteID: Int64?) {
        guard let siteID = siteID else {
            return
        }

        // Update view model with `siteID` to query correct Orders Status
        viewModel.configureOrdersStatusesListener(for: siteID)

        // Initialize each tab's root view controller
        let dashboardViewController = createDashboardViewController(siteID: siteID)
        dashboardNavigationController.viewControllers = [dashboardViewController]

        let ordersViewController = createOrdersViewController(siteID: siteID)
        ordersNavigationController.viewControllers = [ordersViewController]

        let productsViewController = createProductsViewController(siteID: siteID)
        productsNavigationController.viewControllers = [productsViewController]

        // Configure hub menu tab coordinator or reviews tab coordinator once per logged in session potentially with multiple sites.
        if isHubMenuFeatureFlagOn {
            if hubMenuTabCoordinator == nil {
                let hubTabCoordinator = createHubMenuTabCoordinator()
                self.hubMenuTabCoordinator = hubTabCoordinator
                hubTabCoordinator.start()
            }
            hubMenuTabCoordinator?.activate(siteID: siteID)
        }
        else {
            if reviewsTabCoordinator == nil {
                let reviewsTabCoordinator = createReviewsTabCoordinator()
                self.reviewsTabCoordinator = reviewsTabCoordinator
                reviewsTabCoordinator.start()
            }
            reviewsTabCoordinator?.activate(siteID: siteID)
        }

        // Set dashboard to be the default tab.
        selectedIndex = WooTab.myStore.visibleIndex(isHubMenuFeatureFlagOn)
    }

    func createDashboardViewController(siteID: Int64) -> UIViewController {
        DashboardViewController(siteID: siteID)
    }

    func createOrdersViewController(siteID: Int64) -> UIViewController {
        if isOrdersSplitViewFeatureFlagOn {
            return OrdersSplitViewWrapperController(siteID: siteID)
        } else {
            return OrdersRootViewController(siteID: siteID)
        }
    }

    func createProductsViewController(siteID: Int64) -> UIViewController {
        ProductsViewController(siteID: siteID)
    }

    func createReviewsTabCoordinator() -> ReviewsCoordinator {
        ReviewsCoordinator(navigationController: reviewsNavigationController,
                           willPresentReviewDetailsFromPushNotification: { [weak self] in
            self?.navigateTo(.reviews)
        })
    }

    func createHubMenuTabCoordinator() -> HubMenuCoordinator {
        HubMenuCoordinator(navigationController: hubMenuNavigationController,
                           willPresentReviewDetailsFromPushNotification: { [weak self] in
            await withCheckedContinuation { [weak self] continuation in
                self?.navigateTo(.hubMenu) {
                    continuation.resume(returning: ())
                }
            }
        })
    }
}

// MARK: - Hub Menu Tab Badge Updates
//
private extension MainTabBarController {

    /// Setup: KVO Hooks.
    ///
    func startListeningToHubMenuTabBadgeUpdates() {
        NotificationCenter.default.addObserver(self,
                                               selector: #selector(loadHubMenuTabNotificationCountAndUpdateBadge),
                                               name: .reviewsBadgeReloadRequired,
                                               object: nil)
    }

    @objc func loadHubMenuTabNotificationCountAndUpdateBadge() {
        guard let siteID = stores.sessionManager.defaultStoreID else {
            return
        }

        let action = NotificationCountAction.load(siteID: siteID, type: .kind(.comment)) { [weak self] count in
            self?.updateHubMenuTabBadge(count: count)
        }
        stores.dispatch(action)
    }

    /// Displays or Hides the Dot on the Hub Menu tab, depending on the notification count
    ///
    func updateHubMenuTabBadge(count: Int) {
        if isHubMenuFeatureFlagOn {
            let tab = WooTab.hubMenu
            let tabIndex = tab.visibleIndex(isHubMenuFeatureFlagOn)
            notificationsBadge.badgeCountWasUpdated(newValue: count, tab: tab, in: tabBar, tabIndex: tabIndex)
        }
        else {
            let tab = WooTab.reviews
            let tabIndex = tab.visibleIndex(isHubMenuFeatureFlagOn)
            notificationsBadge.badgeCountWasUpdated(newValue: count, tab: tab, in: tabBar, tabIndex: tabIndex)
        }
    }
}

// MARK: - Orders Tab Badge

private extension MainTabBarController {
    func startListeningToOrdersBadge() {
        viewModel.onBadgeReload = { [weak self] countReadableString in
            guard let self = self else {
                return
            }

            let tab = WooTab.orders
            let tabIndex = tab.visibleIndex(self.isHubMenuFeatureFlagOn)

            guard let orderTab: UITabBarItem = self.tabBar.items?[tabIndex] else {
                return
            }

            orderTab.badgeValue = countReadableString
            orderTab.badgeColor = .primary
        }

        viewModel.startObservingOrdersCount()
    }
}

// MARK: - Background Product Image Upload Status Updates

private extension MainTabBarController {
    func observeProductImageUploadStatusUpdates() {
        guard featureFlagService.isFeatureFlagEnabled(.backgroundProductImageUpload) else {
            return
        }
        productImageUploadErrorsSubscription = productImageUploader.errors.sink { [weak self] error in
            guard let self = self else { return }
            switch error.error {
<<<<<<< HEAD
            case .savingProductImages:
                self.handleImagesSaverError(error)
            case .actionHandler:
                self.handleBackgroundImageUploadError(error)
            default:
                break
=======
            case .failedSavingProductAfterImageUpload:
                self.handleErrorSavingProductAfterImageUpload(error)
            case .failedUploadingImage:
                self.handleErrorUploadingImage(error)
>>>>>>> 3cbe598b
            }
        }
    }

    func handleErrorSavingProductAfterImageUpload(_ error: ProductImageUploadErrorInfo) {
        let notice = Notice(title: Localization.imagesSavingFailureNoticeTitle,
                            subtitle: nil,
                            message: nil,
                            feedbackType: .error,
                            notificationInfo: nil,
                            actionTitle: Localization.imageUploadFailureNoticeActionTitle,
                            actionHandler: { [weak self] in
            guard let self = self else { return }
            Task { @MainActor in
                await self.showProductDetails(for: error)
            }
        })
        noticePresenter.enqueue(notice: notice)
    }

    func handleErrorUploadingImage(_ error: ProductImageUploadErrorInfo) {
        let notice = Notice(title: Localization.imageUploadFailureNoticeTitle,
                            subtitle: nil,
                            message: nil,
                            feedbackType: .error,
                            notificationInfo: nil,
                            actionTitle: Localization.imageUploadFailureNoticeActionTitle,
                            actionHandler: { [weak self] in
            guard let self = self else { return }
            Task { @MainActor in
                await self.showProductDetails(for: error)
            }
        })
        noticePresenter.enqueue(notice: notice)
    }

    func showProductDetails(for error: ProductImageUploadErrorInfo) async {
        // Switches to the correct store first if needed.
        let switchStoreUseCase = SwitchStoreUseCase(stores: stores)
        let siteChanged = await switchStoreUseCase.switchStore(with: error.siteID)
        if siteChanged {
            let presenter = SwitchStoreNoticePresenter(siteID: error.siteID,
                                                       noticePresenter: self.noticePresenter)
            presenter.presentStoreSwitchedNoticeWhenSiteIsAvailable(configuration: .switchingStores)
        }

        let productViewController = ProductLoaderViewController(model: .product(productID: error.productID),
                                                                siteID: error.siteID,
                                                                forceReadOnly: false)
        let productNavController = WooNavigationController(rootViewController: productViewController)
        productsNavigationController.present(productNavController, animated: true)
    }
}

extension MainTabBarController {
    enum Localization {
        static let imageUploadFailureNoticeTitle =
        NSLocalizedString("An image failed to upload",
                          comment: "Title of the notice about an image upload failure in the background.")
        static let imagesSavingFailureNoticeTitle =
        NSLocalizedString("Error saving product images",
                          comment: "Title of the notice about an error saving images uploaded in the background to a product.")
        static let imageUploadFailureNoticeActionTitle =
        NSLocalizedString("View",
                          comment: "Title of the action to view product details from a notice about an image upload failure in the background.")
    }
}<|MERGE_RESOLUTION|>--- conflicted
+++ resolved
@@ -576,19 +576,12 @@
         productImageUploadErrorsSubscription = productImageUploader.errors.sink { [weak self] error in
             guard let self = self else { return }
             switch error.error {
-<<<<<<< HEAD
-            case .savingProductImages:
-                self.handleImagesSaverError(error)
-            case .actionHandler:
-                self.handleBackgroundImageUploadError(error)
-            default:
-                break
-=======
             case .failedSavingProductAfterImageUpload:
                 self.handleErrorSavingProductAfterImageUpload(error)
             case .failedUploadingImage:
                 self.handleErrorUploadingImage(error)
->>>>>>> 3cbe598b
+            default:
+                break
             }
         }
     }
