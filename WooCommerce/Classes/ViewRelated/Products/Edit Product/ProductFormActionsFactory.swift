import Yosemite

/// Edit actions in the product form. Each action allows the user to edit a subset of product properties.
enum ProductFormEditAction: Equatable {
    case images(editable: Bool)
    case name(editable: Bool)
    case description(editable: Bool)
    case priceSettings(editable: Bool)
    case reviews
    case productType(editable: Bool)
    case inventorySettings(editable: Bool)
    case shippingSettings(editable: Bool)
    case addOns(editable: Bool)
    case categories(editable: Bool)
    case tags(editable: Bool)
    case shortDescription(editable: Bool)
    case linkedProducts(editable: Bool)
    // Affiliate products only
    case sku(editable: Bool)
    case externalURL(editable: Bool)
    // Grouped products only
    case groupedProducts(editable: Bool)
    // Variable products only
    case variations
    // Variation only
    case variationName
    case noPriceWarning
    case status(editable: Bool)
    case attributes(editable: Bool)
    // Downloadable products only
    case downloadableFiles(editable: Bool)
}

/// Creates actions for different sections/UI on the product form.
struct ProductFormActionsFactory: ProductFormActionsFactoryProtocol {

    /// Represents the variation price state.
    ///
    enum VariationsPrice {
        case unknown // Un-fetched variations
        case notSet
        case set
    }

    private let product: EditableProductModel
    private let formType: ProductFormType
    private let editable: Bool
<<<<<<< HEAD
    private let variationsPrice: VariationsPrice

    init(product: EditableProductModel, formType: ProductFormType, variationsPrice: VariationsPrice = .unknown) {
        self.product = product
        self.formType = formType
        self.editable = formType != .readonly
        self.variationsPrice = variationsPrice
=======
    private let addOnsFeatureEnabled: Bool

    // TODO: Remove default parameter
    init(product: EditableProductModel, formType: ProductFormType, addOnsFeatureEnabled: Bool = true) {
        self.product = product
        self.formType = formType
        self.editable = formType != .readonly
        self.addOnsFeatureEnabled = addOnsFeatureEnabled
>>>>>>> 14dfd50e
    }

    /// Returns an array of actions that are visible in the product form primary section.
    func primarySectionActions() -> [ProductFormEditAction] {
        let shouldShowImagesRow = editable || product.images.isNotEmpty
        let shouldShowDescriptionRow = editable || product.description?.isNotEmpty == true
        let actions: [ProductFormEditAction?] = [
            shouldShowImagesRow ? .images(editable: editable): nil,
            .name(editable: editable),
            shouldShowDescriptionRow ? .description(editable: editable): nil
        ]
        return actions.compactMap { $0 }
    }

    /// Returns an array of actions that are visible in the product form settings section.
    func settingsSectionActions() -> [ProductFormEditAction] {
        return visibleSettingsSectionActions()
    }

    /// Returns an array of actions that are visible in the product form bottom sheet.
    func bottomSheetActions() -> [ProductFormBottomSheetAction] {
        guard editable else {
            return []
        }
        return allSettingsSectionActions().filter { settingsSectionActions().contains($0) == false }
            .compactMap { ProductFormBottomSheetAction(productFormAction: $0) }
    }
}

private extension ProductFormActionsFactory {
    /// All the editable actions in the settings section given the product and feature switches.
    func allSettingsSectionActions() -> [ProductFormEditAction] {
        switch product.product.productType {
        case .simple:
            return allSettingsSectionActionsForSimpleProduct()
        case .affiliate:
            return allSettingsSectionActionsForAffiliateProduct()
        case .grouped:
            return allSettingsSectionActionsForGroupedProduct()
        case .variable:
            return allSettingsSectionActionsForVariableProduct()
        default:
            return allSettingsSectionActionsForNonCoreProduct()
        }
    }

    func allSettingsSectionActionsForSimpleProduct() -> [ProductFormEditAction] {
        let shouldShowReviewsRow = product.reviewsAllowed
        let canEditProductType = formType != .add && editable
        let shouldShowShippingSettingsRow = product.isShippingEnabled()
        let shouldShowDownloadableProduct = product.downloadable
        let canEditInventorySettingsRow = editable && product.hasIntegerStockQuantity

        let actions: [ProductFormEditAction?] = [
            .priceSettings(editable: editable),
            shouldShowReviewsRow ? .reviews: nil,
            shouldShowShippingSettingsRow ? .shippingSettings(editable: editable): nil,
            .inventorySettings(editable: canEditInventorySettingsRow),
            .addOns(editable: editable),
            .categories(editable: editable),
            .tags(editable: editable),
            shouldShowDownloadableProduct ? .downloadableFiles(editable: editable): nil,
            .shortDescription(editable: editable),
            .linkedProducts(editable: editable),
            .productType(editable: canEditProductType)
        ]
        return actions.compactMap { $0 }
    }

    func allSettingsSectionActionsForAffiliateProduct() -> [ProductFormEditAction] {
        let shouldShowReviewsRow = product.reviewsAllowed
        let shouldShowExternalURLRow = editable || product.product.externalURL?.isNotEmpty == true
        let shouldShowSKURow = editable || product.sku?.isNotEmpty == true
        let canEditProductType = formType != .add && editable

        let actions: [ProductFormEditAction?] = [
            .priceSettings(editable: editable),
            shouldShowReviewsRow ? .reviews: nil,
            shouldShowExternalURLRow ? .externalURL(editable: editable): nil,
            shouldShowSKURow ? .sku(editable: editable): nil,
            .addOns(editable: editable),
            .categories(editable: editable),
            .tags(editable: editable),
            .shortDescription(editable: editable),
            .linkedProducts(editable: editable),
            .productType(editable: canEditProductType)
        ]
        return actions.compactMap { $0 }
    }

    func allSettingsSectionActionsForGroupedProduct() -> [ProductFormEditAction] {
        let shouldShowReviewsRow = product.reviewsAllowed
        let shouldShowSKURow = editable || product.sku?.isNotEmpty == true
        let canEditProductType = formType != .add && editable

        let actions: [ProductFormEditAction?] = [
            .groupedProducts(editable: editable),
            shouldShowReviewsRow ? .reviews: nil,
            shouldShowSKURow ? .sku(editable: editable): nil,
            .addOns(editable: editable),
            .categories(editable: editable),
            .tags(editable: editable),
            .shortDescription(editable: editable),
            .linkedProducts(editable: editable),
            .productType(editable: canEditProductType)
        ]
        return actions.compactMap { $0 }
    }

    func allSettingsSectionActionsForVariableProduct() -> [ProductFormEditAction] {
        let shouldShowReviewsRow = product.reviewsAllowed
        let canEditProductType = formType != .add && editable
        let canEditInventorySettingsRow = editable && product.hasIntegerStockQuantity
        let variationsHaveNoPriceSet = variationsPrice == .notSet
        let productHasNoPriceSet = variationsPrice == .unknown && product.product.price.isEmpty
        let shouldShowNoPriceWarningRow = editable && (variationsHaveNoPriceSet || productHasNoPriceSet)

        let actions: [ProductFormEditAction?] = [
            .variations,
            shouldShowNoPriceWarningRow ? .noPriceWarning : nil,
            shouldShowReviewsRow ? .reviews: nil,
            .shippingSettings(editable: editable),
            .inventorySettings(editable: canEditInventorySettingsRow),
            .addOns(editable: editable),
            .categories(editable: editable),
            .tags(editable: editable),
            .shortDescription(editable: editable),
            .linkedProducts(editable: editable),
            .productType(editable: canEditProductType)
        ]
        return actions.compactMap { $0 }
    }

    func allSettingsSectionActionsForNonCoreProduct() -> [ProductFormEditAction] {
        let shouldShowPriceSettingsRow = product.regularPrice.isNilOrEmpty == false
        let shouldShowReviewsRow = product.reviewsAllowed

        let actions: [ProductFormEditAction?] = [
            shouldShowPriceSettingsRow ? .priceSettings(editable: false): nil,
            shouldShowReviewsRow ? .reviews: nil,
            .inventorySettings(editable: false),
            .categories(editable: editable),
            .addOns(editable: editable),
            .tags(editable: editable),
            .shortDescription(editable: editable),
            .linkedProducts(editable: editable),
            .productType(editable: false)
        ]
        return actions.compactMap { $0 }
    }
}

private extension ProductFormActionsFactory {
    func visibleSettingsSectionActions() -> [ProductFormEditAction] {
        return allSettingsSectionActions().compactMap({ $0 }).filter({ isVisibleInSettingsSection(action: $0) })
    }

    func isVisibleInSettingsSection(action: ProductFormEditAction) -> Bool {
        switch action {
        case .priceSettings:
            // The price settings action is always visible in the settings section.
            return true
        case .reviews:
            // The reviews action is always visible in the settings section.
            return true
        case .productType:
            // The product type action is always visible in the settings section.
            return true
        case .inventorySettings(let editable):
            guard editable else {
                // The inventory row is always visible when readonly.
                return true
            }
            let hasStockData = product.manageStock ? product.stockQuantity != nil: true
            return product.sku != nil || hasStockData
        case .shippingSettings:
            return product.weight.isNilOrEmpty == false ||
                product.dimensions.height.isNotEmpty || product.dimensions.width.isNotEmpty || product.dimensions.length.isNotEmpty
        case .addOns:
            return addOnsFeatureEnabled && product.hasAddOns
        case .categories:
            return product.product.categories.isNotEmpty
        case .tags:
            return product.product.tags.isNotEmpty
        case .linkedProducts:
            return (product.upsellIDs.count > 0 || product.crossSellIDs.count > 0)
        // Downloadable files. Only core product types for downloadable files are able to handle downloadable files.
        case .downloadableFiles:
            return product.downloadable
        case .shortDescription:
            return product.shortDescription.isNilOrEmpty == false
        // Affiliate products only.
        case .externalURL:
            // The external URL action is always visible in the settings section for an affiliate product.
            return true
        case .sku:
            return product.sku?.isNotEmpty == true
        // Grouped products only.
        case .groupedProducts:
            // The grouped products action is always visible in the settings section for a grouped product.
            return true
        // Variable products only.
        case .variations:
            // The variations row is always visible in the settings section for a variable product.
            return true
        case .noPriceWarning:
            // Always visible when available
            return true
        default:
            return false
        }
    }
}<|MERGE_RESOLUTION|>--- conflicted
+++ resolved
@@ -45,24 +45,16 @@
     private let product: EditableProductModel
     private let formType: ProductFormType
     private let editable: Bool
-<<<<<<< HEAD
+    private let addOnsFeatureEnabled: Bool
     private let variationsPrice: VariationsPrice
 
-    init(product: EditableProductModel, formType: ProductFormType, variationsPrice: VariationsPrice = .unknown) {
-        self.product = product
-        self.formType = formType
-        self.editable = formType != .readonly
-        self.variationsPrice = variationsPrice
-=======
-    private let addOnsFeatureEnabled: Bool
-
     // TODO: Remove default parameter
-    init(product: EditableProductModel, formType: ProductFormType, addOnsFeatureEnabled: Bool = true) {
+    init(product: EditableProductModel, formType: ProductFormType, addOnsFeatureEnabled: Bool = true, variationsPrice: VariationsPrice = .unknown) {
         self.product = product
         self.formType = formType
         self.editable = formType != .readonly
         self.addOnsFeatureEnabled = addOnsFeatureEnabled
->>>>>>> 14dfd50e
+        self.variationsPrice = variationsPrice
     }
 
     /// Returns an array of actions that are visible in the product form primary section.
