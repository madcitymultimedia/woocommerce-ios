import Yosemite

/// Edit actions in the product form. Each action allows the user to edit a subset of product properties.
enum ProductFormEditAction: Equatable {
    case images(editable: Bool)
    case linkedProductsPromo(viewModel: FeatureAnnouncementCardViewModel)
    case name(editable: Bool)
    case description(editable: Bool)
    case priceSettings(editable: Bool, hideSeparator: Bool)
    case reviews
    case productType(editable: Bool)
    case inventorySettings(editable: Bool)
    case shippingSettings(editable: Bool)
    case addOns(editable: Bool)
    case categories(editable: Bool)
    case tags(editable: Bool)
    case shortDescription(editable: Bool)
    case linkedProducts(editable: Bool)
    case convertToVariable
    // Affiliate products only
    case sku(editable: Bool)
    case externalURL(editable: Bool)
    // Grouped products only
    case groupedProducts(editable: Bool)
    // Variable products only
    case variations(hideSeparator: Bool)
    // Variation only
    case variationName
    case noPriceWarning
    case status(editable: Bool)
    case attributes(editable: Bool)
    // Downloadable products only
    case downloadableFiles(editable: Bool)
}

/// Creates actions for different sections/UI on the product form.
struct ProductFormActionsFactory: ProductFormActionsFactoryProtocol {

    /// Represents the variation price state.
    ///
    enum VariationsPrice {
        case unknown // Un-fetched variations
        case notSet
        case set
    }

    private let product: EditableProductModel
    private let formType: ProductFormType
    private let editable: Bool
    private let addOnsFeatureEnabled: Bool
    private let variationsPrice: VariationsPrice

    private let isLinkedProductsPromoEnabled: Bool
    private let linkedProductsPromoCampaign = LinkedProductsPromoCampaign()
    private var linkedProductsPromoViewModel: FeatureAnnouncementCardViewModel {
        .init(analytics: ServiceLocator.analytics,
              configuration: linkedProductsPromoCampaign.configuration)
    }
<<<<<<< HEAD
    private let isConvertToVariableOptionEnabled: Bool
=======
    private let isProductTypeActionEnabled: Bool
    private let isCategoriesActionAlwaysEnabled: Bool
>>>>>>> f8c07e65

    // TODO: Remove default parameter
    init(product: EditableProductModel,
         formType: ProductFormType,
         addOnsFeatureEnabled: Bool = true,
         isLinkedProductsPromoEnabled: Bool = false,
<<<<<<< HEAD
         isConvertToVariableOptionEnabled: Bool = ServiceLocator.featureFlagService.isFeatureFlagEnabled(.simplifyProductEditing),
=======
         isProductTypeActionEnabled: Bool = !ServiceLocator.featureFlagService.isFeatureFlagEnabled(.simplifyProductEditing),
         isCategoriesActionAlwaysEnabled: Bool = ServiceLocator.featureFlagService.isFeatureFlagEnabled(.simplifyProductEditing),
>>>>>>> f8c07e65
         variationsPrice: VariationsPrice = .unknown) {
        self.product = product
        self.formType = formType
        self.editable = formType != .readonly
        self.addOnsFeatureEnabled = addOnsFeatureEnabled
        self.variationsPrice = variationsPrice
        self.isLinkedProductsPromoEnabled = isLinkedProductsPromoEnabled
<<<<<<< HEAD
        self.isConvertToVariableOptionEnabled = isConvertToVariableOptionEnabled
=======
        self.isProductTypeActionEnabled = isProductTypeActionEnabled
        self.isCategoriesActionAlwaysEnabled = isCategoriesActionAlwaysEnabled
>>>>>>> f8c07e65
    }

    /// Returns an array of actions that are visible in the product form primary section.
    func primarySectionActions() -> [ProductFormEditAction] {
        let shouldShowImagesRow = editable || product.images.isNotEmpty
        let shouldShowDescriptionRow = editable || product.description?.isNotEmpty == true

        let newLinkedProductsPromoViewModel = linkedProductsPromoViewModel
        let shouldShowLinkedProductsPromo = isLinkedProductsPromoEnabled
        && newLinkedProductsPromoViewModel.shouldBeVisible
        && product.upsellIDs.isEmpty
        && product.crossSellIDs.isEmpty

        let actions: [ProductFormEditAction?] = [
            shouldShowImagesRow ? .images(editable: editable): nil,
            shouldShowLinkedProductsPromo ? .linkedProductsPromo(viewModel: newLinkedProductsPromoViewModel) : nil,
            .name(editable: editable),
            shouldShowDescriptionRow ? .description(editable: editable): nil
        ]
        return actions.compactMap { $0 }
    }

    /// Returns an array of actions that are visible in the product form settings section.
    func settingsSectionActions() -> [ProductFormEditAction] {
        return visibleSettingsSectionActions()
    }

    /// Returns an array of actions that are visible in the product form bottom sheet.
    func bottomSheetActions() -> [ProductFormBottomSheetAction] {
        guard editable else {
            return []
        }
        return allSettingsSectionActions().filter { settingsSectionActions().contains($0) == false }
            .compactMap { ProductFormBottomSheetAction(productFormAction: $0) }
    }
}

private extension ProductFormActionsFactory {
    /// All the editable actions in the settings section given the product and feature switches.
    func allSettingsSectionActions() -> [ProductFormEditAction] {
        switch product.product.productType {
        case .simple:
            return allSettingsSectionActionsForSimpleProduct()
        case .affiliate:
            return allSettingsSectionActionsForAffiliateProduct()
        case .grouped:
            return allSettingsSectionActionsForGroupedProduct()
        case .variable:
            return allSettingsSectionActionsForVariableProduct()
        default:
            return allSettingsSectionActionsForNonCoreProduct()
        }
    }

    func allSettingsSectionActionsForSimpleProduct() -> [ProductFormEditAction] {
        let shouldShowReviewsRow = product.reviewsAllowed
        let canEditProductType = formType != .add && editable
        let shouldShowShippingSettingsRow = product.isShippingEnabled()
        let shouldShowDownloadableProduct = product.downloadable
        let canEditInventorySettingsRow = editable && product.hasIntegerStockQuantity

        let actions: [ProductFormEditAction?] = [
            .priceSettings(editable: editable, hideSeparator: false),
            shouldShowReviewsRow ? .reviews: nil,
            shouldShowShippingSettingsRow ? .shippingSettings(editable: editable): nil,
            .inventorySettings(editable: canEditInventorySettingsRow),
            .addOns(editable: editable),
            .categories(editable: editable),
            .tags(editable: editable),
            shouldShowDownloadableProduct ? .downloadableFiles(editable: editable): nil,
            .shortDescription(editable: editable),
            .linkedProducts(editable: editable),
            .productType(editable: canEditProductType),
            isConvertToVariableOptionEnabled ? .convertToVariable : nil
        ]
        return actions.compactMap { $0 }
    }

    func allSettingsSectionActionsForAffiliateProduct() -> [ProductFormEditAction] {
        let shouldShowReviewsRow = product.reviewsAllowed
        let shouldShowExternalURLRow = editable || product.product.externalURL?.isNotEmpty == true
        let shouldShowSKURow = editable || product.sku?.isNotEmpty == true
        let canEditProductType = formType != .add && editable

        let actions: [ProductFormEditAction?] = [
            .priceSettings(editable: editable, hideSeparator: false),
            shouldShowReviewsRow ? .reviews: nil,
            shouldShowExternalURLRow ? .externalURL(editable: editable): nil,
            shouldShowSKURow ? .sku(editable: editable): nil,
            .addOns(editable: editable),
            .categories(editable: editable),
            .tags(editable: editable),
            .shortDescription(editable: editable),
            .linkedProducts(editable: editable),
            .productType(editable: canEditProductType)
        ]
        return actions.compactMap { $0 }
    }

    func allSettingsSectionActionsForGroupedProduct() -> [ProductFormEditAction] {
        let shouldShowReviewsRow = product.reviewsAllowed
        let shouldShowSKURow = editable || product.sku?.isNotEmpty == true
        let canEditProductType = formType != .add && editable

        let actions: [ProductFormEditAction?] = [
            .groupedProducts(editable: editable),
            shouldShowReviewsRow ? .reviews: nil,
            shouldShowSKURow ? .sku(editable: editable): nil,
            .addOns(editable: editable),
            .categories(editable: editable),
            .tags(editable: editable),
            .shortDescription(editable: editable),
            .linkedProducts(editable: editable),
            .productType(editable: canEditProductType)
        ]
        return actions.compactMap { $0 }
    }

    func allSettingsSectionActionsForVariableProduct() -> [ProductFormEditAction] {
        let shouldShowReviewsRow = product.reviewsAllowed
        let canEditProductType = formType != .add && editable
        let canEditInventorySettingsRow = editable && product.hasIntegerStockQuantity
        let shouldShowAttributesRow = product.product.attributesForVariations.isNotEmpty
        let shouldShowNoPriceWarningRow: Bool = {
            let variationsHaveNoPriceSet = variationsPrice == .notSet
            let productHasNoPriceSet = variationsPrice == .unknown && product.product.variations.isNotEmpty && product.product.price.isEmpty
            return canEditProductType && (variationsHaveNoPriceSet || productHasNoPriceSet)
        }()

        let actions: [ProductFormEditAction?] = [
            .variations(hideSeparator: shouldShowNoPriceWarningRow),
            shouldShowNoPriceWarningRow ? .noPriceWarning : nil,
            shouldShowAttributesRow ? .attributes(editable: editable) : nil,
            shouldShowReviewsRow ? .reviews: nil,
            .shippingSettings(editable: editable),
            .inventorySettings(editable: canEditInventorySettingsRow),
            .addOns(editable: editable),
            .categories(editable: editable),
            .tags(editable: editable),
            .shortDescription(editable: editable),
            .linkedProducts(editable: editable),
            .productType(editable: canEditProductType)
        ]
        return actions.compactMap { $0 }
    }

    func allSettingsSectionActionsForNonCoreProduct() -> [ProductFormEditAction] {
        let shouldShowPriceSettingsRow = product.regularPrice.isNilOrEmpty == false
        let shouldShowReviewsRow = product.reviewsAllowed

        let actions: [ProductFormEditAction?] = [
            shouldShowPriceSettingsRow ? .priceSettings(editable: false, hideSeparator: false): nil,
            shouldShowReviewsRow ? .reviews: nil,
            .inventorySettings(editable: false),
            .categories(editable: editable),
            .addOns(editable: editable),
            .tags(editable: editable),
            .shortDescription(editable: editable),
            .linkedProducts(editable: editable),
            .productType(editable: false)
        ]
        return actions.compactMap { $0 }
    }
}

private extension ProductFormActionsFactory {
    func visibleSettingsSectionActions() -> [ProductFormEditAction] {
        return allSettingsSectionActions().compactMap({ $0 }).filter({ isVisibleInSettingsSection(action: $0) })
    }

    func isVisibleInSettingsSection(action: ProductFormEditAction) -> Bool {
        switch action {
        case .priceSettings:
            // The price settings action is always visible in the settings section.
            return true
        case .reviews:
            // The reviews action is always visible in the settings section.
            return true
        case .productType:
            return isProductTypeActionEnabled
        case .inventorySettings(let editable):
            guard editable else {
                // The inventory row is always visible when readonly.
                return true
            }
            let hasStockData = product.manageStock ? product.stockQuantity != nil: true
            return product.sku != nil || hasStockData
        case .shippingSettings:
            return product.weight.isNilOrEmpty == false ||
                product.dimensions.height.isNotEmpty || product.dimensions.width.isNotEmpty || product.dimensions.length.isNotEmpty
        case .addOns:
            return addOnsFeatureEnabled && product.hasAddOns
        case .categories:
            return isCategoriesActionAlwaysEnabled || product.product.categories.isNotEmpty
        case .tags:
            return product.product.tags.isNotEmpty
        case .linkedProducts:
            return (product.upsellIDs.count > 0 || product.crossSellIDs.count > 0)
        // Downloadable files. Only core product types for downloadable files are able to handle downloadable files.
        case .downloadableFiles:
            return product.downloadable
        case .shortDescription:
            return product.shortDescription.isNilOrEmpty == false
        // Affiliate products only.
        case .externalURL:
            // The external URL action is always visible in the settings section for an affiliate product.
            return true
        case .sku:
            return product.sku?.isNotEmpty == true
        // Grouped products only.
        case .groupedProducts:
            // The grouped products action is always visible in the settings section for a grouped product.
            return true
        // Variable products only.
        case .variations:
            // The variations row is always visible in the settings section for a variable product.
            return true
        case .noPriceWarning:
            // Always visible when available
            return true
        case .attributes:
            // Always visible when available
            return true
        default:
            return false
        }
    }
}<|MERGE_RESOLUTION|>--- conflicted
+++ resolved
@@ -56,24 +56,18 @@
         .init(analytics: ServiceLocator.analytics,
               configuration: linkedProductsPromoCampaign.configuration)
     }
-<<<<<<< HEAD
     private let isConvertToVariableOptionEnabled: Bool
-=======
     private let isProductTypeActionEnabled: Bool
     private let isCategoriesActionAlwaysEnabled: Bool
->>>>>>> f8c07e65
 
     // TODO: Remove default parameter
     init(product: EditableProductModel,
          formType: ProductFormType,
          addOnsFeatureEnabled: Bool = true,
          isLinkedProductsPromoEnabled: Bool = false,
-<<<<<<< HEAD
          isConvertToVariableOptionEnabled: Bool = ServiceLocator.featureFlagService.isFeatureFlagEnabled(.simplifyProductEditing),
-=======
          isProductTypeActionEnabled: Bool = !ServiceLocator.featureFlagService.isFeatureFlagEnabled(.simplifyProductEditing),
          isCategoriesActionAlwaysEnabled: Bool = ServiceLocator.featureFlagService.isFeatureFlagEnabled(.simplifyProductEditing),
->>>>>>> f8c07e65
          variationsPrice: VariationsPrice = .unknown) {
         self.product = product
         self.formType = formType
@@ -81,12 +75,9 @@
         self.addOnsFeatureEnabled = addOnsFeatureEnabled
         self.variationsPrice = variationsPrice
         self.isLinkedProductsPromoEnabled = isLinkedProductsPromoEnabled
-<<<<<<< HEAD
         self.isConvertToVariableOptionEnabled = isConvertToVariableOptionEnabled
-=======
         self.isProductTypeActionEnabled = isProductTypeActionEnabled
         self.isCategoriesActionAlwaysEnabled = isCategoriesActionAlwaysEnabled
->>>>>>> f8c07e65
     }
 
     /// Returns an array of actions that are visible in the product form primary section.
