--- conflicted
+++ resolved
@@ -215,18 +215,10 @@
     }
 
     private func displayProductPreview() {
-<<<<<<< HEAD
         ServiceLocator.analytics.track(event: .ProductDetail.previewTapped())
 
-        var permalink = URLComponents(string: product.permalink)
-        var updatedQueryItems = permalink?.queryItems ?? []
-        updatedQueryItems.append(.init(name: "preview", value: "true"))
-        permalink?.queryItems = updatedQueryItems
-        guard let url = permalink?.url else {
-=======
         guard var permalink = URLComponents(string: product.permalink),
               let nonce = ServiceLocator.stores.sessionManager.defaultSite?.frameNonce else {
->>>>>>> ea5de4a6
             return
         }
 
