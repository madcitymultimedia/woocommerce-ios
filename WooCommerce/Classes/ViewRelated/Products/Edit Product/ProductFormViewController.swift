import Combine
import Photos
import UIKit
import WordPressUI
import Yosemite

/// The entry UI for adding/editing a Product.
final class ProductFormViewController<ViewModel: ProductFormViewModelProtocol>: UIViewController, UITableViewDelegate {
    typealias ProductModel = ViewModel.ProductModel

    @IBOutlet private weak var tableView: UITableView!
    @IBOutlet private weak var moreDetailsContainerView: UIView!

    private lazy var keyboardFrameObserver: KeyboardFrameObserver = {
        let keyboardFrameObserver = KeyboardFrameObserver { [weak self] keyboardFrame in
            self?.handleKeyboardFrameUpdate(keyboardFrame: keyboardFrame)
        }
        return keyboardFrameObserver
    }()

    private let viewModel: ViewModel
    private let eventLogger: ProductFormEventLoggerProtocol
    private var product: ProductModel {
        viewModel.productModel
    }

    private var password: String? {
        viewModel.password
    }

    private var productOrVariationID: ProductOrVariationID {
        if let viewModel = viewModel as? ProductVariationFormViewModel {
            return .variation(productID: viewModel.productModel.productID, variationID: viewModel.productModel.productVariation.productVariationID)
        } else {
            return .product(id: viewModel.productModel.productID)
        }
    }

    private var tableViewModel: ProductFormTableViewModel
    private var tableViewDataSource: ProductFormTableViewDataSource {
        didSet {
            registerTableViewCells()
        }
    }

    private let productImageActionHandler: ProductImageActionHandler
    private let productUIImageLoader: ProductUIImageLoader
    private let productImageUploader: ProductImageUploaderProtocol

    private let currency: String

    private lazy var exitForm: () -> Void = {
        presentationStyle.createExitForm(viewController: self)
    }()

    private let presentationStyle: ProductFormPresentationStyle
    private let navigationRightBarButtonItemsSubject = PassthroughSubject<[UIBarButtonItem], Never>()
    private var navigationRightBarButtonItems: AnyPublisher<[UIBarButtonItem], Never> {
        navigationRightBarButtonItemsSubject.eraseToAnyPublisher()
    }
    private var productSubscription: AnyCancellable?
    private var productNameSubscription: AnyCancellable?
    private var updateEnabledSubscription: AnyCancellable?
    private var newVariationsPriceSubscription: AnyCancellable?
    private var productImageStatusesSubscription: AnyCancellable?

    init(viewModel: ViewModel,
         eventLogger: ProductFormEventLoggerProtocol,
         productImageActionHandler: ProductImageActionHandler,
         currency: String = ServiceLocator.currencySettings.symbol(from: ServiceLocator.currencySettings.currencyCode),
         presentationStyle: ProductFormPresentationStyle,
         productImageUploader: ProductImageUploaderProtocol = ServiceLocator.productImageUploader) {
        self.viewModel = viewModel
        self.eventLogger = eventLogger
        self.currency = currency
        self.presentationStyle = presentationStyle
        self.productImageActionHandler = productImageActionHandler
        self.productUIImageLoader = DefaultProductUIImageLoader(productImageActionHandler: productImageActionHandler,
                                                                phAssetImageLoaderProvider: { PHImageManager.default() })
        self.productImageUploader = productImageUploader
        self.tableViewModel = DefaultProductFormTableViewModel(product: viewModel.productModel,
                                                               actionsFactory: viewModel.actionsFactory,
                                                               currency: currency)
        self.tableViewDataSource = ProductFormTableViewDataSource(viewModel: tableViewModel,
                                                                  productImageStatuses: productImageActionHandler.productImageStatuses,
                                                                  productUIImageLoader: productUIImageLoader)
        super.init(nibName: "ProductFormViewController", bundle: nil)
        updateDataSourceActions()
    }

    required init?(coder: NSCoder) {
        fatalError("init(coder:) has not been implemented")
    }

    deinit {
        productSubscription?.cancel()
        productNameSubscription?.cancel()
        updateEnabledSubscription?.cancel()
        newVariationsPriceSubscription?.cancel()
    }

    override func viewDidLoad() {
        super.viewDidLoad()
        configurePresentationStyle()
        configureNavigationBar()

        configureMainView()
        configureTableView()
        configureMoreDetailsContainerView()

        startListeningToNotifications()
        handleSwipeBackGesture()

        observeProduct()
        observeProductName()
        observeUpdateCTAVisibility()
        observeVariationsPriceChanges()

        productImageStatusesSubscription = productImageActionHandler.addUpdateObserver(self) { [weak self] (productImageStatuses, error) in
            guard let self = self else {
                return
            }

            if error != nil {
                let title = NSLocalizedString("Cannot upload image", comment: "The title of the alert when there is an error uploading an image")
                let message = NSLocalizedString("Please try again.", comment: "The message of the alert when there is an error uploading an image")
                self.displayErrorAlert(title: title, message: message)
            }

            self.onImageStatusesUpdated(statuses: productImageStatuses)

            self.viewModel.updateImages(productImageStatuses.images)
        }

        productImageUploader.stopEmittingErrors(key: .init(siteID: viewModel.productModel.siteID,
                                                           productOrVariationID: productOrVariationID,
                                                           isLocalID: !viewModel.productModel.existsRemotely))

        viewModel.trackProductFormLoaded()
    }

    override func viewWillDisappear(_ animated: Bool) {
        super.viewWillDisappear(animated)

        view.endEditing(true)

        if isBeingDismissedInAnyWay {
            productImageUploader.startEmittingErrors(key: .init(siteID: viewModel.productModel.siteID,
                                                                productOrVariationID: productOrVariationID,
                                                                isLocalID: !viewModel.productModel.existsRemotely))
        }
    }

    override var shouldShowOfflineBanner: Bool {
        return true
    }

    // MARK: - Navigation actions handling

    override func shouldPopOnBackButton() -> Bool {
        guard viewModel.hasUnsavedChanges() == false else {
            presentBackNavigationActionSheet()
            return false
        }
        return true
    }

    override func shouldPopOnSwipeBack() -> Bool {
        return shouldPopOnBackButton()
    }

    // MARK: Product save action handling

    func dismissOrPopViewController() {
        switch self.presentationStyle {
        case .navigationStack:
            self.navigationController?.popViewController(animated: true)
        default:
            self.dismiss(animated: true, completion: nil)
        }
    }

    @objc func saveProductAndLogEvent() {
        eventLogger.logUpdateButtonTapped()
        saveProduct()
    }

    @objc func publishProduct() {
        if viewModel.formType == .add {
            ServiceLocator.analytics.track(.addProductPublishTapped, withProperties: ["product_type": product.productType.rawValue])
        }
        saveProduct(status: .published)
    }

    func saveProductAsDraft() {
        if viewModel.formType == .add {
            ServiceLocator.analytics.track(.addProductSaveAsDraftTapped, withProperties: ["product_type": product.productType.rawValue])
        }
        saveProduct(status: .draft)
    }

    // MARK: Product preview action handling

    @objc private func saveDraftAndDisplayProductPreview() {
        if viewModel.formType == .add {
            ServiceLocator.analytics.track(.addProductSaveAsDraftTapped, withProperties: ["product_type": product.productType.rawValue])
        }

        guard viewModel.canSaveAsDraft() || viewModel.hasUnsavedChanges() else {
            displayProductPreview()
            return
        }

        saveProduct(status: .draft) { [weak self] result in
            if result.isSuccess {
                self?.displayProductPreview()
            }
        }
    }

    private func displayProductPreview() {
        ServiceLocator.analytics.track(event: .ProductDetail.previewTapped())

        guard var permalink = URLComponents(string: product.permalink),
              let nonce = ServiceLocator.stores.sessionManager.defaultSite?.frameNonce else {
            return
        }

        var updatedQueryItems = permalink.queryItems ?? []
        updatedQueryItems.append(.init(name: "preview", value: "true"))
        updatedQueryItems.append(.init(name: "frame-nonce", value: nonce))
        permalink.queryItems = updatedQueryItems

        let configuration = WebViewControllerConfiguration(url: permalink.url)
        configuration.secureInteraction = true
        let webKitVC = WebKitViewController(configuration: configuration)
        let nc = WooNavigationController(rootViewController: webKitVC)
        present(nc, animated: true)
    }

    // MARK: Navigation actions

    @objc func closeNavigationBarButtonTapped() {
        guard viewModel.hasUnsavedChanges() == false else {
            presentBackNavigationActionSheet()
            return
        }
        exitForm()
    }

    // MARK: Action Sheet

    /// More Options Action Sheet
    ///
    @objc func presentMoreOptionsActionSheet(_ sender: UIBarButtonItem) {
        let actionSheet = UIAlertController(title: nil, message: nil, preferredStyle: .actionSheet)
        actionSheet.view.tintColor = .text

        if viewModel.canShowPublishOption() {
            actionSheet.addDefaultActionWithTitle(Localization.publishTitle) { [weak self] _ in
                self?.publishProduct()
            }
        }

        if viewModel.canSaveAsDraft() {
            actionSheet.addDefaultActionWithTitle(ActionSheetStrings.saveProductAsDraft) { [weak self] _ in
                self?.saveProductAsDraft()
            }
        }

        /// The "View product in store" action will be shown only if the product is published.
        if viewModel.canViewProductInStore() {
            actionSheet.addDefaultActionWithTitle(ActionSheetStrings.viewProduct) { [weak self] _ in
                ServiceLocator.analytics.track(.productDetailViewProductButtonTapped)
                self?.displayWebViewForProductInStore()
            }
        }

        if viewModel.canShareProduct() {
            actionSheet.addDefaultActionWithTitle(ActionSheetStrings.share) { [weak self] _ in
                ServiceLocator.analytics.track(.productDetailShareButtonTapped)
                self?.displayShareProduct()
            }
        }

        if viewModel.canEditProductSettings() {
            actionSheet.addDefaultActionWithTitle(ActionSheetStrings.productSettings) { [weak self] _ in
                ServiceLocator.analytics.track(.productDetailViewSettingsButtonTapped)
                self?.displayProductSettings()
            }
        }

        if viewModel.canDuplicateProduct() {
            actionSheet.addDefaultActionWithTitle(ActionSheetStrings.duplicate) { [weak self] _ in
                ServiceLocator.analytics.track(.productDetailDuplicateButtonTapped)
                self?.duplicateProduct()
            }
        }

        if viewModel.canDeleteProduct() {
            actionSheet.addDestructiveActionWithTitle(ActionSheetStrings.delete) { [weak self] _ in
                self?.displayDeleteProductAlert()
            }
        }

        actionSheet.addCancelActionWithTitle(ActionSheetStrings.cancel) { _ in
        }

        let popoverController = actionSheet.popoverPresentationController
        popoverController?.barButtonItem = sender

        present(actionSheet, animated: true)
    }


    // MARK: - UITableViewDelegate

    func tableView(_ tableView: UITableView, didSelectRowAt indexPath: IndexPath) {
        tableView.deselectRow(at: indexPath, animated: true)

        let section = tableViewModel.sections[indexPath.section]
        switch section {
        case .primaryFields(let rows):
            let row = rows[indexPath.row]
            switch row {
            case .description(_, let isEditable):
                guard isEditable else {
                    return
                }
                eventLogger.logDescriptionTapped()
                editProductDescription()
            default:
                break
            }
        case .settings(let rows):
            let row = rows[indexPath.row]
            switch row {
            case .price(_, let isEditable):
                guard isEditable else {
                    return
                }
                eventLogger.logPriceSettingsTapped()
                editPriceSettings()
            case .reviews:
                ServiceLocator.analytics.track(.productDetailViewReviewsTapped)
                showReviews()
            case .downloadableFiles(_, let isEditable):
                guard isEditable else {
                    return
                }
                ServiceLocator.analytics.track(.productDetailViewDownloadableFilesTapped)
                showDownloadableFiles()
            case .linkedProducts(_, let isEditable):
                guard isEditable else {
                    return
                }
                ServiceLocator.analytics.track(.productDetailViewLinkedProductsTapped)
                editLinkedProducts()
            case .productType(_, let isEditable):
                guard isEditable else {
                    return
                }
                ServiceLocator.analytics.track(.productDetailViewProductTypeTapped)
                let cell = tableView.cellForRow(at: indexPath)
                editProductType(cell: cell)
            case .shipping(_, let isEditable):
                guard isEditable else {
                    return
                }
                eventLogger.logShippingSettingsTapped()
                editShippingSettings()
            case .inventory(_, let isEditable):
                guard isEditable else {
                    return
                }
                eventLogger.logInventorySettingsTapped()
                editInventorySettings()
            case .addOns(_, let isEditable):
                guard isEditable else {
                    return
                }
                ServiceLocator.analytics.track(event: WooAnalyticsEvent.ProductDetailAddOns.productAddOnsButtonTapped(productID: product.productID))
                navigateToAddOns()
            case .categories(_, let isEditable):
                guard isEditable else {
                    return
                }
                ServiceLocator.analytics.track(.productDetailViewCategoriesTapped)
                editCategories()
            case .tags(_, let isEditable):
                guard isEditable else {
                    return
                }
                ServiceLocator.analytics.track(.productDetailViewTagsTapped)
                editTags()
            case .shortDescription(_, let isEditable):
                guard isEditable else {
                    return
                }
                ServiceLocator.analytics.track(.productDetailViewShortDescriptionTapped)
                editShortDescription()
            case .externalURL(_, let isEditable):
                guard isEditable else {
                    return
                }
                ServiceLocator.analytics.track(.productDetailViewExternalProductLinkTapped)
                editExternalLink()
                break
            case .sku(_, let isEditable):
                guard isEditable else {
                    return
                }
                ServiceLocator.analytics.track(.productDetailViewSKUTapped)
                editSKU()
                break
            case .groupedProducts(_, let isEditable):
                guard isEditable else {
                    return
                }
                ServiceLocator.analytics.track(.productDetailViewGroupedProductsTapped)
                editGroupedProducts()
                break
            case .variations(let row):
                guard row.isActionable else {
                    return
                }
                ServiceLocator.analytics.track(.productDetailViewVariationsTapped)
                showVariations()
            case .noPriceWarning(let viewModel):
                guard viewModel.isActionable else {
                    return
                }
                ServiceLocator.analytics.track(.productDetailViewVariationsTapped)
                showVariations()
            case .attributes(_, let isEditable):
                guard isEditable else {
                    return
                }
                editAttributes()
            case .status:
                break
            }
        }
    }

    func tableView(_ tableView: UITableView, heightForHeaderInSection section: Int) -> CGFloat {
        let section = tableViewModel.sections[section]
        switch section {
        case .settings:
            return Constants.settingsHeaderHeight
        default:
            return 0
        }
    }

    func tableView(_ tableView: UITableView, viewForHeaderInSection section: Int) -> UIView? {
        let section = tableViewModel.sections[section]
        switch section {
        case .settings:
            let clearView = UIView(frame: .zero)
            clearView.backgroundColor = .listBackground
            return clearView
        default:
            return nil
        }
    }
}

// MARK: - Configuration
//
private extension ProductFormViewController {

    /// Configure navigation bar with the title
    ///
    func configureNavigationBar(title: String = "") {
        updateNavigationBar()
        updateBackButtonTitle()
        updateNavigationBarTitle()
    }

    func configureMainView() {
        view.backgroundColor = .basicBackground
    }

    func configureTableView() {
        registerTableViewCells()

        tableView.dataSource = tableViewDataSource
        tableView.delegate = self

        tableView.backgroundColor = .listForeground(modal: false)
        tableView.removeLastCellSeparator()

        // Since the table view is in a container under a stack view, the safe area adjustment should be handled in the container view.
        tableView.contentInsetAdjustmentBehavior = .never

        tableView.reloadData()
    }

    /// Registers all of the available TableViewCells
    ///
    func registerTableViewCells() {
        tableViewModel.sections.forEach { section in
            switch section {
            case .primaryFields(let rows):
                rows.forEach { row in
                    row.cellTypes.forEach { cellType in
                        tableView.registerNib(for: cellType)
                    }
                }
            case .settings(let rows):
                rows.forEach { row in
                    row.cellTypes.forEach { cellType in
                        tableView.registerNib(for: cellType)
                    }
                }
            }
        }
    }

    func configurePresentationStyle() {
        switch presentationStyle {
        case .contained(let containerViewController):
            containerViewController()?.addCloseNavigationBarButton(target: self, action: #selector(closeNavigationBarButtonTapped))
        case .navigationStack:
            break
        }
    }

    func configureMoreDetailsContainerView() {
        let title = NSLocalizedString("Add more details", comment: "Title of the button at the bottom of the product form to add more product details.")
        let viewModel = BottomButtonContainerView.ViewModel(style: .link,
                                                            title: title,
                                                            image: .plusImage) { [weak self] button in
                                                                self?.moreDetailsButtonTapped(button: button)
        }
        let buttonContainerView = BottomButtonContainerView(viewModel: viewModel)

        moreDetailsContainerView.addSubview(buttonContainerView)
        moreDetailsContainerView.pinSubviewToAllEdges(buttonContainerView)
        moreDetailsContainerView.setContentCompressionResistancePriority(.required, for: .vertical)
        moreDetailsContainerView.setContentHuggingPriority(.required, for: .vertical)

        updateMoreDetailsButtonVisibility()
    }
}

// MARK: - Observations & responding to changes
//
private extension ProductFormViewController {
    func observeProduct() {
        productSubscription = viewModel.observableProduct.sink { [weak self] product in
            self?.onProductUpdated(product: product)
        }
    }

    /// Observe product name changes and re-render the product if the change happened outside this screen.
    ///
    /// This method covers the following case:
    /// 1. User changes the product name locally
    /// 2. User creates an attribute or a variation (This updates the whole product, overriding the unsaved product name)
    /// 3. ViewModel detects that there was a pending name change and fires an event to the name observable
    /// 4. View re-renders un-saved product name and updates the save button state.
    ///
    /// The "happened outside" condition is needed to not reload the view while the user is typing a new name.
    ///
    func observeProductName() {
        productNameSubscription = viewModel.productName?.sink { [weak self] _ in
            guard let self = self else { return }
            self.updateBackButtonTitle()
            if self.view.window == nil { // If window is nil, this screen isn't the active screen.
                self.onProductUpdated(product: self.product)
            }
        }
    }

    func observeUpdateCTAVisibility() {
        updateEnabledSubscription = viewModel.isUpdateEnabled.sink { [weak self] _ in
            self?.updateNavigationBar()
        }
    }

    /// Updates table rows when the price of the underlying variations change.
    /// Needed to show/hide the `.noPriceWarning` row.
    ///
    func observeVariationsPriceChanges() {
        newVariationsPriceSubscription = viewModel.newVariationsPrice.sink { [weak self] in
            self?.onVariationsPriceChanged()
        }
    }

    /// Updates table viewmodel and datasource and attempts to animate cell deletion/insertion.
    ///
    func reloadLinkedPromoCellAnimated() {
        let indexPathBeforeReload = findLinkedPromoCellIndexPath()
        tableViewModel = DefaultProductFormTableViewModel(product: viewModel.productModel,
                                                          actionsFactory: viewModel.actionsFactory,
                                                          currency: currency)
        let indexPathAfterReload = findLinkedPromoCellIndexPath()

        reconfigureDataSource(tableViewModel: tableViewModel, statuses: productImageActionHandler.productImageStatuses) { [weak self] in
            guard let self = self else { return }

            switch (indexPathBeforeReload, indexPathAfterReload) {
            case (let indexPathBeforeReload?, nil):
                self.tableView.deleteRows(at: [indexPathBeforeReload], with: .left)
            case (nil, let indexPathAfterReload?):
                self.tableView.insertRows(at: [indexPathAfterReload], with: .automatic)
            default:
                self.tableView.reloadData()
            }
        }
    }

    func findLinkedPromoCellIndexPath() -> IndexPath? {
        for (sectionIndex, section) in tableViewModel.sections.enumerated() {
            if case .primaryFields(rows: let sectionRows) = section {
                for (rowIndex, row) in sectionRows.enumerated() {
                    if case .linkedProductsPromo = row {
                        return IndexPath(row: rowIndex, section: sectionIndex)
                    }
                }
            }
        }
        return nil
    }

    func onProductUpdated(product: ProductModel) {
        updateMoreDetailsButtonVisibility()
        tableViewModel = DefaultProductFormTableViewModel(product: product,
                                                          actionsFactory: viewModel.actionsFactory,
                                                          currency: currency)
        reconfigureDataSource(tableViewModel: tableViewModel, statuses: productImageActionHandler.productImageStatuses)
    }

    func onImageStatusesUpdated(statuses: [ProductImageStatus]) {
        ///
        /// Why are we recreating the `tableViewModel`?
        ///
        /// When the user types and changes the product name, the `product` will change.
        /// But, we are NOT recreating `tableViewModel` and reloading the `tableView`
        /// to avoid reloading the cell while the user is still typing.
        ///
        /// The above scenario results in `tableViewModel` and `product` getting out of sync.
        /// i.e. `product` has name changed in it, but `tableViewModel` doesn’t reflect the "changed name".
        ///
        /// Now, if the user tries to add/edit images before saving the product name `onImageStatusesUpdated` is fired.
        ///
        /// If `onImageStatusesUpdated` calls `reconfigureDataSource` without recreating `tableViewModel`
        /// we end up showing old `product` information (old name in this case) in the `tableView`.
        ///
        /// By recreating `tableViewModel` using the latest `product` before calling `reconfigureDataSource`,
        /// we are making sure that we are not showing outdated `product` information in `tableView`.
        ///
        /// Note that the new name information isn’t lost. It lives inside `product`.
        /// If we recreate `tableViewModel` and reload using `reconfigureDataSource` we will have the new product name displayed in `tableView`.
        ///
        tableViewModel = DefaultProductFormTableViewModel(product: product,
                                                          actionsFactory: viewModel.actionsFactory,
                                                          currency: currency)
        reconfigureDataSource(tableViewModel: tableViewModel, statuses: statuses)
    }

    /// Recreates the `tableViewModel` and reloads the `table` & `datasource`.
    ///
    func onVariationsPriceChanged() {
        tableViewModel = DefaultProductFormTableViewModel(product: product,
                                                          actionsFactory: viewModel.actionsFactory,
                                                          currency: currency)
        reconfigureDataSource(tableViewModel: tableViewModel, statuses: productImageActionHandler.productImageStatuses)
    }

    /// Recreates `tableViewDataSource` and reloads the `tableView` data.
    /// - Parameters:
    ///   - reloadClosure: custom tableView reload action, by default `reloadData()` will be triggered
    ///
    func reconfigureDataSource(tableViewModel: ProductFormTableViewModel, statuses: [ProductImageStatus], reloadClosure: (() -> Void)? = nil) {
        tableViewDataSource = ProductFormTableViewDataSource(viewModel: tableViewModel,
                                                             productImageStatuses: statuses,
                                                             productUIImageLoader: productUIImageLoader)
        updateDataSourceActions()
        tableView.dataSource = tableViewDataSource

        if let reloadClosure = reloadClosure {
            reloadClosure()
        } else {
            tableView.reloadData()
        }
    }

    func updateDataSourceActions() {
        tableViewDataSource.openLinkedProductsAction = { [weak self] in
            self?.editLinkedProducts()
        }
        tableViewDataSource.reloadLinkedPromoAction = { [weak self] in
            guard let self = self else { return }
            self.reloadLinkedPromoCellAnimated()
        }
        tableViewDataSource.configureActions(onNameChange: { [weak self] name in
            self?.onEditProductNameCompletion(newName: name ?? "")
        }, onStatusChange: { [weak self] isEnabled in
            self?.onEditStatusCompletion(isEnabled: isEnabled)
        }, onAddImage: { [weak self] in
            self?.eventLogger.logImageTapped()
            self?.showProductImages()
        })
    }
}

// MARK: More details actions
//
private extension ProductFormViewController {
    func moreDetailsButtonTapped(button: UIButton) {
        let title = NSLocalizedString("Add more details",
                                      comment: "Title of the bottom sheet from the product form to add more product details.")
        let viewProperties = BottomSheetListSelectorViewProperties(subtitle: title)
        let actions = viewModel.actionsFactory.bottomSheetActions()
        let dataSource = ProductFormBottomSheetListSelectorCommand(actions: actions) { [weak self] action in
                                                                    self?.dismiss(animated: true) { [weak self] in
                                                                        switch action {
                                                                        case .editInventorySettings:
                                                                            self?.eventLogger.logInventorySettingsTapped()
                                                                            self?.editInventorySettings()
                                                                        case .editShippingSettings:
                                                                            self?.eventLogger.logShippingSettingsTapped()
                                                                            self?.editShippingSettings()
                                                                        case .editCategories:
                                                                            ServiceLocator.analytics.track(.productDetailViewCategoriesTapped)
                                                                            self?.editCategories()
                                                                        case .editTags:
                                                                            ServiceLocator.analytics.track(.productDetailViewTagsTapped)
                                                                            self?.editTags()
                                                                        case .editShortDescription:
                                                                            ServiceLocator.analytics.track(.productDetailViewShortDescriptionTapped)
                                                                            self?.editShortDescription()
                                                                        case .editSKU:
                                                                            ServiceLocator.analytics.track(.productDetailViewSKUTapped)
                                                                            self?.editSKU()
                                                                        case .editLinkedProducts:
                                                                            ServiceLocator.analytics.track(.productDetailViewLinkedProductsTapped)
                                                                            self?.editLinkedProducts()
<<<<<<< HEAD
                                                                        case .convertToVariable:
                                                                            self?.convertToVariableType()
=======
                                                                        case .editReviews:
                                                                            ServiceLocator.analytics.track(.productDetailViewReviewsTapped)
                                                                            self?.showReviews()
>>>>>>> 8a85799d
                                                                        }
                                                                    }
        }
        let listSelectorPresenter = BottomSheetListSelectorPresenter(viewProperties: viewProperties, command: dataSource)
        listSelectorPresenter.show(from: self, sourceView: button, arrowDirections: .down)
    }

    func updateMoreDetailsButtonVisibility() {
        let moreDetailsActions = viewModel.actionsFactory.bottomSheetActions()
        moreDetailsContainerView.isHidden = moreDetailsActions.isEmpty
    }
}

// MARK: Navigation actions
//
private extension ProductFormViewController {
    func saveProduct(status: ProductStatus? = nil, onCompletion: @escaping (Result<Void, ProductUpdateError>) -> Void = { _ in }) {
        let productStatus = status ?? product.status
        let messageType = viewModel.saveMessageType(for: productStatus)
        showSavingProgress(messageType)
        saveProductRemotely(status: status, onCompletion: onCompletion)
    }

    func saveProductRemotely(status: ProductStatus?, onCompletion: @escaping (Result<Void, ProductUpdateError>) -> Void = { _ in }) {
        viewModel.saveProductRemotely(status: status) { [weak self] result in
            switch result {
            case .failure(let error):
                DDLogError("⛔️ Error updating Product: \(error)")

                // Dismisses the in-progress UI then presents the error alert.
                self?.navigationController?.dismiss(animated: true) {
                    self?.displayError(error: error)
                    onCompletion(.failure(error))
                }
            case .success:
                // Dismisses the in-progress UI, then presents the confirmation alert.
                self?.navigationController?.dismiss(animated: true, completion: nil)
                self?.presentProductConfirmationSaveAlert()

                // Show linked products promo banner after product save
                (self?.viewModel as? ProductFormViewModel)?.isLinkedProductsPromoEnabled = true
                self?.reloadLinkedPromoCellAnimated()
                onCompletion(.success(()))
            }
        }
    }

    func displayError(error: ProductUpdateError?, title: String = Localization.updateProductError) {
        let message = error?.errorDescription
        displayErrorAlert(title: title, message: message)
    }

    func displayErrorAlert(title: String?, message: String?) {
        let alert = UIAlertController(title: title,
                                      message: message,
                                      preferredStyle: .alert)
        let cancel = UIAlertAction(title: NSLocalizedString(
            "OK",
            comment: "Dismiss button on the alert when there is an error updating the product"
        ), style: .cancel, handler: nil)
        alert.addAction(cancel)

        present(alert, animated: true, completion: nil)
    }

    func displayWebViewForProductInStore() {
        guard let url = URL(string: product.permalink) else {
            return
        }
        WebviewHelper.launch(url, with: self)
    }

    func displayShareProduct() {
        guard let url = URL(string: product.permalink) else {
            return
        }

        SharingHelper.shareURL(url: url, title: product.name, from: view, in: self)
    }

    func duplicateProduct() {
        showSavingProgress(.duplicate)
        viewModel.duplicateProduct(onCompletion: { [weak self] result in
            switch result {
            case .failure(let error):
                DDLogError("⛔️ Error duplicating Product: \(error)")

                // Dismisses the in-progress UI then presents the error alert.
                self?.navigationController?.dismiss(animated: true) {
                    self?.displayError(error: error, title: Localization.duplicateProductError)
                }
            case .success:
                // Dismisses the in-progress UI, then presents the confirmation alert.
                self?.navigationController?.dismiss(animated: true) {
                    let alertTitle =  Localization.presentProductCopiedAlert
                    self?.presentProductConfirmationSaveAlert(title: alertTitle)
                }
            }
        })
    }

    func displayDeleteProductAlert() {
        let showVariationsText = viewModel is ProductVariationFormViewModel
        if showVariationsText {
            presentVariationConfirmationDeleteAlert { [weak self] isConfirmed in
                guard isConfirmed else {
                    return
                }

                self?.trackVariationRemoveButtonTapped()
                self?.showVariationDeletionProgress()
                self?.deleteProduct()
            }
        } else {
            presentProductConfirmationDeleteAlert { [weak self] isConfirmed in
                guard isConfirmed else {
                    return
                }

                self?.showProductDeletionProgress()
                self?.deleteProduct()
            }
        }
    }

    func deleteProduct() {
        self.viewModel.deleteProductRemotely { [weak self] result in
            guard let self = self else { return }
            switch result {
            case .success:
                ServiceLocator.analytics.track(.productDetailProductDeleted)
                // Dismisses the in-progress UI.
                self.navigationController?.dismiss(animated: true, completion: nil)
                // Dismiss or Pop the Product Form
                self.dismissOrPopViewController()
            case .failure(let error):
                DDLogError("⛔️ Error deleting Product: \(error)")

                // Dismisses the in-progress UI then presents the error alert.
                self.navigationController?.dismiss(animated: true) { [weak self] in
                    self?.displayError(error: error)
                }
            }
        }
    }

    func displayProductSettings() {
        guard let product = product as? EditableProductModel else {
            return
        }

        let viewController = ProductSettingsViewController(product: product.product,
                                                           password: password,
                                                           formType: viewModel.formType,
                                                           completion: { [weak self] (productSettings) in
            guard let self = self else {
                return
            }
            self.viewModel.updateProductSettings(productSettings)
        }, onPasswordRetrieved: { [weak self] (originalPassword) in
            self?.viewModel.resetPassword(originalPassword)
        })
        navigationController?.pushViewController(viewController, animated: true)
    }

    func trackVariationRemoveButtonTapped() {
        guard let variation = (product as? EditableProductVariationModel)?.productVariation else {
            return
        }

        ServiceLocator.analytics.track(event: WooAnalyticsEvent.Variations.removeVariationButtonTapped(productID: variation.productID,
                                                                                                       variationID: variation.productVariationID))
    }

    func trackEditVariationAttributesRowTapped() {
        guard let variation = (product as? EditableProductVariationModel)?.productVariation else {
            return
        }

        ServiceLocator.analytics.track(event: WooAnalyticsEvent.Variations.editVariationAttributeOptionsRowTapped(productID: variation.productID,
                                                                                                                  variationID: variation.productVariationID))
    }

    func trackEditProductAttributeRowTapped() {
        ServiceLocator.analytics.track(event: WooAnalyticsEvent.Variations.editAttributesButtonTapped(productID: product.productID))
    }
}

// MARK: Navigation Bar Items
//
private extension ProductFormViewController {

    /// Even if the back button don't show any text, we still need a back button title for the menu that is presented by long pressing the back button.
    ///
    func updateBackButtonTitle() {
        navigationItem.backButtonTitle = viewModel.productModel.name.isNotEmpty ? viewModel.productModel.name : Localization.unnamedProduct
    }

    func updateNavigationBarTitle() {
        // Update navigation bar title with variation ID for variation page
        guard let variationID = viewModel.productionVariationID else {
            return
        }
        title = Localization.variationViewTitle(variationID: "\(variationID)")
    }

    func updateNavigationBar() {
        // Create action buttons based on view model
        let rightBarButtonItems: [UIBarButtonItem] = viewModel.actionButtons.reversed().map { buttonType in
            switch buttonType {
            case .preview:
                return createPreviewBarButtonItem()
            case .publish:
                return createPublishBarButtonItem()
            case .save:
                return createSaveBarButtonItem()
            case .more:
                return createMoreOptionsBarButtonItem()
            }
        }

        navigationItem.rightBarButtonItems = rightBarButtonItems
        switch presentationStyle {
        case .contained(let containerViewController):
            containerViewController()?.navigationItem.rightBarButtonItems = rightBarButtonItems
        default:
            break
        }
    }

    func createPublishBarButtonItem() -> UIBarButtonItem {
        let publishButton = UIBarButtonItem(title: Localization.publishTitle,
                                            style: .done,
                                            target: self,
                                            action: #selector(publishProduct))
        publishButton.accessibilityIdentifier = "publish-product-button"
        return publishButton
    }

    func createSaveBarButtonItem() -> UIBarButtonItem {
        let saveButton = UIBarButtonItem(title: Localization.saveTitle,
                                         style: .done,
                                         target: self,
                                         action: #selector(saveProductAndLogEvent))
        saveButton.accessibilityIdentifier = "save-product-button"
        return saveButton
    }

    func createPreviewBarButtonItem() -> UIBarButtonItem {
        let previewButton = UIBarButtonItem(title: Localization.previewTitle, style: .done, target: self, action: #selector(saveDraftAndDisplayProductPreview))
        previewButton.isEnabled = viewModel.shouldEnablePreviewButton()
        return previewButton
    }

    func createMoreOptionsBarButtonItem() -> UIBarButtonItem {
        let moreButton = UIBarButtonItem(image: .moreImage,
                                     style: .plain,
                                     target: self,
                                     action: #selector(presentMoreOptionsActionSheet(_:)))
        moreButton.accessibilityLabel = NSLocalizedString("More options", comment: "Accessibility label for the Edit Product More Options action sheet")
        moreButton.accessibilityIdentifier = "edit-product-more-options-button"
        return moreButton
    }
}

// MARK: - Keyboard management
//
private extension ProductFormViewController {
    /// Registers for all of the related Notifications
    ///
    func startListeningToNotifications() {
        keyboardFrameObserver.startObservingKeyboardFrame()
    }
}

extension ProductFormViewController: KeyboardScrollable {
    var scrollable: UIScrollView {
        return tableView
    }
}

// MARK: - Navigation actions handling
//
private extension ProductFormViewController {
    func presentBackNavigationActionSheet() {
        switch viewModel.formType {
        case .add:
            UIAlertController.presentDiscardNewProductActionSheet(viewController: self,
                                                                  onSaveDraft: { [weak self] in
                                                                    self?.saveProductAsDraft()
                }, onDiscard: { [weak self] in
                    self?.exitForm()
            })
        case .edit:
            UIAlertController.presentDiscardChangesActionSheet(viewController: self, onDiscard: { [weak self] in
                self?.exitForm()
            })
        case .readonly:
            break
        }
    }
}

// MARK: Action - Edit Product Images
//
private extension ProductFormViewController {
    func showProductImages() {
        let imagesViewController = ProductImagesViewController(product: product,
                                                               productImageActionHandler: productImageActionHandler,
                                                               productUIImageLoader: productUIImageLoader) { [weak self] images, hasChangedData in
                                                                self?.onEditProductImagesCompletion(images: images, hasChangedData: hasChangedData)
        }
        navigationController?.pushViewController(imagesViewController, animated: true)
    }

    func onEditProductImagesCompletion(images: [ProductImage], hasChangedData: Bool) {
        defer {
            navigationController?.popViewController(animated: true)
        }
        ServiceLocator.analytics.track(.productImageSettingsDoneButtonTapped, withProperties: ["has_changed_data": hasChangedData])
        guard hasChangedData else {
            return
        }
        self.viewModel.updateImages(images)
    }
}

// MARK: Action - Edit Product Name
//
private extension ProductFormViewController {
    func onEditProductNameCompletion(newName: String) {
        viewModel.updateName(newName)

        /// This refresh is used to adapt the size of the cell to the text
        tableView.beginUpdates()
        tableView.endUpdates()
    }
}

// MARK: Action - Edit Product Description
//
private extension ProductFormViewController {
    func editProductDescription() {
        let editorViewController = EditorFactory().productDescriptionEditor(product: product) { [weak self] content in
            self?.onEditProductDescriptionCompletion(newDescription: content)
        }
        navigationController?.pushViewController(editorViewController, animated: true)
    }

    func onEditProductDescriptionCompletion(newDescription: String) {
        defer {
            navigationController?.popViewController(animated: true)
        }
        let hasChangedData = newDescription != product.description
        ServiceLocator.analytics.track(.productDescriptionDoneButtonTapped, withProperties: ["has_changed_data": hasChangedData])

        guard hasChangedData else {
            return
        }
        viewModel.updateDescription(newDescription)
    }
}

// MARK: Action - Edit Product Price Settings
//
private extension ProductFormViewController {
    func editPriceSettings() {
        let priceSettingsViewController = ProductPriceSettingsViewController(product: product) { [weak self]
            (regularPrice, salePrice, dateOnSaleStart, dateOnSaleEnd, taxStatus, taxClass, hasUnsavedChanges) in
            self?.onEditPriceSettingsCompletion(regularPrice: regularPrice,
                                                salePrice: salePrice,
                                                dateOnSaleStart: dateOnSaleStart,
                                                dateOnSaleEnd: dateOnSaleEnd,
                                                taxStatus: taxStatus,
                                                taxClass: taxClass,
                                                hasUnsavedChanges: hasUnsavedChanges)
        }
        navigationController?.pushViewController(priceSettingsViewController, animated: true)
    }

    func onEditPriceSettingsCompletion(regularPrice: String?,
                                       salePrice: String?,
                                       dateOnSaleStart: Date?,
                                       dateOnSaleEnd: Date?,
                                       taxStatus: ProductTaxStatus,
                                       taxClass: TaxClass?,
                                       hasUnsavedChanges: Bool) {
        defer {
            navigationController?.popViewController(animated: true)
        }

        ServiceLocator.analytics.track(.productPriceSettingsDoneButtonTapped, withProperties: ["has_changed_data": hasUnsavedChanges])
        guard hasUnsavedChanges else {
            return
        }

        viewModel.updatePriceSettings(regularPrice: regularPrice,
                                      salePrice: salePrice,
                                      dateOnSaleStart: dateOnSaleStart,
                                      dateOnSaleEnd: dateOnSaleEnd,
                                      taxStatus: taxStatus,
                                      taxClass: taxClass)
    }
}

// MARK: Action - Show Product Reviews Settings
//
private extension ProductFormViewController {
    func showReviews() {
        guard let product = product as? EditableProductModel else {
            return
        }

        let productReviewsViewController = ProductReviewsViewController(product: product.product)
        navigationController?.show(productReviewsViewController, sender: self)
    }
}

// MARK: Action - Edit Product Type Settings
//
private extension ProductFormViewController {
    func editProductType(cell: UITableViewCell?) {
        let title = NSLocalizedString("Change product type",
                                      comment: "Message title of bottom sheet for selecting a product type")
        let viewProperties = BottomSheetListSelectorViewProperties(subtitle: title)
        let productType = BottomSheetProductType(productType: viewModel.productModel.productType, isVirtual: viewModel.productModel.virtual)
        let command = ProductTypeBottomSheetListSelectorCommand(selected: productType) { [weak self] (selectedProductType) in
            self?.dismiss(animated: true, completion: nil)

            guard let originalProductType = self?.product.productType else {
                return
            }

            ServiceLocator.analytics.track(.productTypeChanged, withProperties: [
                "from": originalProductType.rawValue,
                "to": selectedProductType.productType.rawValue
            ])

            self?.presentProductTypeChangeAlert(for: originalProductType, completion: { (change) in
                guard change == true else {
                    return
                }
                self?.viewModel.updateProductType(productType: selectedProductType)
            })
        }
        let productTypesListPresenter = BottomSheetListSelectorPresenter(viewProperties: viewProperties, command: command)
        productTypesListPresenter.show(from: self, sourceView: cell, arrowDirections: .any)
    }

    func convertToVariableType() {
        let originalProductType = product.productType
        let selectedProductType = BottomSheetProductType.variable

        ServiceLocator.analytics.track(.productTypeChanged, withProperties: [
            "from": originalProductType.rawValue,
            "to": selectedProductType.productType.rawValue
        ])

        presentProductTypeChangeAlert(for: originalProductType, completion: { [weak self] change in
            guard change == true else {
                return
            }
            self?.viewModel.updateProductType(productType: selectedProductType)
        })
    }
}

// MARK: Action - Edit Product Shipping Settings
//
private extension ProductFormViewController {
    func editShippingSettings() {
        let shippingSettingsViewController = ProductShippingSettingsViewController(product: product) {
            [weak self] (weight, dimensions, shippingClass, shippingClassID, hasUnsavedChanges) in
            self?.onEditShippingSettingsCompletion(weight: weight,
                                                   dimensions: dimensions,
                                                   shippingClass: shippingClass,
                                                   shippingClassID: shippingClassID,
                                                   hasUnsavedChanges: hasUnsavedChanges)
        }
        navigationController?.pushViewController(shippingSettingsViewController, animated: true)
    }

    func onEditShippingSettingsCompletion(weight: String?,
                                          dimensions: ProductDimensions,
                                          shippingClass: String?,
                                          shippingClassID: Int64?,
                                          hasUnsavedChanges: Bool) {
        defer {
            navigationController?.popViewController(animated: true)
        }
        ServiceLocator.analytics.track(.productShippingSettingsDoneButtonTapped, withProperties: ["has_changed_data": hasUnsavedChanges])

        guard hasUnsavedChanges else {
            return
        }
        viewModel.updateShippingSettings(weight: weight, dimensions: dimensions, shippingClass: shippingClass, shippingClassID: shippingClassID)
    }
}

// MARK: Action - Edit Product Inventory Settings
//
private extension ProductFormViewController {
    func editInventorySettings() {
        let inventorySettingsViewController = ProductInventorySettingsViewController(product: product) { [weak self] data in
            self?.onEditInventorySettingsCompletion(data: data)
        }
        navigationController?.pushViewController(inventorySettingsViewController, animated: true)
    }

    func onEditInventorySettingsCompletion(data: ProductInventoryEditableData) {
        defer {
            navigationController?.popViewController(animated: true)
        }
        let originalData = ProductInventoryEditableData(productModel: product)
        let hasChangedData = originalData != data

        ServiceLocator.analytics.track(.productInventorySettingsDoneButtonTapped, withProperties: ["has_changed_data": hasChangedData])

        guard hasChangedData else {
            return
        }
        viewModel.updateInventorySettings(sku: data.sku,
                                          manageStock: data.manageStock,
                                          soldIndividually: data.soldIndividually,
                                          stockQuantity: data.stockQuantity,
                                          backordersSetting: data.backordersSetting,
                                          stockStatus: data.stockStatus)
    }
}

// MARK: Action - Edit Product Short Description
//
private extension ProductFormViewController {
    func editShortDescription() {
        let editorViewController = EditorFactory().productShortDescriptionEditor(product: product) { [weak self] content in
            self?.onEditShortDescriptionCompletion(newShortDescription: content)
        }
        navigationController?.pushViewController(editorViewController, animated: true)
    }

    func onEditShortDescriptionCompletion(newShortDescription: String) {
        defer {
            navigationController?.popViewController(animated: true)
        }
        let hasChangedData = newShortDescription != product.shortDescription
        ServiceLocator.analytics.track(.productShortDescriptionDoneButtonTapped, withProperties: ["has_changed_data": hasChangedData])

        guard hasChangedData else {
            return
        }
        viewModel.updateShortDescription(newShortDescription)
    }
}

// MARK: Action - Edit Product Categories
//

private extension ProductFormViewController {
    func editCategories() {
        guard let product = product as? EditableProductModel else {
            return
        }

        let categoryListViewController = EditProductCategoryListViewController(product: product.product) { [weak self] (categories) in
            self?.onEditCategoriesCompletion(categories: categories)
        }
        show(categoryListViewController, sender: self)
    }

    func onEditCategoriesCompletion(categories: [ProductCategory]) {
        guard let product = product as? EditableProductModel else {
            return
        }

        defer {
            navigationController?.popViewController(animated: true)
        }
        let hasChangedData = categories.sorted() != product.product.categories.sorted()
        guard hasChangedData else {
            return
        }
        viewModel.updateProductCategories(categories)
    }
}

// MARK: Action - Edit Product Tags
//

private extension ProductFormViewController {
    func editTags() {
        guard let product = product as? EditableProductModel else {
            return
        }

        let tagsViewController = ProductTagsViewController(product: product.product) { [weak self] (tags) in
            self?.onEditTagsCompletion(tags: tags)
        }
        show(tagsViewController, sender: self)
    }

    func onEditTagsCompletion(tags: [ProductTag]) {
        guard let product = product as? EditableProductModel else {
            return
        }

        defer {
            navigationController?.popViewController(animated: true)
        }
        let hasChangedData = tags.sorted() != product.product.tags.sorted()
        guard hasChangedData else {
            return
        }
        viewModel.updateProductTags(tags)
    }
}

// MARK: Action - Edit Product SKU
//
private extension ProductFormViewController {
    func editSKU() {
        guard let product = product as? EditableProductModel else {
            return
        }

        let viewController = ProductInventorySettingsViewController(product: product, formType: .sku) { [weak self] data in
            self?.onEditSKUCompletion(sku: data.sku)
        }
        show(viewController, sender: self)
    }

    func onEditSKUCompletion(sku: String?) {
        defer {
            navigationController?.popViewController(animated: true)
        }
        let hasChangedData = sku != product.sku
        ServiceLocator.analytics.track(.productSKUDoneButtonTapped, withProperties: ["has_changed_data": hasChangedData])
        guard hasChangedData else {
            return
        }
        viewModel.updateSKU(sku)
    }
}

// MARK: Action - Edit Linked Products
//
private extension ProductFormViewController {
    func editLinkedProducts() {
        let linkedProductsViewController = LinkedProductsViewController(product: product) { [weak self] (upsellIDs, crossSellIDs, hasUnsavedChanges) in
            self?.onEditLinkedProductsCompletion(upsellIDs: upsellIDs, crossSellIDs: crossSellIDs, hasUnsavedChanges: hasUnsavedChanges)
        }
        navigationController?.pushViewController(linkedProductsViewController, animated: true)
    }

    func onEditLinkedProductsCompletion(upsellIDs: [Int64],
                                        crossSellIDs: [Int64],
                                        hasUnsavedChanges: Bool) {
        defer {
            navigationController?.popViewController(animated: true)
        }

        guard hasUnsavedChanges else {
            return
        }
        ServiceLocator.analytics.track(.linkedProducts, withProperties: ["action": "done"])

        viewModel.updateLinkedProducts(upsellIDs: upsellIDs, crossSellIDs: crossSellIDs)
    }
}

// MARK: Action - Edit Grouped Products (Grouped Products Only)
//
private extension ProductFormViewController {
    func editGroupedProducts() {
        guard let product = product as? EditableProductModel else {
            return
        }

        let viewConfiguration = LinkedProductsListSelectorViewController.ViewConfiguration(title: Localization.groupedProductsViewTitle,
                                                                                           trackingContext: "grouped_products")

        let viewController = LinkedProductsListSelectorViewController(product: product.product,
                                                                      linkedProductIDs: product.product.groupedProducts,
                                                                      viewConfiguration: viewConfiguration) { [weak self] groupedProductIDs in
            self?.onEditGroupedProductsCompletion(groupedProductIDs: groupedProductIDs)
        }
        show(viewController, sender: self)
    }

    func onEditGroupedProductsCompletion(groupedProductIDs: [Int64]) {
        guard let product = product as? EditableProductModel else {
            return
        }

        defer {
            navigationController?.popViewController(animated: true)
        }
        let hasChangedData = groupedProductIDs != product.product.groupedProducts
        guard hasChangedData else {
            return
        }
        viewModel.updateGroupedProductIDs(groupedProductIDs)
    }
}

// MARK: Action - Edit Product External Link
//
private extension ProductFormViewController {
    func editExternalLink() {
        guard let product = product as? EditableProductModel else {
            return
        }

        let viewController = ProductExternalLinkViewController(product: product.product) { [weak self] externalURL, buttonText in
            self?.onEditExternalLinkCompletion(externalURL: externalURL, buttonText: buttonText)
        }
        show(viewController, sender: self)
    }

    func onEditExternalLinkCompletion(externalURL: String?, buttonText: String) {
        guard let product = product as? EditableProductModel else {
            return
        }

        defer {
            navigationController?.popViewController(animated: true)
        }
        let hasChangedData = externalURL != product.product.externalURL || buttonText != product.product.buttonText
        guard hasChangedData else {
            return
        }
        viewModel.updateExternalLink(externalURL: externalURL, buttonText: buttonText)
    }
}

// MARK: Action - Edit Status (Enabled/Disabled)
//
private extension ProductFormViewController {
    func onEditStatusCompletion(isEnabled: Bool) {
        viewModel.updateStatus(isEnabled)
    }
}

// MARK: Action - Edit Product Downloads
//
private extension ProductFormViewController {
    func showDownloadableFiles() {
        guard let product = product as? EditableProductModel, product.downloadable  else {
            return
        }

        let downloadFileListViewController = ProductDownloadListViewController(product: product) { [weak self] (data, hasUnsavedChanges) in
            self?.onAddEditDownloadsCompletion(data: data, hasUnsavedChanges: hasUnsavedChanges)
        }
        navigationController?.pushViewController(downloadFileListViewController, animated: true)
    }

    func onAddEditDownloadsCompletion(data: ProductDownloadsEditableData,
                                      hasUnsavedChanges: Bool) {
        defer {
            navigationController?.popViewController(animated: true)
        }

        guard hasUnsavedChanges else {
            return
        }
        viewModel.updateDownloadableFiles(downloadableFiles: data.downloadableFiles, downloadLimit: data.downloadLimit, downloadExpiry: data.downloadExpiry)
    }
}

// MARK: Action - Edit Product Variation Attributes
//
private extension ProductFormViewController {
    /// Edit the product attributes or the variation attributes depending on the product model type.
    ///
    func editAttributes() {
        switch product {
        case is EditableProductModel:
            editProductAttributes()
            trackEditProductAttributeRowTapped()
        case is EditableProductVariationModel:
            editVariationAttributes()
            trackEditVariationAttributesRowTapped()
        default:
            break
        }
    }

    /// Navigate to edit product attributes
    ///
    func editProductAttributes() {
        guard let productModel = product as? EditableProductModel else {
            return
        }
        let attributesViewModel = EditAttributesViewModel(product: productModel.product, allowVariationCreation: false)
        let attributesViewController = EditAttributesViewController(viewModel: attributesViewModel)
        attributesViewController.onAttributesUpdate = { [weak self] updatedProduct in
            self?.onAttributeUpdated(attributesViewController: attributesViewController, updatedProduct: updatedProduct)
        }
        show(attributesViewController, sender: self)
    }

    func editVariationAttributes() {
        guard let productVariationModel = product as? EditableProductVariationModel else {
            return
        }

        let attributePickerViewController = AttributePickerViewController(variationModel: productVariationModel) { [weak self] (attributes) in
            self?.onEditVariationAttributesCompletion(attributes: attributes)
        }
        show(attributePickerViewController, sender: self)
    }

    func onEditVariationAttributesCompletion(attributes: [ProductVariationAttribute]) {
        guard let productVariation = product as? EditableProductVariationModel else {
            return
        }

        defer {
            navigationController?.popViewController(animated: true)
        }

        let hasChangedData = attributes != productVariation.productVariation.attributes
        guard hasChangedData else {
            return
        }
        viewModel.updateVariationAttributes(attributes)
    }

    /// Perform necessary actions when an attribute is created or updated.
    ///
    func onAttributeUpdated(attributesViewController: UIViewController, updatedProduct: Product) {
        viewModel.updateProductVariations(from: updatedProduct)
        navigationController?.popToViewController(attributesViewController, animated: true)
    }
}

// MARK: Action - View Add-ons
//
private extension ProductFormViewController {
    func navigateToAddOns() {
        guard let product = product as? EditableProductModel else {
            return
        }
        let viewModel = ProductAddOnsListViewModel(addOns: product.product.addOns)
        let viewController = ProductAddOnsListViewController(viewModel: viewModel)
        show(viewController, sender: self)
    }
}

// MARK: Action - Show Product Variations
//
private extension ProductFormViewController {
    func showVariations() {
        guard let originalProduct = viewModel.originalProductModel as? EditableProductModel else {
            return
        }
        let variationsViewModel = ProductVariationsViewModel(formType: viewModel.formType)
        let variationsViewController = ProductVariationsViewController(initialViewController: self,
                                                                       viewModel: variationsViewModel,
                                                                       product: originalProduct.product)
        variationsViewController.onProductUpdate = { [viewModel] updatedProduct in
            viewModel.updateProductVariations(from: updatedProduct)
        }
        show(variationsViewController, sender: self)
    }
}

// MARK: Constants
//
private enum Localization {
    static let publishTitle = NSLocalizedString("Publish", comment: "Action for creating a new product remotely with a published status")
    static let saveTitle = NSLocalizedString("Save", comment: "Action for saving a Product remotely")
    static let previewTitle = NSLocalizedString("Preview", comment: "Action for previewing draft Product changes in the webview")
    static let groupedProductsViewTitle = NSLocalizedString("Grouped Products",
                                                            comment: "Navigation bar title for editing linked products for a grouped product")
    static let unnamedProduct = NSLocalizedString("Unnamed product",
                                                  comment: "Back button title when the product doesn't have a name")

    static func variationViewTitle(variationID: String) -> String {
        let titleFormat = NSLocalizedString("Variation #%1$@", comment: "Navigation bar title for variation. Parameters: %1$@ - Product variation ID")
        return String.localizedStringWithFormat(titleFormat, variationID)
    }
    static let updateProductError = NSLocalizedString("Cannot update product", comment: "The title of the alert when there is an error updating the product")
    static let duplicateProductError = NSLocalizedString(
        "Cannot duplicate product",
        comment: "The title of the alert when there is an error duplicating the product"
    )
    static let presentProductCopiedAlert = NSLocalizedString("Product copied", comment: "Title of the alert when a user has copied a product")
}

private enum ActionSheetStrings {
    static let saveProductAsDraft = NSLocalizedString("Save as draft",
                                                      comment: "Button title to save a product as draft in Product More Options Action Sheet")
    static let viewProduct = NSLocalizedString("View Product in Store",
                                               comment: "Button title View product in store in Edit Product More Options Action Sheet")
    static let share = NSLocalizedString("Share", comment: "Button title Share in Edit Product More Options Action Sheet")
    static let delete = NSLocalizedString("Delete", comment: "Button title Delete in Edit Product More Options Action Sheet")
    static let productSettings = NSLocalizedString("Product Settings", comment: "Button title Product Settings in Edit Product More Options Action Sheet")
    static let cancel = NSLocalizedString("Cancel", comment: "Button title Cancel in Edit Product More Options Action Sheet")
    static let duplicate = NSLocalizedString("Duplicate", comment: "Button title to duplicate a product in Product More Options Action Sheet")
}

private enum Constants {
    static let settingsHeaderHeight = CGFloat(16)
}<|MERGE_RESOLUTION|>--- conflicted
+++ resolved
@@ -739,14 +739,11 @@
                                                                         case .editLinkedProducts:
                                                                             ServiceLocator.analytics.track(.productDetailViewLinkedProductsTapped)
                                                                             self?.editLinkedProducts()
-<<<<<<< HEAD
-                                                                        case .convertToVariable:
-                                                                            self?.convertToVariableType()
-=======
                                                                         case .editReviews:
                                                                             ServiceLocator.analytics.track(.productDetailViewReviewsTapped)
                                                                             self?.showReviews()
->>>>>>> 8a85799d
+                                                                        case .convertToVariable:
+                                                                            self?.convertToVariableType()
                                                                         }
                                                                     }
         }
