--- conflicted
+++ resolved
@@ -163,28 +163,12 @@
             return
         }
 
-<<<<<<< HEAD
-        let viewModel = BottomButtonContainerView.ViewModel(configureButton: { button in
-            let title = NSLocalizedString("Add more details", comment: "Title of the product form bottom sheet with a list of actions to edit product details.")
-            button.setTitle(title, for: .normal)
-
-            let icon = UIImage.plusImage
-            button.setImage(icon, for: .normal)
-            button.contentHorizontalAlignment = .leading
-            button.applyLinkButtonStyle()
-            button.contentEdgeInsets = .zero
-            button.distributeTitleAndImage(spacing: 16)
-        }, onButtonTapped: { [weak self] button in
-            self?.moreDetailsButtonTapped(button: button)
-        })
-=======
         let title = NSLocalizedString("Add more details", comment: "Title of the button at the bottom of the product form to add more product details.")
         let viewModel = BottomButtonContainerView.ViewModel(style: .link,
                                                             title: title,
-                                                            image: .plusImage) { _ in
-                                                                // TODO-2053: show more details bottom sheet
-        }
->>>>>>> 2558915c
+                                                            image: .plusImage) { [weak self] button in
+                                                                self?.moreDetailsButtonTapped(button: button)
+        }
         let buttonContainerView = BottomButtonContainerView(viewModel: viewModel)
 
         moreDetailsContainerView.addSubview(buttonContainerView)
@@ -192,7 +176,6 @@
         moreDetailsContainerView.setContentCompressionResistancePriority(.required, for: .vertical)
         moreDetailsContainerView.setContentHuggingPriority(.required, for: .vertical)
     }
-<<<<<<< HEAD
 }
 
 // MARK: More details actions
@@ -224,8 +207,6 @@
         let bottomSheet = BottomSheetViewController(childViewController: listSelectorViewController)
         bottomSheet.show(from: self, sourceView: button, arrowDirections: .down)
     }
-=======
->>>>>>> 2558915c
 }
 
 // MARK: Navigation actions
