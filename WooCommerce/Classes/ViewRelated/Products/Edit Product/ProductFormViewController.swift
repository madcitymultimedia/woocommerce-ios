--- conflicted
+++ resolved
@@ -557,34 +557,14 @@
     }
 
     func dispatchUpdateProductAndPasswordAction() {
-<<<<<<< HEAD
         viewModel.updateProductRemotely { [weak self] result in
             switch result {
             case .failure(let error):
-                let errorDescription = error.localizedDescription
-                DDLogError("⛔️ Error updating Product: \(errorDescription)")
+                DDLogError("⛔️ Error updating Product: \(error)")
+                CrashLogging.logError(error)
                 // Dismisses the in-progress UI then presents the error alert.
                 self?.navigationController?.dismiss(animated: true) {
                     self?.displayError(error: error)
-=======
-        let group = DispatchGroup()
-
-        // Updated Product
-        if viewModel.hasProductChanged() {
-            group.enter()
-
-            viewModel.updateProductRemotely { [weak self] result in
-                switch result {
-                case .failure(let error):
-                    DDLogError("⛔️ Error updating Product: \(error)")
-                    CrashLogging.logError(error)
-                    // Dismisses the in-progress UI then presents the error alert.
-                    self?.navigationController?.dismiss(animated: true) {
-                        self?.displayError(error: error)
-                    }
-                case .success:
-                    break
->>>>>>> 8e571c44
                 }
             case .success:
                 // Dismisses the in-progress UI.
