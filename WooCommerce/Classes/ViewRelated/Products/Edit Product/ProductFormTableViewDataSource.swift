--- conflicted
+++ resolved
@@ -182,26 +182,6 @@
 private extension ProductFormTableViewDataSource {
     func configureCellInSettingsFieldsSection(_ cell: UITableViewCell, row: ProductFormSection.SettingsRow) {
         switch row {
-<<<<<<< HEAD
-        case .price(let viewModel), .inventory(let viewModel), .shipping(let viewModel), .categories(let viewModel), .tags(let viewModel),
-             .briefDescription(let viewModel), .externalURL(let viewModel), .sku(let viewModel), .groupedProducts(let viewModel), .variations(let viewModel):
-            configureSettingsRow(cell: cell, viewModel: viewModel)
-        case .status(let viewModel):
-            configureSettingsRowWithASwitch(cell: cell, viewModel: viewModel)
-        }
-    }
-
-    func configureSettingsRow(cell: ImageAndTitleAndTextTableViewCell, viewModel: ProductFormSection.SettingsRow.ViewModel) {
-        cell.updateUI(viewModel: viewModel.toCellViewModel())
-    }
-
-    func configureSettingsRowWithASwitch(cell: ImageAndTitleAndTextTableViewCell, viewModel: ProductFormSection.SettingsRow.SwitchableViewModel) {
-        let switchableViewModel = ImageAndTitleAndTextTableViewCell.SwitchableViewModel(viewModel: viewModel.viewModel.toCellViewModel(),
-                                                                                        isSwitchOn: viewModel.isSwitchOn) { [weak self] isSwitchOn in
-                                                                                            self?.onStatusChange?(isSwitchOn)
-        }
-        cell.updateUI(switchableViewModel: switchableViewModel)
-=======
         case .price(let viewModel),
              .inventory(let viewModel),
              .shipping(let viewModel),
@@ -215,6 +195,8 @@
             configureSettings(cell: cell, viewModel: viewModel)
         case .reviews(let viewModel, let ratingCount, let averageRating):
             configureReviews(cell: cell, viewModel: viewModel, ratingCount: ratingCount, averageRating: averageRating)
+        case .status(let viewModel):
+            configureSettingsRowWithASwitch(cell: cell, viewModel: viewModel)
         }
     }
 
@@ -241,6 +223,17 @@
         if ratingCount > 0 {
             cell.accessoryType = .disclosureIndicator
         }
->>>>>>> 554f2b86
+    }
+
+    func configureSettingsRowWithASwitch(cell: UITableViewCell, viewModel: ProductFormSection.SettingsRow.SwitchableViewModel) {
+        guard let cell = cell as? ImageAndTitleAndTextTableViewCell else {
+            fatalError()
+        }
+
+        let switchableViewModel = ImageAndTitleAndTextTableViewCell.SwitchableViewModel(viewModel: viewModel.viewModel.toCellViewModel(),
+                                                                                        isSwitchOn: viewModel.isSwitchOn) { [weak self] isSwitchOn in
+                                                                                            self?.onStatusChange?(isSwitchOn)
+        }
+        cell.updateUI(switchableViewModel: switchableViewModel)
     }
 }