import UIKit
import Yosemite

final class ProductInventorySettingsViewController: UIViewController {

    /// The type of form with different inventory settings.
    enum FormType {
        /// Allows editing all inventory settings.
        case inventory
        /// Only SKU is editable.
        case sku
    }

    private let viewModel: ProductInventorySettingsViewModelOutput & ProductInventorySettingsActionHandler
    private var sections: [Section] = []

    @IBOutlet private weak var tableView: UITableView!

    private lazy var keyboardFrameObserver: KeyboardFrameObserver = {
        let keyboardFrameObserver = KeyboardFrameObserver { [weak self] keyboardFrame in
            self?.handleKeyboardFrameUpdate(keyboardFrame: keyboardFrame)
        }
        return keyboardFrameObserver
    }()

    typealias Completion = (_ data: ProductInventoryEditableData) -> Void
    private let onCompletion: Completion

    private var cancellable: ObservationToken?

    init(product: ProductFormDataModel, formType: FormType = .inventory, completion: @escaping Completion) {
        self.viewModel = ProductInventorySettingsViewModel(formType: formType, productModel: product)
        self.onCompletion = completion
        super.init(nibName: nil, bundle: nil)
    }

    required init?(coder: NSCoder) {
        fatalError("init(coder:) has not been implemented")
    }

    override func viewDidLoad() {
        super.viewDidLoad()

        startListeningToNotifications()
        configureNavigationBar()
        configureMainView()
        configureTableView()
        observeSections()
        handleSwipeBackGesture()
    }

    override func viewDidAppear(_ animated: Bool) {
        super.viewDidAppear(animated)

        if viewModel.formType == .sku {
            configureSKUFormTextFieldAsFirstResponder()
        }
    }
}

// MARK: - Keyboard management
//
extension ProductInventorySettingsViewController: KeyboardScrollable {
    var scrollable: UIScrollView {
        return tableView
    }
}

private extension ProductInventorySettingsViewController {
    /// Registers for all of the related Notifications
    ///
    func startListeningToNotifications() {
        keyboardFrameObserver.startObservingKeyboardFrame()
    }
}

// MARK: - View Configuration
//
private extension ProductInventorySettingsViewController {

    func configureNavigationBar() {
        switch viewModel.formType {
        case .inventory:
            title = NSLocalizedString("Inventory", comment: "Product Inventory Settings navigation title")
        case .sku:
            title = NSLocalizedString("SKU", comment: "Edit Product SKU navigation title")
        }

        navigationItem.rightBarButtonItem = UIBarButtonItem(barButtonSystemItem: .done, target: self, action: #selector(completeUpdating))
    }

    func configureMainView() {
        view.backgroundColor = .listBackground
    }

    func configureTableView() {
        tableView.rowHeight = UITableView.automaticDimension
        tableView.backgroundColor = .listBackground

        registerTableViewCells()
        registerTableViewHeaderFooters()

        tableView.dataSource = self
        tableView.delegate = self
    }

    /// Since there is only a text field in this view for Product SKU form, the text field becomes the first responder immediately when the view did appear
    ///
    func configureSKUFormTextFieldAsFirstResponder() {
        if let indexPath = sections.indexPathForRow(.sku) {
            let cell = tableView.cellForRow(at: indexPath) as? TitleAndTextFieldTableViewCell
            cell?.textFieldBecomeFirstResponder()
        }
    }

    func registerTableViewCells() {
        for row in Row.allCases {
            tableView.registerNib(for: row.type)
        }
    }

    func registerTableViewHeaderFooters() {
        let headersAndFooters = [ ErrorSectionHeaderView.self ]

        for kind in headersAndFooters {
            tableView.register(kind.loadNib(), forHeaderFooterViewReuseIdentifier: kind.reuseIdentifier)
        }
    }

    func observeSections() {
        cancellable = viewModel.sections.subscribe { [weak self] sections in
            self?.sections = sections
            self?.tableView.reloadData()
        }
    }
}

// MARK: - Navigation actions handling
//
extension ProductInventorySettingsViewController {

    override func shouldPopOnBackButton() -> Bool {
        guard viewModel.hasUnsavedChanges() else {
            return true
        }
        presentBackNavigationActionSheet()
        return false
    }

    override func shouldPopOnSwipeBack() -> Bool {
        return shouldPopOnBackButton()
    }

    @objc private func completeUpdating() {
        viewModel.completeUpdating(onCompletion: onCompletion)
    }

    private func presentBackNavigationActionSheet() {
        UIAlertController.presentDiscardChangesActionSheet(viewController: self, onDiscard: { [weak self] in
            self?.navigationController?.popViewController(animated: true)
        })
    }

    private func enableDoneButton(_ enabled: Bool) {
        navigationItem.rightBarButtonItem?.isEnabled = enabled
    }
}

// MARK: - UITableViewDataSource Conformance
//
extension ProductInventorySettingsViewController: UITableViewDataSource {

    func numberOfSections(in tableView: UITableView) -> Int {
        return sections.count
    }

    func tableView(_ tableView: UITableView, numberOfRowsInSection section: Int) -> Int {
        return sections[section].rows.count
    }

    func tableView(_ tableView: UITableView, cellForRowAt indexPath: IndexPath) -> UITableViewCell {
        let row = rowAtIndexPath(indexPath)
        let cell = tableView.dequeueReusableCell(withIdentifier: row.reuseIdentifier, for: indexPath)
        configure(cell, for: row, at: indexPath)

        return cell
    }
}

// MARK: - UITableViewDelegate Conformance
//
extension ProductInventorySettingsViewController: UITableViewDelegate {
    func tableView(_ tableView: UITableView, didSelectRowAt indexPath: IndexPath) {
        tableView.deselectRow(at: indexPath, animated: true)

        switch rowAtIndexPath(indexPath) {
        case .stockStatus:
            let command = ProductStockStatusListSelectorCommand(selected: viewModel.stockStatus)
            let listSelectorViewController = ListSelectorViewController(command: command) { [weak self] selected in
                self?.viewModel.handleStockStatusChange(selected)
            }
            navigationController?.pushViewController(listSelectorViewController, animated: true)
        case .backorders:
            let command = ProductBackordersSettingListSelectorCommand(selected: viewModel.backordersSetting)
            let listSelectorViewController = ListSelectorViewController(command: command) { [weak self] selected in
                self?.viewModel.handleBackordersSettingChange(selected)
            }
            navigationController?.pushViewController(listSelectorViewController, animated: true)
        default:
            return
        }
    }

    func tableView(_ tableView: UITableView, viewForHeaderInSection section: Int) -> UIView? {
        let section = sections[section]
        guard let errorTitle = section.errorTitle else {
            return nil
        }

        let headerID = ErrorSectionHeaderView.reuseIdentifier
        guard let headerView = tableView.dequeueReusableHeaderFooterView(withIdentifier: headerID) as? ErrorSectionHeaderView else {
            fatalError()
        }
        headerView.configure(title: errorTitle)
        UIAccessibility.post(notification: .layoutChanged, argument: headerView)
        return headerView
    }

    func tableView(_ tableView: UITableView, heightForHeaderInSection section: Int) -> CGFloat {
        let section = sections[section]
        guard let errorTitle = section.errorTitle, errorTitle.isEmpty == false else {
            return 0
        }
        return UITableView.automaticDimension
    }

    func tableView(_ tableView: UITableView, estimatedHeightForHeaderInSection section: Int) -> CGFloat {
        let section = sections[section]
        guard let errorTitle = section.errorTitle, errorTitle.isEmpty == false else {
            return 0
        }
        return Constants.estimatedSectionHeaderHeight
    }
}

// MARK: - Cell configuration
//
private extension ProductInventorySettingsViewController {
    /// Cells currently configured in the order they appear on screen
    ///
    func configure(_ cell: UITableViewCell, for row: Row, at indexPath: IndexPath) {
        switch cell {
        case let cell as TitleAndTextFieldTableViewCell where row == .sku:
            configureSKU(cell: cell)
        case let cell as SwitchTableViewCell where row == .manageStock:
            configureManageStock(cell: cell)
        case let cell as SwitchTableViewCell where row == .limitOnePerOrder:
            configureLimitOnePerOrder(cell: cell)
        case let cell as UnitInputTableViewCell where row == .stockQuantity:
            configureStockQuantity(cell: cell)
        case let cell as SettingTitleAndValueTableViewCell where row == .backorders:
            configureBackordersSetting(cell: cell)
        case let cell as SettingTitleAndValueTableViewCell where row == .stockStatus:
            configureStockStatus(cell: cell)
        default:
            fatalError()
        }
    }

    func configureSKU(cell: TitleAndTextFieldTableViewCell) {
        var cellViewModel = Product.createSKUViewModel(sku: viewModel.sku) { [weak self] value in
            self?.viewModel.handleSKUChange(value) { [weak self] (isValid, shouldBringUpKeyboard) in
                self?.enableDoneButton(isValid)
                if shouldBringUpKeyboard {
                    self?.getSkuCell()?.textFieldBecomeFirstResponder()
                }
            }
        }
        switch viewModel.error {
        case .duplicatedSKU, .invalidSKU:
            cellViewModel = cellViewModel.stateUpdated(state: .error)
        default:
            break
        }
<<<<<<< HEAD
        cell.configure(viewModel: viewModel)

        let button = UIButton(type: .detailDisclosure)
        button.setImage(.cameraImage, for: .normal)
        button.addTarget(self, action: #selector(skuCameraButtonTapped), for: .touchUpInside)

        cell.accessoryView = button
=======
        cell.configure(viewModel: cellViewModel)
>>>>>>> 62757c4e
    }

    func configureManageStock(cell: SwitchTableViewCell) {
        cell.title = NSLocalizedString("Manage stock", comment: "Title of the cell in Product Inventory Settings > Manage stock")
        cell.isOn = viewModel.manageStockEnabled
        cell.onChange = { [weak self] value in
            self?.viewModel.handleManageStockEnabledChange(value)
        }
    }

    func configureLimitOnePerOrder(cell: SwitchTableViewCell) {
        cell.title = NSLocalizedString("Limit one per order", comment: "Title of the cell in Product Inventory Settings > Limit one per order")
        cell.isOn = viewModel.soldIndividually == true
        cell.onChange = { [weak self] value in
            self?.viewModel.handleSoldIndividuallyChange(value)
        }
    }

    // Manage stock enabled.

    func configureStockQuantity(cell: UnitInputTableViewCell) {
        let cellViewModel = Product.createStockQuantityViewModel(stockQuantity: viewModel.stockQuantity) { [weak self] value in
            self?.viewModel.handleStockQuantityChange(value)
        }
        cell.configure(viewModel: cellViewModel)
    }

    func configureBackordersSetting(cell: SettingTitleAndValueTableViewCell) {
        let title = NSLocalizedString("Backorders", comment: "Title of the cell in Product Inventory Settings > Backorders")
        cell.updateUI(title: title, value: viewModel.backordersSetting?.description)
        cell.accessoryType = .disclosureIndicator
    }

    // Manage stock disabled.

    func configureStockStatus(cell: SettingTitleAndValueTableViewCell) {
        let title = NSLocalizedString("Stock status", comment: "Title of the cell in Product Inventory Settings > Stock status")
        cell.updateUI(title: title, value: viewModel.stockStatus?.description)
        cell.accessoryType = .disclosureIndicator
    }
}

// MARK: - SKU from camera
//
private extension ProductInventorySettingsViewController {
    @objc func skuCameraButtonTapped() {
        let scannerViewController = ProductSKUInputScannerViewController(onBarcodeScanned: { [weak self] (barcode) in
            self?.onSKUBarcodeScanned(barcode: barcode)
            self?.dismiss(animated: true, completion: nil)
        }, onCancelled: { [weak self] in
            self?.dismiss(animated: true, completion: nil)
        })
        present(WooNavigationController(rootViewController: scannerViewController), animated: true, completion: nil)
    }

    func onSKUBarcodeScanned(barcode: String) {
        sku = barcode
        reloadSections()
        handleSKUChange(sku)
    }
}

// MARK: - Convenience Methods
//
private extension ProductInventorySettingsViewController {

    func rowAtIndexPath(_ indexPath: IndexPath) -> Row {
        return sections[indexPath.section].rows[indexPath.row]
    }

    func getSkuCell() -> TitleAndTextFieldTableViewCell? {
        guard let indexPath = sections.indexPathForRow(.sku) else {
            return nil
        }
        return tableView.cellForRow(at: indexPath) as? TitleAndTextFieldTableViewCell
    }
}

private extension ProductInventorySettingsViewController {
    enum Constants {
        static let estimatedSectionHeaderHeight: CGFloat = 44
    }
}

extension ProductInventorySettingsViewController {
    struct Section: RowIterable, Equatable {
        let errorTitle: String?
        let rows: [Row]

        init(errorTitle: String? = nil,
             rows: [Row]) {
            self.errorTitle = errorTitle
            self.rows = rows
        }
    }

    enum Row: CaseIterable {
        case sku
        case manageStock
        case limitOnePerOrder
        // Manage stock is enabled.
        case stockQuantity
        case backorders
        // Manage stock is disabled.
        case stockStatus

        fileprivate var type: UITableViewCell.Type {
            switch self {
            case .sku:
                return TitleAndTextFieldTableViewCell.self
            case .manageStock, .limitOnePerOrder:
                return SwitchTableViewCell.self
            case .stockQuantity:
                return UnitInputTableViewCell.self
            case .stockStatus, .backorders:
                return SettingTitleAndValueTableViewCell.self
            }
        }

        fileprivate var reuseIdentifier: String {
            return type.reuseIdentifier
        }
    }
}<|MERGE_RESOLUTION|>--- conflicted
+++ resolved
@@ -282,17 +282,14 @@
         default:
             break
         }
-<<<<<<< HEAD
-        cell.configure(viewModel: viewModel)
+
+        cell.configure(viewModel: cellViewModel)
 
         let button = UIButton(type: .detailDisclosure)
         button.setImage(.cameraImage, for: .normal)
         button.addTarget(self, action: #selector(skuCameraButtonTapped), for: .touchUpInside)
 
         cell.accessoryView = button
-=======
-        cell.configure(viewModel: cellViewModel)
->>>>>>> 62757c4e
     }
 
     func configureManageStock(cell: SwitchTableViewCell) {
