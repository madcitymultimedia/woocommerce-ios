import SwiftUI

/// View showing a list of products to select.
///
struct ProductSelector: View {

    let configuration: Configuration

    /// Defines whether the view is presented.
    ///
    @Binding var isPresented: Bool

    /// View model to drive the view.
    ///
    @ObservedObject var viewModel: ProductSelectorViewModel

    ///   Environment safe areas
    ///
    @Environment(\.safeAreaInsets) private var safeAreaInsets: EdgeInsets

<<<<<<< HEAD
    @State private var showingFilter: Bool = false
=======
    /// Title for the multi-selection button
    ///
    private var doneButtonTitle: String {
        String.pluralize(viewModel.totalSelectedItemsCount,
                         singular: configuration.doneButtonTitleSingularFormat,
                         plural: configuration.doneButtonTitlePluralFormat)
    }
>>>>>>> bb96ed7f

    var body: some View {
        NavigationView {
            VStack(spacing: 0) {
                SearchHeader(filterText: $viewModel.searchTerm, filterPlaceholder: Localization.searchPlaceholder)
                    .padding(.horizontal, insets: safeAreaInsets)
                HStack {
                    Button(viewModel.selectAllButtonTitle) {
                        // TODO: handle selecting all
                    }
                    .buttonStyle(LinkButtonStyle())
                    .fixedSize()
                    .renderedIf(configuration.multipleSelectionsEnabled && viewModel.syncStatus == .results)

                    Spacer()

                    Button(viewModel.filterButtonTitle) {
                        showingFilter.toggle()
                    }
                    .buttonStyle(LinkButtonStyle())
                    .fixedSize()
                    .renderedIf(configuration.showsFilter)
                }

                switch viewModel.syncStatus {
                case .results:
                    VStack(spacing: 0) {
                        InfiniteScrollList(isLoading: viewModel.shouldShowScrollIndicator,
                                           loadAction: viewModel.syncNextPage) {
                            ForEach(viewModel.productRows) { rowViewModel in
                                createProductRow(rowViewModel: rowViewModel)
                                    .padding(Constants.defaultPadding)
                                Divider().frame(height: Constants.dividerHeight)
                                    .padding(.leading, Constants.defaultPadding)
                            }
                        }
                        if viewModel.totalSelectedItemsCount > 0 {
                            Button(doneButtonTitle) {
                                viewModel.completeMultipleSelection()
                                isPresented.toggle()
                            }
                            .buttonStyle(PrimaryButtonStyle())
                            .padding(Constants.defaultPadding)
                        }
                    }
                    .padding(.horizontal, insets: safeAreaInsets)
                    .background(Color(.listForeground).ignoresSafeArea())

                case .empty:
                    EmptyState(title: Localization.emptyStateMessage, image: .emptyProductsTabImage)
                        .frame(maxHeight: .infinity)
                case .firstPageSync:
                    List(viewModel.ghostRows) { rowViewModel in
                        ProductRow(viewModel: rowViewModel)
                            .redacted(reason: .placeholder)
                            .accessibilityRemoveTraits(.isButton)
                            .accessibilityLabel(Localization.loadingRowsAccessibilityLabel)
                            .shimmering()
                    }
                    .padding(.horizontal, insets: safeAreaInsets)
                    .listStyle(PlainListStyle())
                default:
                    EmptyView()
                }
            }
            .background(Color(configuration.searchHeaderBackgroundColor).ignoresSafeArea())
            .ignoresSafeArea(.container, edges: .horizontal)
            .navigationTitle(configuration.title)
            .navigationBarTitleDisplayMode(configuration.prefersLargeTitle ? .large : .inline)
            .toolbar {
                ToolbarItem(placement: .cancellationAction) {
                    Button(configuration.cancelButtonTitle) {
                        isPresented.toggle()
                    }
                }
            }
            .onAppear {
                viewModel.onLoadTrigger.send()
            }
            .notice($viewModel.notice, autoDismiss: false)
            .sheet(isPresented: $showingFilter) {
                FilterListView(viewModel: viewModel.filterListViewModel) { filters in
                    viewModel.filters = filters
                } onClearAction: {
                    // no-op
                } onDismissAction: {
                    // no-op
                }
            }
        }
        .wooNavigationBarStyle()
    }

    /// Creates the `ProductRow` for a product, depending on whether the product is variable.
    ///
    @ViewBuilder private func createProductRow(rowViewModel: ProductRowViewModel) -> some View {
        if let addVariationToOrderVM = viewModel.getVariationsViewModel(for: rowViewModel.productOrVariationID) {
            LazyNavigationLink(destination: ProductVariationSelector(
                isPresented: $isPresented,
                viewModel: addVariationToOrderVM,
                multipleSelectionsEnabled: configuration.multipleSelectionsEnabled,
                onMultipleSelections: { selectedIDs in
                    viewModel.updateSelectedVariations(productID: rowViewModel.productOrVariationID, selectedVariationIDs: selectedIDs)
                })) {
                HStack {
                    ProductRow(multipleSelectionsEnabled: configuration.multipleSelectionsEnabled,
                               viewModel: rowViewModel)
                        .frame(maxWidth: .infinity, alignment: .leading)

                    DisclosureIndicator()
                }
            }
            .accessibilityHint(configuration.variableProductRowAccessibilityHint)
        } else {
            ProductRow(multipleSelectionsEnabled: configuration.multipleSelectionsEnabled,
                       viewModel: rowViewModel)
                .accessibilityHint(configuration.productRowAccessibilityHint)
                .onTapGesture {
                    viewModel.selectProduct(rowViewModel.productOrVariationID)
                    if !configuration.multipleSelectionsEnabled {
                        isPresented.toggle()
                    }
                }
        }
    }
}

extension ProductSelector {
    struct Configuration {
        var showsFilter: Bool = false
        var multipleSelectionsEnabled: Bool = false
        var searchHeaderBackgroundColor: UIColor = .listForeground
        var prefersLargeTitle: Bool = true
        var doneButtonTitleSingularFormat: String = ""
        var doneButtonTitlePluralFormat: String = ""
        let title: String
        let cancelButtonTitle: String
        let productRowAccessibilityHint: String
        let variableProductRowAccessibilityHint: String
    }
}

private extension ProductSelector {
    enum Constants {
        static let dividerHeight: CGFloat = 1
        static let defaultPadding: CGFloat = 16
    }

    enum Localization {
        static let emptyStateMessage = NSLocalizedString("No products found",
                                                         comment: "Message displayed if there are no products to display in the Select Product screen")
        static let searchPlaceholder = NSLocalizedString("Search Products", comment: "Placeholder on the search field to search for a specific product")
        static let loadingRowsAccessibilityLabel = NSLocalizedString("Loading products",
                                                                     comment: "Accessibility label for placeholder rows while products are loading")
    }
}

struct AddProduct_Previews: PreviewProvider {
    static var previews: some View {
        let viewModel = ProductSelectorViewModel(siteID: 123)
        let configuration = ProductSelector.Configuration(
            showsFilter: true,
            multipleSelectionsEnabled: true,
            title: "Add Product",
            cancelButtonTitle: "Close",
            productRowAccessibilityHint: "Add product to order",
            variableProductRowAccessibilityHint: "Open variation list")
        ProductSelector(configuration: configuration, isPresented: .constant(true), viewModel: viewModel)
    }
}<|MERGE_RESOLUTION|>--- conflicted
+++ resolved
@@ -18,9 +18,8 @@
     ///
     @Environment(\.safeAreaInsets) private var safeAreaInsets: EdgeInsets
 
-<<<<<<< HEAD
     @State private var showingFilter: Bool = false
-=======
+
     /// Title for the multi-selection button
     ///
     private var doneButtonTitle: String {
@@ -28,7 +27,6 @@
                          singular: configuration.doneButtonTitleSingularFormat,
                          plural: configuration.doneButtonTitlePluralFormat)
     }
->>>>>>> bb96ed7f
 
     var body: some View {
         NavigationView {
