import UIKit
import Yosemite

struct ProductDetailsFactory {
    /// Creates a product details view controller asynchronously based on the app settings.
    /// - Parameters:
    ///   - product: product model.
    ///   - presentationStyle: how the product details are presented.
    ///   - currencySettings: site currency settings.
    ///   - stores: where the Products feature switch value can be read.
    ///   - forceReadOnly: force the product detail to be presented in read only mode
    ///   - onCompletion: called when the view controller is created and ready for display.
    static func productDetails(product: Product,
                               presentationStyle: ProductFormPresentationStyle,
                               currencySettings: CurrencySettings = ServiceLocator.currencySettings,
                               stores: StoresManager = ServiceLocator.stores,
                               forceReadOnly: Bool,
                               onCompletion: @escaping (UIViewController) -> Void) {
        let action = AppSettingsAction.loadProductsFeatureSwitch { isFeatureSwitchOn in
            let isEditProductsEnabled: Bool
            switch product.productType {
            case .simple:
                isEditProductsEnabled = true
            default:
                isEditProductsEnabled = true
            }

            let vc = productDetails(product: product,
                                    presentationStyle: presentationStyle,
                                    currencySettings: currencySettings,
<<<<<<< HEAD
                                    isEditProductsEnabled: isEditProductsEnabled,
                                    isEditProductsRelease3Enabled: isFeatureSwitchOn,
                                    isEditProductsRelease5Enabled: ServiceLocator.featureFlagService.isFeatureFlagEnabled(.editProductsRelease5))
=======
                                    isEditProductsEnabled: forceReadOnly ? false : isEditProductsEnabled,
                                    isEditProductsRelease3Enabled: isFeatureSwitchOn)
>>>>>>> 18727899
            onCompletion(vc)
        }
        stores.dispatch(action)
    }
}

private extension ProductDetailsFactory {
    static func productDetails(product: Product,
                               presentationStyle: ProductFormPresentationStyle,
                               currencySettings: CurrencySettings,
                               isEditProductsEnabled: Bool,
                               isEditProductsRelease3Enabled: Bool,
                               isEditProductsRelease5Enabled: Bool) -> UIViewController {
        let vc: UIViewController
        let productModel = EditableProductModel(product: product)
        let productImageActionHandler = ProductImageActionHandler(siteID: product.siteID,
                                                                  product: productModel)
        if isEditProductsEnabled {
            let viewModel = ProductFormViewModel(product: productModel,
                                                 formType: .edit,
                                                 productImageActionHandler: productImageActionHandler,
                                                 isEditProductsRelease3Enabled: isEditProductsRelease3Enabled,
                                                 isEditProductsRelease5Enabled: isEditProductsRelease5Enabled)
            vc = ProductFormViewController(viewModel: viewModel,
                                           eventLogger: ProductFormEventLogger(),
                                           productImageActionHandler: productImageActionHandler,
                                           presentationStyle: presentationStyle,
                                           isEditProductsRelease3Enabled: isEditProductsRelease3Enabled)
            // Since the edit Product UI could hold local changes, disables the bottom bar (tab bar) to simplify app states.
            vc.hidesBottomBarWhenPushed = true
        } else {
            let viewModel = ProductDetailsViewModel(product: product)
            vc = ProductDetailsViewController(viewModel: viewModel)
        }
        return vc
    }
}<|MERGE_RESOLUTION|>--- conflicted
+++ resolved
@@ -28,14 +28,9 @@
             let vc = productDetails(product: product,
                                     presentationStyle: presentationStyle,
                                     currencySettings: currencySettings,
-<<<<<<< HEAD
-                                    isEditProductsEnabled: isEditProductsEnabled,
+                                    isEditProductsEnabled: forceReadOnly ? false : isEditProductsEnabled,
                                     isEditProductsRelease3Enabled: isFeatureSwitchOn,
                                     isEditProductsRelease5Enabled: ServiceLocator.featureFlagService.isFeatureFlagEnabled(.editProductsRelease5))
-=======
-                                    isEditProductsEnabled: forceReadOnly ? false : isEditProductsEnabled,
-                                    isEditProductsRelease3Enabled: isFeatureSwitchOn)
->>>>>>> 18727899
             onCompletion(vc)
         }
         stores.dispatch(action)
