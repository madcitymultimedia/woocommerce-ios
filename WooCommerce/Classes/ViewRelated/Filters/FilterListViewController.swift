--- conflicted
+++ resolved
@@ -52,15 +52,10 @@
 enum FilterListValueSelectorConfig {
     // Standard list selector with fixed options
     case staticOptions(options: [FilterType])
-<<<<<<< HEAD
-    // Filter list selector for categories, retrieved dynamically
-    case productCategories
+    // Filter list selector for categories linked to that site id, retrieved dynamically
+    case productCategories(siteID: Int64)
     // Filter list selector for date range, with a cell for a custom range
     case ordersDateRange(options: [OrderDateRangeFilterEnum])
-=======
-    // Filter list selector for categories linked to that site id, retrieved dynamically
-    case productCategories(siteID: Int64)
->>>>>>> 049df790
 }
 
 /// Contains data for rendering a filter type row.
@@ -233,10 +228,10 @@
                 }
                 let staticListSelector = ListSelectorViewController(command: command, tableViewStyle: .plain) { _ in }
                 self.listSelector.navigationController?.pushViewController(staticListSelector, animated: true)
-<<<<<<< HEAD
-            case .productCategories:
-                // TODO-5159: Show filter products by category view controller
-                break
+            case let .productCategories(siteID):
+                // TODO-5159: Handle product category filter selection
+                let filterProductCategoryListViewController = FilterProductCategoryListViewController(siteID: siteID)
+                self.listSelector.navigationController?.pushViewController(filterProductCategoryListViewController, animated: true)
             case .ordersDateRange(let options):
                 self.cancellableSelectedFilterValue?.cancel()
                 let command = FilterListSelectorCommand(navigationBarTitle: selected.title,
@@ -254,12 +249,6 @@
                 }
                 let staticListSelector = ListSelectorViewController(command: command, tableViewStyle: .plain) { _ in }
                 self.listSelector.navigationController?.pushViewController(staticListSelector, animated: true)
-=======
-            case let .productCategories(siteID):
-                // TODO-5159: Handle product category filter selection
-                let filterProductCategoryListViewController = FilterProductCategoryListViewController(siteID: siteID)
-                self.listSelector.navigationController?.pushViewController(filterProductCategoryListViewController, animated: true)
->>>>>>> 049df790
             }
         }
     }
