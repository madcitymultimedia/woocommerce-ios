--- conflicted
+++ resolved
@@ -39,13 +39,9 @@
         .init(itemsSold: "1000",
               delta: "+50%",
               deltaBackgroundColor: .lightGray,
-<<<<<<< HEAD
+              itemsSoldData: [.init(imageURL: nil, name: "Product Name", details: "Net Sales", value: "$5678")],
               isRedacted: true,
               showSyncError: false)
-=======
-              itemsSoldData: [.init(imageURL: nil, name: "Product Name", details: "Net Sales", value: "$5678")],
-              isRedacted: true)
->>>>>>> 27d3cda8
     }
 
 }
