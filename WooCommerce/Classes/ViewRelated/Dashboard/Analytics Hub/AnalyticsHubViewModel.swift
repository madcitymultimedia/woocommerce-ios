--- conflicted
+++ resolved
@@ -208,7 +208,6 @@
             .removeDuplicates()
             .sink { [weak self] newSelectionType in
                 guard let self else { return }
-<<<<<<< HEAD
 
                 // Temporary while the Custom Range Selection integration
                 let curatedSelection: AnalyticsHubTimeRangeSelection.SelectionType = {
@@ -221,12 +220,8 @@
                 }()
 
                 self.timeRangeSelection = AnalyticsHubTimeRangeSelection(selectionType: curatedSelection)
-                self.timeRangeCard = AnalyticsHubViewModel.timeRangeCard(timeRangeSelection: self.timeRangeSelection)
-=======
-                self.timeRangeSelection = AnalyticsHubTimeRangeSelection(selectionType: newSelectionType)
                 self.timeRangeCard = AnalyticsHubViewModel.timeRangeCard(timeRangeSelection: self.timeRangeSelection,
                                                                          usageTracksEventEmitter: self.usageTracksEventEmitter)
->>>>>>> 6b87459d
                 Task.init {
                     await self.updateData()
                 }
