import Foundation
import Yosemite
import Combine
import class UIKit.UIColor

/// Main View Model for the Analytics Hub.
///
final class AnalyticsHubViewModel: ObservableObject {

    private let siteID: Int64
    private let stores: StoresManager

    private var subscriptions = Set<AnyCancellable>()

    init(siteID: Int64,
         statsTimeRange: StatsTimeRangeV4,
         stores: StoresManager = ServiceLocator.stores) {
        let selectedType = AnalyticsHubTimeRangeSelection.SelectionType(statsTimeRange)
        let timeRangeSelection = AnalyticsHubTimeRangeSelection(selectionType: selectedType)

        self.siteID = siteID
        self.stores = stores
        self.timeRangeSelectionType = selectedType
        self.timeRangeSelection = timeRangeSelection
        self.timeRangeCard = AnalyticsHubViewModel.timeRangeCard(timeRangeSelection: timeRangeSelection)

        bindViewModelsWithData()
    }

    /// Revenue Card ViewModel
    ///
    @Published var revenueCard = AnalyticsHubViewModel.revenueCard(currentPeriodStats: nil, previousPeriodStats: nil)

    /// Orders Card ViewModel
    ///
    @Published var ordersCard = AnalyticsHubViewModel.ordersCard(currentPeriodStats: nil, previousPeriodStats: nil)

    /// Products Card ViewModel
    ///
    @Published var productCard = AnalyticsHubViewModel.productCard(currentPeriodStats: nil, previousPeriodStats: nil, itemsSoldStats: nil)

    /// Time Range Selection Type
    ///
    @Published var timeRangeSelectionType: AnalyticsHubTimeRangeSelection.SelectionType

    /// Time Range ViewModel
    ///
    @Published var timeRangeCard: AnalyticsTimeRangeCardViewModel

    /// Defines the current notice that should be shown.
    /// Defaults to `nil`.
    ///
    @Published var notice: Notice?

    /// Whether selecting a time range failed
    ///
    @Published private(set) var errorSelectingTimeRange: Bool = false

    // MARK: Private data

    /// Order stats for the current selected time period
    ///
    @Published private var currentOrderStats: OrderStatsV4? = nil

    /// Order stats for the previous time period (for comparison)
    ///
    @Published private var previousOrderStats: OrderStatsV4? = nil

    /// Stats for the current top items sold. Used in the products card.
    ///
    @Published private var itemsSoldStats: TopEarnerStats? = nil

    /// Time Range selection data defining the current and previous time period
    ///
    private var timeRangeSelection: AnalyticsHubTimeRangeSelection

    /// Request stats data from network
    ///
    @MainActor
    func updateData() async {
        do {
            try await retrieveOrderStats()
        } catch is AnalyticsHubTimeRangeSelection.TimeRangeGeneratorError {
            notice = Notice(title: Localization.timeRangeGeneratorError, feedbackType: .error)
            errorSelectingTimeRange = true
            DDLogWarn("⚠️ Error selecting analytics time range: \(timeRangeSelectionType.description)")
        } catch {
            switchToErrorState()
            DDLogWarn("⚠️ Error fetching analytics data: \(error)")
        }
    }
}

// MARK: Networking
private extension AnalyticsHubViewModel {

    @MainActor
    func retrieveOrderStats() async throws {
        switchToLoadingState()

        let currentTimeRange = try timeRangeSelection.unwrapCurrentTimeRange()
        let previousTimeRange = try timeRangeSelection.unwrapPreviousTimeRange()

        async let currentPeriodRequest = retrieveStats(earliestDateToInclude: currentTimeRange.start,
                                                       latestDateToInclude: currentTimeRange.end,
                                                       forceRefresh: true)
        async let previousPeriodRequest = retrieveStats(earliestDateToInclude: previousTimeRange.start,
                                                        latestDateToInclude: previousTimeRange.end,
                                                        forceRefresh: true)

        async let itemsSoldRequest = retrieveTopItemsSoldStats(earliestDateToInclude: currentTimeRange.start,
                                                               latestDateToInclude: currentTimeRange.end,
                                                               forceRefresh: true)

        let (currentPeriodStats, previousPeriodStats, itemsSoldStats) = try await (currentPeriodRequest, previousPeriodRequest, itemsSoldRequest)
        self.currentOrderStats = currentPeriodStats
        self.previousOrderStats = previousPeriodStats
        self.itemsSoldStats = itemsSoldStats
    }

    @MainActor
    func retrieveStats(earliestDateToInclude: Date,
                       latestDateToInclude: Date,
                       forceRefresh: Bool) async throws -> OrderStatsV4 {
        try await withCheckedThrowingContinuation { continuation in
            // TODO: get unit and quantity from the selected period
            let unit: StatsGranularityV4 = .daily
            let quantity = 31

            let action = StatsActionV4.retrieveCustomStats(siteID: siteID,
                                                           unit: unit,
                                                           earliestDateToInclude: earliestDateToInclude,
                                                           latestDateToInclude: latestDateToInclude,
                                                           quantity: quantity,
                                                           forceRefresh: forceRefresh) { result in
                continuation.resume(with: result)
            }
            stores.dispatch(action)
        }
    }

    @MainActor
    /// Retrieves top ItemsSold stats using the `retrieveTopEarnerStats` action but without saving results into storage.
    ///
    func retrieveTopItemsSoldStats(earliestDateToInclude: Date, latestDateToInclude: Date, forceRefresh: Bool) async throws -> TopEarnerStats {
        try await withCheckedThrowingContinuation { continuation in
            let action = StatsActionV4.retrieveTopEarnerStats(siteID: siteID,
                                                              timeRange: .thisYear, // Only needed for storing purposes, we can ignore it.
                                                              earliestDateToInclude: earliestDateToInclude,
                                                              latestDateToInclude: latestDateToInclude,
                                                              quantity: Constants.maxNumberOfTopItemsSold,
                                                              forceRefresh: forceRefresh,
                                                              saveInStorage: false,
                                                              onCompletion: { result in
                continuation.resume(with: result)
            })
            stores.dispatch(action)
        }
    }
}

// MARK: Data - UI mapping
private extension AnalyticsHubViewModel {

    func switchToLoadingState() {
        self.revenueCard = revenueCard.redacted
        self.ordersCard = ordersCard.redacted
        self.productCard = productCard.redacted
    }

    func switchToErrorState() {
        self.currentOrderStats = nil
        self.previousOrderStats = nil
        self.itemsSoldStats = nil
    }

    func bindViewModelsWithData() {
        Publishers.CombineLatest3($currentOrderStats, $previousOrderStats, $itemsSoldStats)
            .sink { [weak self] currentOrderStats, previousOrderStats, itemsSoldStats in
                guard let self else { return }

                self.revenueCard = AnalyticsHubViewModel.revenueCard(currentPeriodStats: currentOrderStats, previousPeriodStats: previousOrderStats)
                self.ordersCard = AnalyticsHubViewModel.ordersCard(currentPeriodStats: currentOrderStats, previousPeriodStats: previousOrderStats)
                self.productCard = AnalyticsHubViewModel.productCard(currentPeriodStats: currentOrderStats,
                                                                     previousPeriodStats: previousOrderStats,
                                                                     itemsSoldStats: itemsSoldStats)

            }.store(in: &subscriptions)

        $timeRangeSelectionType
            .removeDuplicates()
            .sink { [weak self] newSelectionType in
                guard let self else { return }
                self.timeRangeSelection = AnalyticsHubTimeRangeSelection(selectionType: newSelectionType)
                self.timeRangeCard = AnalyticsHubViewModel.timeRangeCard(timeRangeSelection: self.timeRangeSelection)
                Task.init {
                    await self.updateData()
                }
            }.store(in: &subscriptions)
    }

    static func revenueCard(currentPeriodStats: OrderStatsV4?, previousPeriodStats: OrderStatsV4?) -> AnalyticsReportCardViewModel {
        let showSyncError = currentPeriodStats == nil || previousPeriodStats == nil
        let totalDelta = StatsDataTextFormatter.createTotalRevenueDelta(from: previousPeriodStats, to: currentPeriodStats)
        let netDelta = StatsDataTextFormatter.createNetRevenueDelta(from: previousPeriodStats, to: currentPeriodStats)

        return AnalyticsReportCardViewModel(title: Localization.RevenueCard.title,
                                            leadingTitle: Localization.RevenueCard.leadingTitle,
                                            leadingValue: StatsDataTextFormatter.createTotalRevenueText(orderStats: currentPeriodStats,
                                                                                                        selectedIntervalIndex: nil),
                                            leadingDelta: totalDelta.string,
                                            leadingDeltaColor: Constants.deltaColor(for: totalDelta.direction),
                                            leadingChartData: StatsIntervalDataParser.getChartData(for: .totalRevenue, from: currentPeriodStats),
                                            trailingTitle: Localization.RevenueCard.trailingTitle,
                                            trailingValue: StatsDataTextFormatter.createNetRevenueText(orderStats: currentPeriodStats),
                                            trailingDelta: netDelta.string,
                                            trailingDeltaColor: Constants.deltaColor(for: netDelta.direction),
                                            trailingChartData: StatsIntervalDataParser.getChartData(for: .netRevenue, from: currentPeriodStats),
                                            isRedacted: false,
                                            showSyncError: showSyncError,
                                            syncErrorMessage: Localization.RevenueCard.noRevenue)
    }

    static func ordersCard(currentPeriodStats: OrderStatsV4?, previousPeriodStats: OrderStatsV4?) -> AnalyticsReportCardViewModel {
        let showSyncError = currentPeriodStats == nil || previousPeriodStats == nil
        let ordersCountDelta = StatsDataTextFormatter.createOrderCountDelta(from: previousPeriodStats, to: currentPeriodStats)
        let orderValueDelta = StatsDataTextFormatter.createAverageOrderValueDelta(from: previousPeriodStats, to: currentPeriodStats)

        return AnalyticsReportCardViewModel(title: Localization.OrderCard.title,
                                            leadingTitle: Localization.OrderCard.leadingTitle,
                                            leadingValue: StatsDataTextFormatter.createOrderCountText(orderStats: currentPeriodStats,
                                                                                                      selectedIntervalIndex: nil),
                                            leadingDelta: ordersCountDelta.string,
                                            leadingDeltaColor: Constants.deltaColor(for: ordersCountDelta.direction),
                                            leadingChartData: StatsIntervalDataParser.getChartData(for: .orderCount, from: currentPeriodStats),
                                            trailingTitle: Localization.OrderCard.trailingTitle,
                                            trailingValue: StatsDataTextFormatter.createAverageOrderValueText(orderStats: currentPeriodStats),
                                            trailingDelta: orderValueDelta.string,
                                            trailingDeltaColor: Constants.deltaColor(for: orderValueDelta.direction),
                                            trailingChartData: StatsIntervalDataParser.getChartData(for: .averageOrderValue, from: currentPeriodStats),
                                            isRedacted: false,
                                            showSyncError: showSyncError,
                                            syncErrorMessage: Localization.OrderCard.noOrders)
    }

    /// Helper function to create a `AnalyticsProductCardViewModel` from the fetched stats.
    ///
    static func productCard(currentPeriodStats: OrderStatsV4?,
                            previousPeriodStats: OrderStatsV4?,
                            itemsSoldStats: TopEarnerStats?) -> AnalyticsProductCardViewModel {
        let showStatsError = currentPeriodStats == nil || previousPeriodStats == nil
        let showItemsSoldError = itemsSoldStats == nil
        let itemsSold = StatsDataTextFormatter.createItemsSoldText(orderStats: currentPeriodStats)
        let itemsSoldDelta = StatsDataTextFormatter.createOrderItemsSoldDelta(from: previousPeriodStats, to: currentPeriodStats)

        return AnalyticsProductCardViewModel(itemsSold: itemsSold,
                                             delta: itemsSoldDelta.string,
                                             deltaBackgroundColor: Constants.deltaColor(for: itemsSoldDelta.direction),
                                             itemsSoldData: itemSoldRows(from: itemsSoldStats),
                                             isRedacted: false,
                                             showStatsError: showStatsError,
                                             showItemsSoldError: showItemsSoldError)
    }

    /// Helper functions to create `TopPerformersRow.Data` items rom the provided `TopEarnerStats`.
    ///
    static func itemSoldRows(from itemSoldStats: TopEarnerStats?) -> [TopPerformersRow.Data] {
        guard let items = itemSoldStats?.items else {
            return []
        }

        return items.map { item in
            TopPerformersRow.Data(imageURL: URL(string: item.imageUrl ?? ""),
                                  name: item.productName ?? "",
                                  details: Localization.ProductCard.netSales(value: item.totalString),
                                  value: "\(item.quantity)")
        }
    }

    static func timeRangeCard(timeRangeSelection: AnalyticsHubTimeRangeSelection) -> AnalyticsTimeRangeCardViewModel {
        return AnalyticsTimeRangeCardViewModel(selectedRangeTitle: timeRangeSelection.rangeSelectionDescription,
                                               currentRangeSubtitle: timeRangeSelection.currentRangeDescription,
                                               previousRangeSubtitle: timeRangeSelection.previousRangeDescription)
    }
}

// MARK: - Constants
private extension AnalyticsHubViewModel {
    enum Constants {
        static let maxNumberOfTopItemsSold = 5

        static func deltaColor(for direction: StatsDataTextFormatter.DeltaPercentage.Direction) -> UIColor {
            switch direction {
            case .positive:
                return .withColorStudio(.green, shade: .shade50)
            case .negative, .zero:
                return .withColorStudio(.red, shade: .shade40)
            }
        }
    }

    enum Localization {
        enum RevenueCard {
            static let title = NSLocalizedString("REVENUE", comment: "Title for revenue analytics section in the Analytics Hub")
            static let leadingTitle = NSLocalizedString("Total Sales", comment: "Label for total sales (gross revenue) in the Analytics Hub")
            static let trailingTitle = NSLocalizedString("Net Sales", comment: "Label for net sales (net revenue) in the Analytics Hub")
            static let noRevenue = NSLocalizedString("Unable to load revenue analytics",
                                                     comment: "Text displayed when there is an error loading revenue stats data.")
        }

        enum OrderCard {
            static let title = NSLocalizedString("ORDERS", comment: "Title for order analytics section in the Analytics Hub")
            static let leadingTitle = NSLocalizedString("Total Orders", comment: "Label for total number of orders in the Analytics Hub")
            static let trailingTitle = NSLocalizedString("Average Order Value", comment: "Label for average value of orders in the Analytics Hub")
            static let noOrders = NSLocalizedString("Unable to load order analytics",
                                                    comment: "Text displayed when there is an error loading order stats data.")
        }

<<<<<<< HEAD
        static let timeRangeGeneratorError = NSLocalizedString("Sorry, something went wrong. We can't load analytics for the selected date range.",
                                                               comment: "Error shown when there is a problem retrieving the dates for the selected date range.")
=======
        enum ProductCard {
            static func netSales(value: String) -> String {
                String.localizedStringWithFormat(NSLocalizedString("Net sales: %@", comment: "Label for the total sales of a product in the Analytics Hub"),
                                                 value)
            }
        }
>>>>>>> 86f10d14
    }
}<|MERGE_RESOLUTION|>--- conflicted
+++ resolved
@@ -316,16 +316,14 @@
                                                     comment: "Text displayed when there is an error loading order stats data.")
         }
 
-<<<<<<< HEAD
-        static let timeRangeGeneratorError = NSLocalizedString("Sorry, something went wrong. We can't load analytics for the selected date range.",
-                                                               comment: "Error shown when there is a problem retrieving the dates for the selected date range.")
-=======
         enum ProductCard {
             static func netSales(value: String) -> String {
                 String.localizedStringWithFormat(NSLocalizedString("Net sales: %@", comment: "Label for the total sales of a product in the Analytics Hub"),
                                                  value)
             }
         }
->>>>>>> 86f10d14
+
+        static let timeRangeGeneratorError = NSLocalizedString("Sorry, something went wrong. We can't load analytics for the selected date range.",
+                                                               comment: "Error shown when there is a problem retrieving the dates for the selected date range.")
     }
 }