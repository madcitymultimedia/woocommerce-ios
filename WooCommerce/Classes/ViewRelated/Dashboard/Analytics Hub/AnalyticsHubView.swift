--- conflicted
+++ resolved
@@ -113,10 +113,7 @@
 
                     Divider()
                 }
-<<<<<<< HEAD
-=======
-                .renderedIf(ServiceLocator.featureFlagService.isFeatureFlagEnabled(.analyticsHub) && viewModel.showSessionsCard)
->>>>>>> 3c3e38c1
+                .renderedIf(viewModel.showSessionsCard)
 
                 Spacer()
             }
