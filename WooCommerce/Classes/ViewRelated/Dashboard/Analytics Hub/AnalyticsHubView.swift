--- conflicted
+++ resolved
@@ -5,14 +5,9 @@
 /// Hosting Controller for the `AnalyticsHubView` view.
 ///
 final class AnalyticsHubHostingViewController: UIHostingController<AnalyticsHubView> {
-<<<<<<< HEAD
-    init(timeRange: AnalyticsHubTimeRange) {
-        super.init(rootView: AnalyticsHubView(timeRange))
-=======
     init(timeRange: StatsTimeRangeV4) {
         let viewModel = AnalyticsHubViewModel()
         super.init(rootView: AnalyticsHubView(viewModel: viewModel))
->>>>>>> 02384e2e
     }
 
     @available(*, unavailable)
@@ -35,23 +30,10 @@
     var body: some View {
         ScrollView {
             VStack(alignment: .leading, spacing: Layout.vertialSpacing) {
-<<<<<<< HEAD
                 TimeRangeCard(
                     timeRangeTitle: timeRange.selectionDescription,
                     currentRangeDescription: timeRange.currentRangeDescription,
                     previousRangeDescription: timeRange.previousRangeDescription)
-=======
-                VStack(spacing: Layout.dividerSpacing) {
-                    Divider()
-                    Text("Placeholder for Time Range Selection")
-                        .padding(.leading)
-                        .frame(maxWidth: .infinity, minHeight: 84, alignment: .leading)
-                        .background(Color(uiColor: .listForeground))
-
-                    Divider()
-                }
-
->>>>>>> 02384e2e
 
                 VStack(spacing: Layout.dividerSpacing) {
                     Divider()
@@ -98,12 +80,7 @@
 struct AnalyticsHubPreview: PreviewProvider {
     static var previews: some View {
         NavigationView {
-<<<<<<< HEAD
-            let timeRange = AnalyticsHubTimeRange(selectedTimeRange: .thisYear)
-            AnalyticsHubView(timeRange)
-=======
             AnalyticsHubView(viewModel: AnalyticsHubViewModel())
->>>>>>> 02384e2e
         }
     }
 }