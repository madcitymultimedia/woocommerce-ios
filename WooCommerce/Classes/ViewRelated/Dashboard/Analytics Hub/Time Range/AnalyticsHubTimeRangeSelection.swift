import Foundation
import Yosemite

/// Main source of time ranges of the Analytics Hub, responsible for providing the current and previous dates
/// for a given Date and range Type alongside their UI descriptions
///
public class AnalyticsHubTimeRangeSelection {
    private let currentTimeRange: AnalyticsHubTimeRange?
    private let previousTimeRange: AnalyticsHubTimeRange?
    private let formattedCurrentRangeText: String?
    private let formattedPreviousRangeText: String?
    let rangeSelectionDescription: String
    /// Provide a date description of the current time range set internally.
    /// - Returns the Time range in a UI friendly format. If the current time range is not available,
    /// then returns an presentable error message.
    var currentRangeDescription: String {
        guard let currentTimeRangeDescription = formattedCurrentRangeText else {
            return Localization.noCurrentPeriodAvailable
        }
        return currentTimeRangeDescription
    }
    /// Generates a date description of the previous time range set internally.
    /// - Returns the Time range in a UI friendly format. If the previous time range is not available,
    /// then returns an presentable error message.
    var previousRangeDescription: String {
        guard let previousTimeRangeDescription = formattedPreviousRangeText else {
            return Localization.noPreviousPeriodAvailable
        }
        return previousTimeRangeDescription
    }

    init(selectionType: SelectionType,
         currentDate: Date = Date(),
<<<<<<< HEAD
         timezone: TimeZone = TimeZone.autoupdatingCurrent,
         calendar: Calendar = Calendar(identifier: .iso8601)) {
        let selectionData = selectionType.toRangeData(referenceDate: currentDate, timezone: timezone, calendar: calendar)
=======
         timezone: TimeZone = TimeZone.current,
         calendar: Calendar = Locale.current.calendar) {
        var selectionData: AnalyticsHubTimeRangeData

        switch selectionType {
        case .today:
            selectionData = AnalyticsHubTodayRangeData(referenceDate: currentDate, timezone: timezone, calendar: calendar)
        case .yesterday:
            selectionData = AnalyticsHubYesterdayRangeData(referenceDate: currentDate, timezone: timezone, calendar: calendar)
        case .lastWeek:
            selectionData = AnalyticsHubLastWeekRangeData(referenceDate: currentDate, timezone: timezone, calendar: calendar)
        case .lastMonth:
            selectionData = AnalyticsHubLastMonthRangeData(referenceDate: currentDate, timezone: timezone, calendar: calendar)
        case .lastYear:
            selectionData = AnalyticsHubLastYearRangeData(referenceDate: currentDate, timezone: timezone, calendar: calendar)
        case .weekToDate:
            selectionData = AnalyticsHubWeekToDateRangeData(referenceDate: currentDate, timezone: timezone, calendar: calendar)
        case .monthToDate:
            selectionData = AnalyticsHubMonthToDateRangeData(referenceDate: currentDate, timezone: timezone, calendar: calendar)
        case .yearToDate:
            selectionData = AnalyticsHubYearToDateRangeData(referenceDate: currentDate, timezone: timezone, calendar: calendar)
        }

>>>>>>> f1ea4257
        let currentTimeRange = selectionData.currentTimeRange
        let previousTimeRange = selectionData.previousTimeRange
        let useShortFormat = selectionType == .today || selectionType == .yesterday

        self.currentTimeRange = currentTimeRange
        self.previousTimeRange = previousTimeRange
        self.rangeSelectionDescription = selectionType.description
        self.formattedCurrentRangeText = currentTimeRange?.formatToString(simplified: useShortFormat, timezone: timezone, calendar: calendar)
        self.formattedPreviousRangeText = previousTimeRange?.formatToString(simplified: useShortFormat, timezone: timezone, calendar: calendar)
    }

    /// Unwrap the generated selected `AnalyticsHubTimeRange` based on the `selectedTimeRange`
    /// provided during initialization.
    /// - throws an `.selectedRangeGenerationFailed` error if the unwrap fails.
    func unwrapCurrentTimeRange() throws -> AnalyticsHubTimeRange {
        guard let currentTimeRange = currentTimeRange else {
            throw TimeRangeGeneratorError.selectedRangeGenerationFailed
        }
        return currentTimeRange
    }
    /// Unwrap the generated previous `AnalyticsHubTimeRange`relative to the selected one
    /// based on the `selectedTimeRange` provided during initialization.
    /// - throws a `.previousRangeGenerationFailed` error if the unwrap fails.
    func unwrapPreviousTimeRange() throws -> AnalyticsHubTimeRange {
        guard let previousTimeRange = previousTimeRange else {
            throw TimeRangeGeneratorError.previousRangeGenerationFailed
        }
        return previousTimeRange
    }
}

// MARK: - Time Range Selection Type
extension AnalyticsHubTimeRangeSelection {
    enum SelectionType: CaseIterable {
        case today
        case yesterday
        case lastWeek
        case lastMonth
        case lastQuarter
        case lastYear
        case weekToDate
        case monthToDate
        case quarterToDate
        case yearToDate

        var description: String {
            switch self {
            case .today:
                return Localization.today
            case .yesterday:
                return Localization.yesterday
            case .lastWeek:
                return Localization.lastWeek
            case .lastMonth:
                return Localization.lastMonth
            case .lastQuarter:
                return Localization.lastQuarter
            case .lastYear:
                return Localization.lastYear
            case .weekToDate:
                return Localization.weekToDate
            case .monthToDate:
                return Localization.monthToDate
            case .quarterToDate:
                return Localization.quarterToDate
            case .yearToDate:
                return Localization.yearToDate
            }
        }

        init(_ statsTimeRange: StatsTimeRangeV4) {
            switch statsTimeRange {
            case .today:
                self = .today
            case .thisWeek:
                self = .weekToDate
            case .thisMonth:
                self = .monthToDate
            case .thisYear:
                self = .yearToDate
            }
        }
    }
}

// MARK: - SelectionType helper functions
private extension AnalyticsHubTimeRangeSelection.SelectionType {
    func toRangeData(referenceDate: Date, timezone: TimeZone, calendar: Calendar) -> AnalyticsHubTimeRangeData {
        switch self {
        case .today:
            return AnalyticsHubTodayRangeData(referenceDate: referenceDate, timezone: timezone, calendar: calendar)
        case .yesterday:
            return AnalyticsHubYesterdayRangeData(referenceDate: referenceDate, timezone: timezone, calendar: calendar)
        case .lastWeek:
            return AnalyticsHubLastWeekRangeData(referenceDate: referenceDate, timezone: timezone, calendar: calendar)
        case .lastMonth:
            return AnalyticsHubLastMonthRangeData(referenceDate: referenceDate, timezone: timezone, calendar: calendar)
        case .lastQuarter:
            return AnalyticsHubLastQuarterRangeData(referenceDate: referenceDate, timezone: timezone, calendar: calendar)
        case .lastYear:
            return AnalyticsHubLastYearRangeData(referenceDate: referenceDate, timezone: timezone, calendar: calendar)
        case .weekToDate:
            return AnalyticsHubWeekToDateRangeData(referenceDate: referenceDate, timezone: timezone, calendar: calendar)
        case .monthToDate:
            return AnalyticsHubMonthToDateRangeData(referenceDate: referenceDate, timezone: timezone, calendar: calendar)
        case .quarterToDate:
            return AnalyticsHubQuarterToDateRangeData(referenceDate: referenceDate, timezone: timezone, calendar: calendar)
        case .yearToDate:
            return AnalyticsHubYearToDateRangeData(referenceDate: referenceDate, timezone: timezone, calendar: calendar)
        }
    }
}

// MARK: - Constants
extension AnalyticsHubTimeRangeSelection {
    enum TimeRangeGeneratorError: Error {
        case selectedRangeGenerationFailed
        case previousRangeGenerationFailed
    }

    enum Localization {
        static let today = NSLocalizedString("Today", comment: "Title of the Analytics Hub Today's selection range")
        static let yesterday = NSLocalizedString("Yesterday", comment: "Title of the Analytics Hub Yesterday selection range")
        static let lastWeek = NSLocalizedString("Last Week", comment: "Title of the Analytics Hub Last Week selection range")
        static let lastMonth = NSLocalizedString("Last Month", comment: "Title of the Analytics Hub Last Month selection range")
        static let lastQuarter = NSLocalizedString("Last Quarter", comment: "Title of the Analytics Hub Last Quarter selection range")
        static let lastYear = NSLocalizedString("Last Year", comment: "Title of the Analytics Hub Last Year selection range")
        static let weekToDate = NSLocalizedString("Week to Date", comment: "Title of the Analytics Hub Week to Date selection range")
        static let monthToDate = NSLocalizedString("Month to Date", comment: "Title of the Analytics Hub Month to Date selection range")
        static let quarterToDate = NSLocalizedString("Quarter to Date", comment: "Title of the Analytics Hub Quarter to Date selection range")
        static let yearToDate = NSLocalizedString("Year to Date", comment: "Title of the Analytics Hub Year to Date selection range")
        static let selectionTitle = NSLocalizedString("Date Range", comment: "Title of the range selection list")
        static let noCurrentPeriodAvailable = NSLocalizedString("No current period available",
                                                                comment: "A error message when it's not possible to acquire"
                                                                + "the Analytics Hub current selection range")
        static let noPreviousPeriodAvailable = NSLocalizedString("no previous period",
                                                                 comment: "A error message when it's not possible to"
                                                                 + "acquire the Analytics Hub previous selection range")
    }
}<|MERGE_RESOLUTION|>--- conflicted
+++ resolved
@@ -31,35 +31,9 @@
 
     init(selectionType: SelectionType,
          currentDate: Date = Date(),
-<<<<<<< HEAD
-         timezone: TimeZone = TimeZone.autoupdatingCurrent,
-         calendar: Calendar = Calendar(identifier: .iso8601)) {
-        let selectionData = selectionType.toRangeData(referenceDate: currentDate, timezone: timezone, calendar: calendar)
-=======
          timezone: TimeZone = TimeZone.current,
          calendar: Calendar = Locale.current.calendar) {
-        var selectionData: AnalyticsHubTimeRangeData
-
-        switch selectionType {
-        case .today:
-            selectionData = AnalyticsHubTodayRangeData(referenceDate: currentDate, timezone: timezone, calendar: calendar)
-        case .yesterday:
-            selectionData = AnalyticsHubYesterdayRangeData(referenceDate: currentDate, timezone: timezone, calendar: calendar)
-        case .lastWeek:
-            selectionData = AnalyticsHubLastWeekRangeData(referenceDate: currentDate, timezone: timezone, calendar: calendar)
-        case .lastMonth:
-            selectionData = AnalyticsHubLastMonthRangeData(referenceDate: currentDate, timezone: timezone, calendar: calendar)
-        case .lastYear:
-            selectionData = AnalyticsHubLastYearRangeData(referenceDate: currentDate, timezone: timezone, calendar: calendar)
-        case .weekToDate:
-            selectionData = AnalyticsHubWeekToDateRangeData(referenceDate: currentDate, timezone: timezone, calendar: calendar)
-        case .monthToDate:
-            selectionData = AnalyticsHubMonthToDateRangeData(referenceDate: currentDate, timezone: timezone, calendar: calendar)
-        case .yearToDate:
-            selectionData = AnalyticsHubYearToDateRangeData(referenceDate: currentDate, timezone: timezone, calendar: calendar)
-        }
-
->>>>>>> f1ea4257
+        let selectionData = selectionType.toRangeData(referenceDate: currentDate, timezone: timezone, calendar: calendar)
         let currentTimeRange = selectionData.currentTimeRange
         let previousTimeRange = selectionData.previousTimeRange
         let useShortFormat = selectionType == .today || selectionType == .yesterday
