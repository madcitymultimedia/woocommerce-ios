import Combine
import UIKit
import Gridicons
import WordPressUI
import Yosemite
import SwiftUI

// MARK: - DashboardViewController
//
final class DashboardViewController: UIViewController {

    // MARK: Properties

    private let siteID: Int64

    @Published private var dashboardUI: DashboardUI?

    private lazy var deprecatedStatsViewController = DeprecatedDashboardStatsViewController()
    private lazy var storeStatsAndTopPerformersViewController = StoreStatsAndTopPerformersViewController(siteID: siteID, dashboardViewModel: viewModel)

    // Used to enable subtitle with store name
    private var shouldShowStoreNameAsSubtitle: Bool = false

    // MARK: Subviews

    private lazy var containerView: UIView = {
        return UIView(frame: .zero)
    }()

    private lazy var storeNameLabel: UILabel = {
        let label = UILabel()
        label.translatesAutoresizingMaskIntoConstraints = false
        label.applySubheadlineStyle()
        label.backgroundColor = .listForeground
        return label
    }()

    /// A stack view to display `storeNameLabel` with additional margins
    ///
    private lazy var innerStackView: UIStackView = {
        let view = UIStackView()
        let horizontalMargin = Constants.horizontalMargin
        view.layoutMargins = UIEdgeInsets(top: 0, left: horizontalMargin, bottom: 0, right: horizontalMargin)
        view.isLayoutMarginsRelativeArrangement = true
        return view
    }()

    /// A stack view for views displayed between the navigation bar and content (e.g. store name subtitle, top banner)
    ///
    private lazy var headerStackView: UIStackView = {
        let view = UIStackView()
        view.translatesAutoresizingMaskIntoConstraints = false
        view.backgroundColor = .listForeground
        view.axis = .vertical
        return view
    }()

    // Used to trick the navigation bar for large title (ref: issue 3 in p91TBi-45c-p2).
    private let hiddenScrollView = UIScrollView()

    /// Top banner that shows an error if there is a problem loading data
    ///
    private lazy var topBannerView = {
        ErrorTopBannerFactory.createTopBanner(isExpanded: false,
                                              expandedStateChangeHandler: {},
                                              onTroubleshootButtonPressed: { [weak self] in
                                                guard let self = self else { return }

                                                WebviewHelper.launch(WooConstants.URLs.troubleshootErrorLoadingData.asURL(), with: self)
                                              },
                                              onContactSupportButtonPressed: { [weak self] in
                                                guard let self = self else { return }
                                                ZendeskProvider.shared.showNewRequestIfPossible(from: self, with: nil)
                                              })
    }()

    private var announcementViewHostingController: ConstraintsUpdatingHostingController<AnnouncementCardWrapper>?

    private var announcementView: UIView?

    /// Bottom Jetpack benefits banner, shown when the site is connected to Jetpack without Jetpack-the-plugin.
    private lazy var bottomJetpackBenefitsBannerController = JetpackBenefitsBannerHostingController()
    private var contentBottomToJetpackBenefitsBannerConstraint: NSLayoutConstraint?
    private var contentBottomToContainerConstraint: NSLayoutConstraint?
    private var isJetpackBenefitsBannerShown: Bool {
        bottomJetpackBenefitsBannerController.view?.superview != nil
    }

    /// A spacer view to add a margin below the top banner (between the banner and dashboard UI)
    ///
    private lazy var spacerView: UIView = {
        let view = UIView()
        view.heightAnchor.constraint(equalToConstant: Constants.bannerBottomMargin).isActive = true
        view.backgroundColor = .listBackground
        return view
    }()

    private let viewModel: DashboardViewModel = .init()

    private var subscriptions = Set<AnyCancellable>()

    // MARK: View Lifecycle

    init(siteID: Int64) {
        self.siteID = siteID
        super.init(nibName: nil, bundle: nil)
        configureTabBarItem()
    }

    required init?(coder: NSCoder) {
        fatalError("init(coder:) has not been implemented")
    }

    override func viewDidLoad() {
        super.viewDidLoad()
        configureNavigation()
        configureView()
        configureDashboardUIContainer()
        configureBottomJetpackBenefitsBanner()
        observeSiteForUIUpdates()
        observeBottomJetpackBenefitsBannerVisibilityUpdates()
        observeNavigationBarHeightForStoreNameLabelVisibility()
        observeStatsVersionForDashboardUIUpdates()
        observeAnnouncements()
<<<<<<< HEAD
        observeShowWebViewSheet()
        if hasAnnouncementFeatureFlag {
            viewModel.syncAnnouncements(for: siteID)
        }
=======
        viewModel.syncAnnouncements(for: siteID)
>>>>>>> c35ef3b5
        Task { @MainActor in
            await reloadDashboardUIStatsVersion(forced: true)
        }
    }

    override func viewWillAppear(_ animated: Bool) {
        super.viewWillAppear(animated)
        // Reset title to prevent it from being empty right after login
        configureTitle()
    }

    override func viewDidLayoutSubviews() {
        super.viewDidLayoutSubviews()
        dashboardUI?.view.frame = containerView.bounds
    }

    override var shouldShowOfflineBanner: Bool {
        return true
    }

    internal override func willTransition(to newCollection: UITraitCollection, with coordinator: UIViewControllerTransitionCoordinator) {
        super.willTransition(to: newCollection, with: coordinator)
        updateAnnouncementCardVisibility(with: newCollection)
    }

    /// Hide the announcement card in compact (landscape phone)
    ///
    func updateAnnouncementCardVisibility(with newCollection: UITraitCollection) {
        let shouldHideCard = newCollection.verticalSizeClass == .compact
        announcementView?.isHidden = shouldHideCard
    }
}

// MARK: - Configuration
//
private extension DashboardViewController {

    func configureView() {
        view.backgroundColor = Constants.backgroundColor
    }

    func configureNavigation() {
        configureTitle()
        configureHeaderStackView()
    }

    func configureTabBarItem() {
        tabBarItem.image = .statsAltImage
        tabBarItem.title = Localization.title
        tabBarItem.accessibilityIdentifier = "tab-bar-my-store-item"
    }

    func configureTitle() {
        navigationItem.title = Localization.title
    }

    func configureHeaderStackView() {
        configureSubtitle()
        configureErrorBanner()
        containerView.addSubview(headerStackView)
        NSLayoutConstraint.activate([
            headerStackView.topAnchor.constraint(equalTo: containerView.topAnchor),
            headerStackView.leadingAnchor.constraint(equalTo: containerView.leadingAnchor),
            headerStackView.trailingAnchor.constraint(equalTo: containerView.trailingAnchor)
        ])
    }

    func configureSubtitle() {
        storeNameLabel.text = ServiceLocator.stores.sessionManager.defaultSite?.name ?? Localization.title
        storeNameLabel.textColor = Constants.storeNameTextColor
        innerStackView.addArrangedSubview(storeNameLabel)
        headerStackView.addArrangedSubview(innerStackView)
    }

    func configureErrorBanner() {
        headerStackView.addArrangedSubviews([topBannerView, spacerView])
        // Don't show the error banner subviews until they are needed
        topBannerView.isHidden = true
        spacerView.isHidden = true
    }

    func addViewBelowHeaderStackView(contentView: UIView) {
        contentView.translatesAutoresizingMaskIntoConstraints = false
        NSLayoutConstraint.activate([
            contentView.topAnchor.constraint(equalTo: headerStackView.bottomAnchor),
            contentView.leadingAnchor.constraint(equalTo: containerView.leadingAnchor),
            contentView.trailingAnchor.constraint(equalTo: containerView.trailingAnchor),
        ])
        contentBottomToContainerConstraint = contentView.bottomAnchor.constraint(equalTo: containerView.bottomAnchor)
    }

    func configureDashboardUIContainer() {
        hiddenScrollView.configureForLargeTitleWorkaround()
        // Adds the "hidden" scroll view to the root of the UIViewController for large titles.
        view.addSubview(hiddenScrollView)
        hiddenScrollView.translatesAutoresizingMaskIntoConstraints = false
        view.pinSubviewToAllEdges(hiddenScrollView, insets: .zero)

        // A container view is added to respond to safe area insets from the view controller.
        // This is needed when the child view controller's view has to use a frame-based layout
        // (e.g. when the child view controller is a `ButtonBarPagerTabStripViewController` subclass).
        view.addSubview(containerView)
        containerView.translatesAutoresizingMaskIntoConstraints = false
        view.pinSubviewToSafeArea(containerView)
    }

    func configureBottomJetpackBenefitsBanner() {
        bottomJetpackBenefitsBannerController.setActions { [weak self] in
            guard let self = self else { return }

            ServiceLocator.analytics.track(event: .jetpackBenefitsBanner(action: .tapped))

            let benefitsController = JetpackBenefitsHostingController()
            benefitsController.setActions { [weak self] in
                self?.dismiss(animated: true, completion: { [weak self] in
                    ServiceLocator.analytics.track(event: .jetpackInstallButtonTapped(source: .benefitsModal))

                    guard let site = ServiceLocator.stores.sessionManager.defaultSite else {
                        return
                    }
                    let installController = JetpackInstallHostingController(siteID: site.siteID, siteURL: site.url, siteAdminURL: site.adminURL)
                    installController.setDismissAction { [weak self] in
                        self?.dismiss(animated: true, completion: nil)
                    }
                    self?.present(installController, animated: true, completion: nil)
                })
            } dismissAction: { [weak self] in
                self?.dismiss(animated: true, completion: nil)
            }
            self.present(benefitsController, animated: true, completion: nil)
        } dismissAction: { [weak self] in
            ServiceLocator.analytics.track(event: .jetpackBenefitsBanner(action: .dismissed))

            let dismissAction = AppSettingsAction.setJetpackBenefitsBannerLastDismissedTime(time: Date())
            ServiceLocator.stores.dispatch(dismissAction)

            self?.hideJetpackBenefitsBanner()
        }
    }

    func reloadDashboardUIStatsVersion(forced: Bool) async {
        await storeStatsAndTopPerformersViewController.reloadData(forced: forced)
    }

    func observeStatsVersionForDashboardUIUpdates() {
        viewModel.$statsVersion.removeDuplicates().sink { [weak self] statsVersion in
            guard let self = self else { return }
            let dashboardUI: DashboardUI
            switch statsVersion {
            case .v3:
                dashboardUI = self.deprecatedStatsViewController
            case .v4:
                dashboardUI = self.storeStatsAndTopPerformersViewController
            }
            dashboardUI.scrollDelegate = self
            self.onDashboardUIUpdate(forced: false, updatedDashboardUI: dashboardUI)
        }.store(in: &subscriptions)
    }

    func observeShowWebViewSheet() {
        viewModel.$showWebViewSheet.sink { [weak self] viewModel in
            guard let self = self else { return }
            guard let viewModel = viewModel else { return }
            self.openWebView(viewModel: viewModel)
        }
        .store(in: &subscriptions)
    }

    private func openWebView(viewModel: WebViewSheetViewModel) {
        let cardReaderWebview = WebViewSheet(viewModel: viewModel) { [weak self] in
            self?.dismiss(animated: true)
        }
        let hostingController = UIHostingController(rootView: cardReaderWebview)
        present(hostingController, animated: true, completion: nil)
    }

    // This is used so we have a specific type for the view while applying modifiers.
    struct AnnouncementCardWrapper: View {
        let cardView: FeatureAnnouncementCardView

        var body: some View {
            cardView.background(Color(.listForeground))
        }
    }

    func observeAnnouncements() {
        viewModel.$announcementViewModel.sink { [weak self] viewModel in
            guard let self = self else { return }
            self.removeAnnouncement()
            guard let viewModel = viewModel else {
                return
            }

            let cardView = FeatureAnnouncementCardView(viewModel: viewModel,
                                                       dismiss: {},
                                                       callToAction: {})

            self.showAnnouncement(AnnouncementCardWrapper(cardView: cardView))
        }
        .store(in: &subscriptions)
    }

    private func removeAnnouncement() {
        guard let announcementView = announcementView else {
            return
        }
        announcementView.removeFromSuperview()
        announcementViewHostingController?.removeFromParent()
        announcementViewHostingController = nil
        self.announcementView = nil
    }

    private func showAnnouncement(_ cardView: AnnouncementCardWrapper) {
        let hostingController = ConstraintsUpdatingHostingController(rootView: cardView)
        guard let uiView = hostingController.view else {
            return
        }
        announcementViewHostingController = hostingController
        announcementView = uiView

        addChild(hostingController)
        let indexAfterHeader = (headerStackView.arrangedSubviews.firstIndex(of: innerStackView) ?? -1) + 1
        headerStackView.insertArrangedSubview(uiView, at: indexAfterHeader)

        updateAnnouncementCardVisibility(with: traitCollection)

        hostingController.didMove(toParent: self)
        hostingController.view.layoutIfNeeded()
    }

    /// Display the error banner at the top of the dashboard content (below the site title)
    ///
    func showTopBannerView() {
        topBannerView.isHidden = false
        spacerView.isHidden = false
    }

    /// Hide the error banner
    ///
    func hideTopBannerView() {
        topBannerView.isHidden = true
        spacerView.isHidden = true
    }

    func updateUI(site: Site) {
        let siteName = site.name
        guard siteName.isNotEmpty else {
            shouldShowStoreNameAsSubtitle = false
            storeNameLabel.text = nil
            return
        }
        shouldShowStoreNameAsSubtitle = true
        storeNameLabel.text = siteName
    }
}

extension DashboardViewController: DashboardUIScrollDelegate {
    func dashboardUIScrollViewDidScroll(_ scrollView: UIScrollView) {
        hiddenScrollView.updateFromScrollViewDidScrollEventForLargeTitleWorkaround(scrollView)
    }
}

// MARK: - Updates
//
private extension DashboardViewController {
    func onDashboardUIUpdate(forced: Bool, updatedDashboardUI: DashboardUI) {
        defer {
            Task { @MainActor [weak self] in
                // Reloads data of the updated dashboard UI at the end.
                await self?.reloadData(forced: true)
            }
        }

        // Optimistically hide the error banner any time the dashboard UI updates (not just pull to refresh)
        hideTopBannerView()

        // No need to continue replacing the dashboard UI child view controller if the updated dashboard UI is the same as the currently displayed one.
        guard dashboardUI !== updatedDashboardUI else {
            return
        }

        // Tears down the previous child view controller.
        if let previousDashboardUI = dashboardUI {
            remove(previousDashboardUI)
        }

        let contentView = updatedDashboardUI.view!
        addChild(updatedDashboardUI)
        containerView.addSubview(contentView)
        updatedDashboardUI.didMove(toParent: self)
        addViewBelowHeaderStackView(contentView: contentView)

        // Sets `dashboardUI` after its view is added to the view hierarchy so that observers can update UI based on its view.
        dashboardUI = updatedDashboardUI

        updatedDashboardUI.onPullToRefresh = { [weak self] in
            await self?.pullToRefresh()
        }
        updatedDashboardUI.displaySyncingError = { [weak self] in
            self?.showTopBannerView()
        }
    }

    func updateJetpackBenefitsBannerVisibility(isBannerVisible: Bool, contentView: UIView) {
        if isBannerVisible {
            showJetpackBenefitsBanner(contentView: contentView)
        } else {
            hideJetpackBenefitsBanner()
        }
    }

    func showJetpackBenefitsBanner(contentView: UIView) {
        ServiceLocator.analytics.track(event: .jetpackBenefitsBanner(action: .shown))

        hideJetpackBenefitsBanner()
        guard let banner = bottomJetpackBenefitsBannerController.view else {
            return
        }
        contentBottomToContainerConstraint?.isActive = false

        addChild(bottomJetpackBenefitsBannerController)
        containerView.addSubview(banner)
        bottomJetpackBenefitsBannerController.didMove(toParent: self)

        banner.translatesAutoresizingMaskIntoConstraints = false

        // The banner height is calculated in `viewDidLayoutSubviews` to support rotation.
        let contentBottomToJetpackBenefitsBannerConstraint = banner.topAnchor.constraint(equalTo: contentView.bottomAnchor)
        self.contentBottomToJetpackBenefitsBannerConstraint = contentBottomToJetpackBenefitsBannerConstraint

        NSLayoutConstraint.activate([
            contentBottomToJetpackBenefitsBannerConstraint,
            banner.leadingAnchor.constraint(equalTo: containerView.leadingAnchor),
            banner.trailingAnchor.constraint(equalTo: containerView.trailingAnchor),
            // Pins from the safe area layout bottom to accommodate offline banner.
            banner.safeAreaLayoutGuide.bottomAnchor.constraint(equalTo: containerView.bottomAnchor),
        ])
    }

    func hideJetpackBenefitsBanner() {
        contentBottomToJetpackBenefitsBannerConstraint?.isActive = false
        contentBottomToContainerConstraint?.isActive = true
        if isJetpackBenefitsBannerShown {
            bottomJetpackBenefitsBannerController.view?.removeFromSuperview()
            remove(bottomJetpackBenefitsBannerController)
        }
    }
}

// MARK: - Public API
//
extension DashboardViewController {
    func presentSettings() {
        settingsTapped()
    }
}


// MARK: - Action Handlers
//
private extension DashboardViewController {

    @objc func settingsTapped() {
        let settingsViewController = SettingsViewController()
        ServiceLocator.analytics.track(.settingsTapped)
        show(settingsViewController, sender: self)
    }

    func pullToRefresh() async {
        ServiceLocator.analytics.track(.dashboardPulledToRefresh)
        await reloadDashboardUIStatsVersion(forced: true)
    }
}

// MARK: - Private Helpers
//
private extension DashboardViewController {
    @MainActor
    func reloadData(forced: Bool) async {
        DDLogInfo("♻️ Requesting dashboard data be reloaded...")
        await dashboardUI?.reloadData(forced: forced)
        configureTitle()
    }

    func observeSiteForUIUpdates() {
        ServiceLocator.stores.site.sink { [weak self] site in
            guard let self = self else { return }
            // We always want to update UI based on the latest site only if it matches the view controller's site ID.
            // When switching stores, this is triggered on the view controller of the previous site ID.
            guard let site = site, site.siteID == self.siteID else {
                return
            }
            self.updateUI(site: site)
            Task { @MainActor [weak self] in
                await self?.reloadData(forced: true)
            }
        }.store(in: &subscriptions)
    }

    func observeBottomJetpackBenefitsBannerVisibilityUpdates() {
        Publishers.CombineLatest(ServiceLocator.stores.site, $dashboardUI.eraseToAnyPublisher())
            .sink { [weak self] site, dashboardUI in
                guard let self = self else { return }

                guard let contentView = dashboardUI?.view else {
                    return
                }

                // Checks if Jetpack banner can be visible from app settings.
                let action = AppSettingsAction.loadJetpackBenefitsBannerVisibility(currentTime: Date(),
                                                                                   calendar: .current) { [weak self] isVisibleFromAppSettings in
                    guard let self = self else { return }

                    let shouldShowJetpackBenefitsBanner = site?.isJetpackCPConnected == true && isVisibleFromAppSettings

                    self.updateJetpackBenefitsBannerVisibility(isBannerVisible: shouldShowJetpackBenefitsBanner, contentView: contentView)
                }
                ServiceLocator.stores.dispatch(action)
            }.store(in: &subscriptions)
    }

    func observeNavigationBarHeightForStoreNameLabelVisibility() {
        navigationController?.navigationBar.publisher(for: \.frame, options: [.initial, .new])
            .map { $0.height }
            .removeDuplicates()
            .sink(receiveValue: { [weak self] navigationBarHeight in
                guard let self = self else { return }

                guard self.shouldShowStoreNameAsSubtitle else {
                    return
                }
                self.storeNameLabel.isHidden = navigationBarHeight <= Constants.collapsedNavigationBarHeight
            })
            .store(in: &subscriptions)
    }
}

// MARK: Constants
private extension DashboardViewController {
    enum Localization {
        static let title = NSLocalizedString(
            "My store",
            comment: "Title of the bottom tab item that presents the user's store dashboard, and default title for the store dashboard"
        )
    }

    enum Constants {
        static let bannerBottomMargin = CGFloat(8)
        static let horizontalMargin = CGFloat(16)
        static let storeNameTextColor: UIColor = .secondaryLabel
        static let backgroundColor: UIColor = .systemBackground
        static let collapsedNavigationBarHeight = CGFloat(44)
    }
}<|MERGE_RESOLUTION|>--- conflicted
+++ resolved
@@ -122,14 +122,8 @@
         observeNavigationBarHeightForStoreNameLabelVisibility()
         observeStatsVersionForDashboardUIUpdates()
         observeAnnouncements()
-<<<<<<< HEAD
         observeShowWebViewSheet()
-        if hasAnnouncementFeatureFlag {
-            viewModel.syncAnnouncements(for: siteID)
-        }
-=======
         viewModel.syncAnnouncements(for: siteID)
->>>>>>> c35ef3b5
         Task { @MainActor in
             await reloadDashboardUIStatsVersion(forced: true)
         }
