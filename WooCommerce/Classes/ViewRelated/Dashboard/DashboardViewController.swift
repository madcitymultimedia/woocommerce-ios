import Combine
import UIKit
import Gridicons
import WordPressUI
import Yosemite
import SafariServices.SFSafariViewController


// MARK: - DashboardViewController
//
final class DashboardViewController: UIViewController {

    // MARK: Properties

    private let siteID: Int64

    private let dashboardUIFactory: DashboardUIFactory
    @Published private var dashboardUI: DashboardUI?

    // Used to enable subtitle with store name
    private var shouldShowStoreNameAsSubtitle: Bool = false

    // MARK: Subviews

    private lazy var containerView: UIView = {
        return UIView(frame: .zero)
    }()

    private lazy var storeNameLabel: UILabel = {
        let label = UILabel()
        label.translatesAutoresizingMaskIntoConstraints = false
        label.applySubheadlineStyle()
        label.backgroundColor = .listForeground
        return label
    }()

    /// A stack view to display `storeNameLabel` with additional margins
    ///
    private lazy var innerStackView: UIStackView = {
        let view = UIStackView()
        view.layoutMargins = UIEdgeInsets(top: 0, left: Constants.horizontalMargin, bottom: 0, right: Constants.horizontalMargin)
        view.isLayoutMarginsRelativeArrangement = true
        return view
    }()

    /// A stack view for views displayed between the navigation bar and content (e.g. store name subtitle, top banner)
    ///
    private lazy var headerStackView: UIStackView = {
        let view = UIStackView()
        view.translatesAutoresizingMaskIntoConstraints = false
        view.backgroundColor = .listForeground
        view.axis = .vertical
        return view
    }()

    // Used to trick the navigation bar for large title (ref: issue 3 in p91TBi-45c-p2).
    private let hiddenScrollView = UIScrollView()

    /// Top banner that shows an error if there is a problem loading data
    ///
    private lazy var topBannerView = {
        ErrorTopBannerFactory.createTopBanner(isExpanded: false,
                                              expandedStateChangeHandler: {},
                                              onTroubleshootButtonPressed: { [weak self] in
                                                let safariViewController = SFSafariViewController(url: WooConstants.URLs.troubleshootErrorLoadingData.asURL())
                                                self?.present(safariViewController, animated: true, completion: nil)
                                              },
                                              onContactSupportButtonPressed: { [weak self] in
                                                guard let self = self else { return }
                                                ZendeskManager.shared.showNewRequestIfPossible(from: self, with: nil)
                                              })
    }()

    /// Bottom Jetpack benefits banner, shown when the site is connected to Jetpack without Jetpack-the-plugin.
    private lazy var bottomJetpackBenefitsBannerController = JetpackBenefitsBannerHostingController()
    private var contentBottomToJetpackBenefitsBannerConstraint: NSLayoutConstraint?
    private var contentBottomToContainerConstraint: NSLayoutConstraint?
    private var isJetpackBenefitsBannerShown: Bool {
        bottomJetpackBenefitsBannerController.view?.superview != nil
    }

    /// A spacer view to add a margin below the top banner (between the banner and dashboard UI)
    ///
    private lazy var spacerView: UIView = {
        let view = UIView()
        view.heightAnchor.constraint(equalToConstant: Constants.bannerBottomMargin).isActive = true
        view.backgroundColor = .listBackground
        return view
    }()

    private var subscriptions = Set<AnyCancellable>()

    // MARK: View Lifecycle

    init(siteID: Int64) {
        self.siteID = siteID
        dashboardUIFactory = DashboardUIFactory(siteID: siteID)
        super.init(nibName: nil, bundle: nil)
        configureTabBarItem()
    }

    required init?(coder: NSCoder) {
        fatalError("init(coder:) has not been implemented")
    }

    override func viewDidLoad() {
        super.viewDidLoad()
        configureNavigation()
        configureView()
        configureDashboardUIContainer()
        configureBottomJetpackBenefitsBanner()
        observeSiteForUIUpdates()
        observeBottomJetpackBenefitsBannerVisibilityUpdates()
        observeNavigationBarHeightForStoreNameLabelVisibility()
    }

    override func viewWillAppear(_ animated: Bool) {
        super.viewWillAppear(animated)
        // Reset title to prevent it from being empty right after login
        configureTitle()
        reloadDashboardUIStatsVersion(forced: false)
    }

    override func viewDidLayoutSubviews() {
        super.viewDidLayoutSubviews()
        dashboardUI?.view.frame = containerView.bounds
    }

    override var shouldShowOfflineBanner: Bool {
        return true
    }
}

// MARK: - Configuration
//
private extension DashboardViewController {

    func configureView() {
        view.backgroundColor = ServiceLocator.featureFlagService.isFeatureFlagEnabled(.myStoreTabUpdates) ?
        Constants.backgroundColor: Constants.legacyBackgroundColor
    }

    func configureNavigation() {
        configureTitle()
        configureHeaderStackView()
        configureNavigationItem()
    }

    func configureTabBarItem() {
        tabBarItem.image = .statsAltImage
        tabBarItem.title = Localization.title
        tabBarItem.accessibilityIdentifier = "tab-bar-my-store-item"
    }

    func configureTitle() {
        navigationItem.title = Localization.title
    }

    func configureHeaderStackView() {
        configureSubtitle()
        configureErrorBanner()
        containerView.addSubview(headerStackView)
        NSLayoutConstraint.activate([
            headerStackView.topAnchor.constraint(equalTo: containerView.topAnchor),
            headerStackView.leadingAnchor.constraint(equalTo: containerView.leadingAnchor),
            headerStackView.trailingAnchor.constraint(equalTo: containerView.trailingAnchor)
        ])
    }

    func configureSubtitle() {
        storeNameLabel.text = ServiceLocator.stores.sessionManager.defaultSite?.name ?? Localization.title
        innerStackView.addArrangedSubview(storeNameLabel)
        headerStackView.addArrangedSubview(innerStackView)
    }

    func configureErrorBanner() {
        headerStackView.addArrangedSubviews([topBannerView, spacerView])
        // Don't show the error banner subviews until they are needed
        topBannerView.isHidden = true
        spacerView.isHidden = true
    }

    func addViewBelowHeaderStackView(contentView: UIView) {
        contentView.translatesAutoresizingMaskIntoConstraints = false
        NSLayoutConstraint.activate([
            contentView.topAnchor.constraint(equalTo: headerStackView.bottomAnchor),
            contentView.leadingAnchor.constraint(equalTo: containerView.leadingAnchor),
            contentView.trailingAnchor.constraint(equalTo: containerView.trailingAnchor),
        ])
        contentBottomToContainerConstraint = contentView.bottomAnchor.constraint(equalTo: containerView.bottomAnchor)
    }

    private func configureNavigationItem() {
        if !ServiceLocator.featureFlagService.isFeatureFlagEnabled(.hubMenu) {
            let rightBarButton = UIBarButtonItem(image: .gearBarButtonItemImage,
                                                 style: .plain,
                                                 target: self,
                                                 action: #selector(settingsTapped))
            rightBarButton.accessibilityLabel = NSLocalizedString("Settings", comment: "Accessibility label for the Settings button.")
            rightBarButton.accessibilityTraits = .button
            rightBarButton.accessibilityHint = NSLocalizedString(
                "Navigates to Settings.",
                comment: "VoiceOver accessibility hint, informing the user the button can be used to navigate to the Settings screen."
            )
            rightBarButton.accessibilityIdentifier = "dashboard-settings-button"
            navigationItem.setRightBarButton(rightBarButton, animated: false)
        }
    }

    func configureDashboardUIContainer() {
        if ServiceLocator.featureFlagService.isFeatureFlagEnabled(.largeTitles) {
            hiddenScrollView.configureForLargeTitleWorkaround()
            // Adds the "hidden" scroll view to the root of the UIViewController for large titles.
            view.addSubview(hiddenScrollView)
            hiddenScrollView.translatesAutoresizingMaskIntoConstraints = false
            view.pinSubviewToAllEdges(hiddenScrollView, insets: .zero)
        }

        // A container view is added to respond to safe area insets from the view controller.
        // This is needed when the child view controller's view has to use a frame-based layout
        // (e.g. when the child view controller is a `ButtonBarPagerTabStripViewController` subclass).
        view.addSubview(containerView)
        containerView.translatesAutoresizingMaskIntoConstraints = false
        view.pinSubviewToSafeArea(containerView)
    }

    func configureBottomJetpackBenefitsBanner() {
        bottomJetpackBenefitsBannerController.setActions { [weak self] in
            guard let self = self else { return }

            ServiceLocator.analytics.track(event: .jetpackBenefitsBanner(action: .tapped))

            let benefitsController = JetpackBenefitsHostingController()
            benefitsController.setActions { [weak self] in
                self?.dismiss(animated: true, completion: { [weak self] in
                    ServiceLocator.analytics.track(event: .jetpackInstallButtonTapped(source: .benefitsModal))

                    guard let site = ServiceLocator.stores.sessionManager.defaultSite else {
                        return
                    }
                    let installController = JetpackInstallHostingController(siteID: site.siteID, siteURL: site.url, siteAdminURL: site.adminURL)
                    installController.setDismissAction { [weak self] in
                        self?.dismiss(animated: true, completion: nil)
                    }
                    self?.present(installController, animated: true, completion: nil)
                })
            } dismissAction: { [weak self] in
                self?.dismiss(animated: true, completion: nil)
            }
            self.present(benefitsController, animated: true, completion: nil)
        } dismissAction: { [weak self] in
            ServiceLocator.analytics.track(event: .jetpackBenefitsBanner(action: .dismissed))

            let dismissAction = AppSettingsAction.setJetpackBenefitsBannerLastDismissedTime(time: Date())
            ServiceLocator.stores.dispatch(dismissAction)

            self?.hideJetpackBenefitsBanner()
        }
    }

    func reloadDashboardUIStatsVersion(forced: Bool) {
        dashboardUIFactory.reloadDashboardUI(onUIUpdate: { [weak self] dashboardUI in
            if ServiceLocator.featureFlagService.isFeatureFlagEnabled(.largeTitles) {
                dashboardUI.scrollDelegate = self
            }
            self?.onDashboardUIUpdate(forced: forced, updatedDashboardUI: dashboardUI)
        })
    }

    /// Display the error banner at the top of the dashboard content (below the site title)
    ///
    func showTopBannerView() {
        topBannerView.isHidden = false
        spacerView.isHidden = false
    }

    /// Hide the error banner
    ///
    func hideTopBannerView() {
        topBannerView.isHidden = true
        spacerView.isHidden = true
    }

    func updateUI(site: Site?) {
        guard let siteName = site?.name, siteName.isEmpty == false,
              ServiceLocator.featureFlagService.isFeatureFlagEnabled(.largeTitles) else {
            shouldShowStoreNameAsSubtitle = false
            storeNameLabel.text = nil
            return
        }
        shouldShowStoreNameAsSubtitle = true
        storeNameLabel.text = siteName
    }
}

extension DashboardViewController: DashboardUIScrollDelegate {
    func dashboardUIScrollViewDidScroll(_ scrollView: UIScrollView) {
        hiddenScrollView.updateFromScrollViewDidScrollEventForLargeTitleWorkaround(scrollView)
    }
}

// MARK: - Updates
//
private extension DashboardViewController {
    func onDashboardUIUpdate(forced: Bool, updatedDashboardUI: DashboardUI) {
        defer {
            // Reloads data of the updated dashboard UI at the end.
            reloadData(forced: forced)
        }

        // Optimistically hide the error banner any time the dashboard UI updates (not just pull to refresh)
        hideTopBannerView()

        // No need to continue replacing the dashboard UI child view controller if the updated dashboard UI is the same as the currently displayed one.
        guard dashboardUI !== updatedDashboardUI else {
            return
        }

        // Tears down the previous child view controller.
        if let previousDashboardUI = dashboardUI {
            remove(previousDashboardUI)
        }

        let contentView = updatedDashboardUI.view!
        addChild(updatedDashboardUI)
        containerView.addSubview(contentView)
        updatedDashboardUI.didMove(toParent: self)
        addViewBelowHeaderStackView(contentView: contentView)

        // Sets `dashboardUI` after its view is added to the view hierarchy so that observers can update UI based on its view.
        dashboardUI = updatedDashboardUI

        updatedDashboardUI.onPullToRefresh = { [weak self] in
            self?.pullToRefresh()
        }
        updatedDashboardUI.displaySyncingError = { [weak self] in
            self?.showTopBannerView()
        }
    }

    func updateJetpackBenefitsBannerVisibility(isBannerVisible: Bool, contentView: UIView) {
        if isBannerVisible {
            showJetpackBenefitsBanner(contentView: contentView)
        } else {
            hideJetpackBenefitsBanner()
        }
    }

    func showJetpackBenefitsBanner(contentView: UIView) {
        ServiceLocator.analytics.track(event: .jetpackBenefitsBanner(action: .shown))

        hideJetpackBenefitsBanner()
        guard let banner = bottomJetpackBenefitsBannerController.view else {
            return
        }
        contentBottomToContainerConstraint?.isActive = false

        addChild(bottomJetpackBenefitsBannerController)
        containerView.addSubview(banner)
        bottomJetpackBenefitsBannerController.didMove(toParent: self)

        banner.translatesAutoresizingMaskIntoConstraints = false

        // The banner height is calculated in `viewDidLayoutSubviews` to support rotation.
        let contentBottomToJetpackBenefitsBannerConstraint = banner.topAnchor.constraint(equalTo: contentView.bottomAnchor)
        self.contentBottomToJetpackBenefitsBannerConstraint = contentBottomToJetpackBenefitsBannerConstraint

        NSLayoutConstraint.activate([
            contentBottomToJetpackBenefitsBannerConstraint,
            banner.leadingAnchor.constraint(equalTo: containerView.leadingAnchor),
            banner.trailingAnchor.constraint(equalTo: containerView.trailingAnchor),
            // Pins from the safe area layout bottom to accommodate offline banner.
            banner.safeAreaLayoutGuide.bottomAnchor.constraint(equalTo: containerView.bottomAnchor),
        ])
    }

    func hideJetpackBenefitsBanner() {
        contentBottomToJetpackBenefitsBannerConstraint?.isActive = false
        contentBottomToContainerConstraint?.isActive = true
        if isJetpackBenefitsBannerShown {
            bottomJetpackBenefitsBannerController.view?.removeFromSuperview()
            remove(bottomJetpackBenefitsBannerController)
        }
    }
}

// MARK: - Public API
//
extension DashboardViewController {
    func presentSettings() {
        settingsTapped()
    }
}


// MARK: - Action Handlers
//
private extension DashboardViewController {

    @objc func settingsTapped() {
        let settingsViewController = SettingsViewController()
        ServiceLocator.analytics.track(.settingsTapped)
        show(settingsViewController, sender: self)
    }

    func pullToRefresh() {
        ServiceLocator.analytics.track(.dashboardPulledToRefresh)
        reloadDashboardUIStatsVersion(forced: true)
    }
}

// MARK: - Private Helpers
//
private extension DashboardViewController {
    func reloadData(forced: Bool) {
        DDLogInfo("♻️ Requesting dashboard data be reloaded...")
        dashboardUI?.reloadData(forced: forced, completion: { [weak self] in
            self?.configureTitle()
        })
    }

    func observeSiteForUIUpdates() {
        ServiceLocator.stores.site.sink { [weak self] site in
            guard let self = self else { return }
            self.updateUI(site: site)
            self.reloadData(forced: true)
        }.store(in: &subscriptions)
    }

    func observeBottomJetpackBenefitsBannerVisibilityUpdates() {
        Publishers.CombineLatest(ServiceLocator.stores.site, $dashboardUI.eraseToAnyPublisher())
            .sink { [weak self] site, dashboardUI in
                guard let self = self else { return }

                guard let contentView = dashboardUI?.view else {
                    return
                }

                // Checks if Jetpack banner can be visible from app settings.
                let action = AppSettingsAction.loadJetpackBenefitsBannerVisibility(currentTime: Date(),
                                                                                   calendar: .current) { [weak self] isVisibleFromAppSettings in
                    guard let self = self else { return }

                    let shouldShowJetpackBenefitsBanner = ServiceLocator.featureFlagService.isFeatureFlagEnabled(.jetpackConnectionPackageSupport)
                    && site?.isJetpackCPConnected == true
                    && isVisibleFromAppSettings

                    self.updateJetpackBenefitsBannerVisibility(isBannerVisible: shouldShowJetpackBenefitsBanner, contentView: contentView)
                }
                ServiceLocator.stores.dispatch(action)
            }.store(in: &subscriptions)
    }

    func observeNavigationBarHeightForStoreNameLabelVisibility() {
        navigationController?.navigationBar.publisher(for: \.frame, options: [.initial, .new])
            .map { $0.height }
            .removeDuplicates()
            .sink(receiveValue: { [weak self] navigationBarHeight in
                guard let self = self else { return }

                guard self.shouldShowStoreNameAsSubtitle else {
                    return
                }
                self.storeNameLabel.isHidden = navigationBarHeight <= Constants.collapsedNavigationBarHeight
            })
            .store(in: &subscriptions)
    }
}

// MARK: Constants
private extension DashboardViewController {
    enum Localization {
        static let title = NSLocalizedString(
            "My store",
            comment: "Title of the bottom tab item that presents the user's store dashboard, and default title for the store dashboard"
        )
    }

    enum Constants {
        static let bannerBottomMargin = CGFloat(8)
        static let horizontalMargin = CGFloat(20)
<<<<<<< HEAD
        static let backgroundColor: UIColor = .systemBackground
        static let legacyBackgroundColor: UIColor = .listBackground
=======
        static let collapsedNavigationBarHeight = CGFloat(44)
>>>>>>> 6ddd16ef
    }
}<|MERGE_RESOLUTION|>--- conflicted
+++ resolved
@@ -479,11 +479,8 @@
     enum Constants {
         static let bannerBottomMargin = CGFloat(8)
         static let horizontalMargin = CGFloat(20)
-<<<<<<< HEAD
         static let backgroundColor: UIColor = .systemBackground
         static let legacyBackgroundColor: UIColor = .listBackground
-=======
         static let collapsedNavigationBarHeight = CGFloat(44)
->>>>>>> 6ddd16ef
     }
 }