import Combine
import UIKit
import Yosemite
import class WidgetKit.WidgetCenter

/// Top-level stats container view controller that consists of a button bar with 4 time ranges.
/// Each time range tab is managed by a `StoreStatsAndTopPerformersPeriodViewController`.
///
<<<<<<< HEAD
final class StoreStatsAndTopPerformersViewController: TabbedViewController {
=======
final class StoreStatsAndTopPerformersViewController: ButtonBarPagerTabStripViewController {
    /// For navigation bar large title workaround.
    weak var scrollDelegate: DashboardUIScrollDelegate?
>>>>>>> 61b54f3f

    // MARK: - DashboardUI protocol

    var displaySyncingError: () -> Void = {}

    var onPullToRefresh: @MainActor () async -> Void = {}

    // MARK: - Subviews

    private lazy var buttonBarBottomBorder: UIView = {
        return createBorderView()
    }()

    // MARK: - Calculated Properties

    private var visibleChildViewController: StoreStatsAndTopPerformersPeriodViewController {
        return periodVCs[selection]
    }

    // MARK: - Private Properties

    private let periodVCs: [StoreStatsAndTopPerformersPeriodViewController]
    private let siteID: Int64
    // A set of syncing time ranges is tracked instead of a single boolean so that the stats for each time range
    // can be synced when swiping or tapping to change the time range tab before the syncing finishes for the previously selected tab.
    private var syncingTimeRanges: Set<StatsTimeRangeV4> = []
    private let usageTracksEventEmitter = StoreStatsUsageTracksEventEmitter()
    private let dashboardViewModel: DashboardViewModel
    private let timeRanges: [StatsTimeRangeV4] = [.today, .thisWeek, .thisMonth, .thisYear]

    /// Because loading the last selected time range tab is async, the selected tab index is initially `nil` and set after the last selected value is loaded.
    /// We need to make sure any call to the public `reloadData` is after the selected time range is set to avoid making unnecessary API requests
    /// for the non-selected tab.
    @Published private var selectedTimeRangeIndex: Int?
    private var selectedTimeRangeIndexSubscription: AnyCancellable?
    private var reloadDataAfterSelectedTimeRangeSubscriptions: Set<AnyCancellable> = []

    private let pushNotificationsManager: PushNotesManager
    private var localOrdersSubscription: AnyCancellable?
    private var remoteOrdersSubscription: AnyCancellable?

    // MARK: - View Lifecycle

    init(siteID: Int64,
         dashboardViewModel: DashboardViewModel,
         pushNotificationsManager: PushNotesManager = ServiceLocator.pushNotesManager) {
        self.siteID = siteID
<<<<<<< HEAD

        let timeRanges: [StatsTimeRangeV4] = [.today, .thisWeek, .thisMonth, .thisYear]
        let currentDate = Date()
        let tabItems: [TabbedItem] = timeRanges.map { timeRange in
            let viewController = StoreStatsAndTopPerformersPeriodViewController(siteID: siteID,
                                                                                timeRange: timeRange,
                                                                                currentDate: currentDate,
                                                                                canDisplayInAppFeedbackCard: timeRange == .today)
            return .init(title: timeRange.tabTitle,
                  viewController: viewController,
                  accessibilityIdentifier: "period-data-" + timeRange.rawValue + "-tab")
        }
        periodVCs = tabItems.compactMap { $0.viewController as? StoreStatsAndTopPerformersPeriodViewController }
        super.init(items: tabItems, tabSizingStyle: .fitting)
=======
        self.dashboardViewModel = dashboardViewModel
        self.pushNotificationsManager = pushNotificationsManager
        super.init(nibName: nil, bundle: nil)
>>>>>>> 61b54f3f
    }

    required init?(coder aDecoder: NSCoder) {
        fatalError("init(coder:) has not been implemented")
    }

    override func viewDidLoad() {
<<<<<<< HEAD
=======
        configurePeriodViewControllers()
        configureTabStrip()

        Task { @MainActor in
            let selectedTimeRange = await loadLastTimeRange() ?? .today
            guard let selectedTabIndex = timeRanges.firstIndex(of: selectedTimeRange),
                  selectedTabIndex != currentIndex else {
                selectedTimeRangeIndex = currentIndex
                return
            }
            // There is currently no straightforward way to set a different default tab using `XLPagerTabStrip` without forking.
            // This is a workaround following https://github.com/xmartlabs/XLPagerTabStrip/issues/537#issuecomment-534903598
            moveToViewController(at: selectedTabIndex, animated: false)
            reloadPagerTabStripView()
            selectedTimeRangeIndex = selectedTabIndex
        }

        // 👆 must be called before super.viewDidLoad()

>>>>>>> 61b54f3f
        super.viewDidLoad()

        configureView()
<<<<<<< HEAD
        configurePeriodViewControllers()
        configureTabBar()
=======
        observeSelectedTimeRangeIndex()
        observeRemotelyCreatedOrdersToResetLastSyncTimestamp()
        observeLocallyCreatedOrdersToResetLastSyncTimestamp()
>>>>>>> 61b54f3f
    }

    override func viewWillAppear(_ animated: Bool) {
        super.viewWillAppear(animated)
        ensureGhostContentIsAnimated()
    }
<<<<<<< HEAD
=======

    // MARK: - PagerTabStripDataSource

    override func viewControllers(for pagerTabStripController: PagerTabStripViewController) -> [UIViewController] {
        return periodVCs
    }

    override func configureCell(_ cell: ButtonBarViewCell, indicatorInfo: IndicatorInfo) {
        /// Hide the ImageView:
        /// We don't use it, and if / when "Ghostified" produces a quite awful placeholder UI!
        cell.imageView.isHidden = true
        cell.accessibilityIdentifier = indicatorInfo.accessibilityIdentifier

        /// Flip the cells back to their proper state for RTL languages.
        if traitCollection.layoutDirection == .rightToLeft {
            cell.transform = CGAffineTransform(scaleX: -1, y: 1)
        }
    }

    override func updateIndicator(for viewController: PagerTabStripViewController,
                                  fromIndex: Int,
                                  toIndex: Int,
                                  withProgressPercentage progressPercentage: CGFloat,
                                  indexWasChanged: Bool) {
        super.updateIndicator(for: viewController,
                              fromIndex: fromIndex,
                              toIndex: toIndex,
                              withProgressPercentage: progressPercentage,
                              indexWasChanged: indexWasChanged)
        // The initially selected tab should be ignored because it should be set after `loadLastTimeRange` in `viewDidLoad`.
        guard selectedTimeRangeIndex != nil else {
            return
        }
        selectedTimeRangeIndex = toIndex
    }

    func observeSelectedTimeRangeIndex() {
        let timeRangeCount = timeRanges.count
        selectedTimeRangeIndexSubscription = $selectedTimeRangeIndex
            .compactMap { $0 }
            // It's possible to reach an out-of-bound index by swipe gesture, thus checking the index range here.
            .filter { $0 >= 0 && $0 < timeRangeCount }
            .removeDuplicates()
            // Tapping to change to a farther tab could result in `updateIndicator` callback to be triggered for the middle tabs.
            // A short debounce workaround is applied here to avoid making API requests for the middle tabs.
            .debounce(for: .seconds(0.3), scheduler: DispatchQueue.main)
            .sink { [weak self] timeRangeTabIndex in
                guard let self = self else { return }
                guard let periodViewController = self.viewControllers[timeRangeTabIndex] as? StoreStatsAndTopPerformersPeriodViewController else {
                    return
                }
                self.saveLastTimeRange(periodViewController.timeRange)
                self.syncStats(forced: false, viewControllerToSync: periodViewController)
            }
    }
>>>>>>> 61b54f3f
}

extension StoreStatsAndTopPerformersViewController: DashboardUI {
    @MainActor
    func reloadData(forced: Bool) async {
        await withCheckedContinuation { continuation in
            $selectedTimeRangeIndex
                .compactMap { $0 }
                .first()
                .sink { [weak self] _ in
                    self?.syncAllStats(forced: forced) { _ in
                        continuation.resume(returning: ())
                    }
                }
                .store(in: &reloadDataAfterSelectedTimeRangeSubscriptions)
        }
    }

    func remindStatsUpgradeLater() {
        // No op as this VC represents the latest stats version to date.
    }
}

// MARK: - Syncing Data
//
private extension StoreStatsAndTopPerformersViewController {
    func syncAllStats(forced: Bool, onCompletion: ((Result<Void, Error>) -> Void)? = nil) {
        syncStats(forced: forced, viewControllerToSync: visibleChildViewController, onCompletion: onCompletion)
    }

    func syncStats(forced: Bool, viewControllerToSync: StoreStatsAndTopPerformersPeriodViewController, onCompletion: ((Result<Void, Error>) -> Void)? = nil) {
        let timeRange = viewControllerToSync.timeRange
        guard !syncingTimeRanges.contains(timeRange) else {
            onCompletion?(.success(()))
            return
        }

        syncingTimeRanges.insert(timeRange)

        let group = DispatchGroup()

        var syncError: Error? = nil

        ensureGhostContentIsDisplayed(for: viewControllerToSync)
        showSpinner(for: viewControllerToSync, shouldShowSpinner: true)

        defer {
            group.notify(queue: .main) { [weak self] in
                self?.syncingTimeRanges.remove(timeRange)
                self?.showSpinner(for: viewControllerToSync, shouldShowSpinner: false)
                if let error = syncError {
                    DDLogError("⛔️ Error loading dashboard: \(error)")
                    self?.handleSyncError(error: error)
                    onCompletion?(.failure(error))
                } else {
                    self?.updateSiteVisitors(mode: .default)
                    onCompletion?(.success(()))
                }
            }
        }

        // Since the stats charts are based on site time zone, we set the time zone for the stats UI to be the site time zone.
        // On the other hand, when syncing the stats data with the API, we want to use the device time zone to find the time range since the API date parameters
        // have no time zone information and are relative to the site time zone (e.g. 12:00am-11:59pm for "Today" tab).
        let timezoneForStatsDates = TimeZone.siteTimezone
        let timezoneForSync = TimeZone.current

        [viewControllerToSync].forEach { [weak self] vc in
            guard let self = self else {
                onCompletion?(.success(()))
                return
            }

            if !forced, let lastFullSyncTimestamp = vc.lastFullSyncTimestamp, Date().timeIntervalSince(lastFullSyncTimestamp) < vc.minimalIntervalBetweenSync {
                // data refresh is not required
                onCompletion?(.success(()))
                return
            }

            // We want to make sure the latest data are fetched (force-refreshing the cache on the server side) when:
            // - The `forced` parameter is `true` (e.g. when the user pulls to refresh)
            // - The stats for the time range tab are being synced for the first time (`lastFullSyncTimestamp` is `nil`)
            let forceRefresh = forced || vc.lastFullSyncTimestamp == nil

            // local var to catch sync error for period
            var periodSyncError: Error? = nil

            vc.siteTimezone = timezoneForStatsDates

            let currentDate = Date()
            vc.currentDate = currentDate
            let latestDateToInclude = vc.timeRange.latestDate(currentDate: currentDate, siteTimezone: timezoneForSync)

            // For tasks dispatched for each time period.
            let periodGroup = DispatchGroup()

            // For tasks dispatched for store stats (order and visitor stats) for each time period.
            let periodStoreStatsGroup = DispatchGroup()

            group.enter()
            periodGroup.enter()
            periodStoreStatsGroup.enter()
            self.dashboardViewModel.syncStats(for: siteID,
                                              siteTimezone: timezoneForSync,
                                              timeRange: vc.timeRange,
                                              latestDateToInclude: latestDateToInclude,
                                              forceRefresh: forceRefresh) { [weak self] result in
                switch result {
                case .success:
                    self?.trackStatsLoaded(for: vc.timeRange)
                case .failure(let error):
                    DDLogError("⛔️ Error synchronizing order stats: \(error)")
                    periodSyncError = error
                }
                group.leave()
                periodGroup.leave()
                periodStoreStatsGroup.leave()
            }

            group.enter()
            periodGroup.enter()
            periodStoreStatsGroup.enter()
            self.dashboardViewModel.syncSiteVisitStats(for: siteID,
                                                       siteTimezone: timezoneForSync,
                                                       timeRange: vc.timeRange,
                                                       latestDateToInclude: latestDateToInclude) { result in
                if case let .failure(error) = result {
                    DDLogError("⛔️ Error synchronizing visitor stats: \(error)")
                    periodSyncError = error
                }
                group.leave()
                periodGroup.leave()
                periodStoreStatsGroup.leave()
            }

            group.enter()
            periodGroup.enter()
            periodStoreStatsGroup.enter()
            self.dashboardViewModel.syncSiteSummaryStats(for: siteID,
                                                         siteTimezone: timezoneForSync,
                                                         timeRange: vc.timeRange,
                                                         latestDateToInclude: latestDateToInclude) { result in
                if case let .failure(error) = result {
                    DDLogError("⛔️ Error synchronizing summary stats: \(error)")
                    periodSyncError = error
                }
                group.leave()
                periodGroup.leave()
                periodStoreStatsGroup.leave()
            }

            group.enter()
            periodGroup.enter()
            self.dashboardViewModel.syncTopEarnersStats(for: siteID,
                                                        siteTimezone: timezoneForSync,
                                                        timeRange: vc.timeRange,
                                                        latestDateToInclude: latestDateToInclude,
                                                        forceRefresh: forceRefresh) { result in
                if case let .failure(error) = result {
                    DDLogError("⛔️ Error synchronizing top earners stats: \(error)")
                    periodSyncError = error
                }
                group.leave()
                periodGroup.leave()

                vc.removeTopPerformersGhostContent()
            }

            periodGroup.notify(queue: .main) {
                // Update last successful data sync timestamp
                if periodSyncError == nil {
                    vc.lastFullSyncTimestamp = Date()

                    // Reload the Store Info Widget after syncing the today's stats.
                    if vc.timeRange == .today {
                        WidgetCenter.shared.reloadTimelines(ofKind: WooConstants.storeInfoWidgetKind)
                    }
                } else {
                    syncError = periodSyncError
                }
            }

            periodStoreStatsGroup.notify(queue: .main) {
                vc.removeStoreStatsGhostContent()
            }
        }
    }

    func showSpinner(for periodViewController: StoreStatsAndTopPerformersPeriodViewController, shouldShowSpinner: Bool) {
        if shouldShowSpinner {
            periodViewController.refreshControl.beginRefreshing()
        } else {
            periodViewController.refreshControl.endRefreshing()
        }
    }

    func observeRemotelyCreatedOrdersToResetLastSyncTimestamp() {
        let siteID = self.siteID
        remoteOrdersSubscription = Publishers
            .Merge(pushNotificationsManager.backgroundNotifications, pushNotificationsManager.foregroundNotifications)
            .filter { $0.kind == .storeOrder && $0.siteID == siteID }
            .sink { [weak self] _ in
                self?.resetLastSyncTimestamp()
            }
    }

    func observeLocallyCreatedOrdersToResetLastSyncTimestamp() {
        let action = OrderAction.observeInsertedOrders(siteID: siteID) { [weak self] observableInsertedOrders in
            guard let self = self else { return }
            self.localOrdersSubscription = observableInsertedOrders
                .filter { $0.isNotEmpty }
                .sink { [weak self] _ in
                    guard let self = self else { return }
                    self.resetLastSyncTimestamp()
                }
        }
        ServiceLocator.stores.dispatch(action)
    }

    func resetLastSyncTimestamp() {
        periodVCs.forEach { periodVC in
            periodVC.lastFullSyncTimestamp = nil
        }
    }
}

// MARK: - Placeholders
//
private extension StoreStatsAndTopPerformersViewController {

    /// Displays the Ghost Placeholder whenever there is no visible data.
    ///
    func ensureGhostContentIsDisplayed(for periodViewController: StoreStatsAndTopPerformersPeriodViewController) {
        guard periodViewController.shouldDisplayStoreStatsGhostContent else {
            return
        }
<<<<<<< HEAD

        displayGhostContent()
    }

    /// Locks UI Interaction and displays Ghost Placeholder animations.
    ///
    func displayGhostContent() {
        view.isUserInteractionEnabled = false
        tabBar.startGhostAnimation(style: .wooDefaultGhostStyle)
        visibleChildViewController.displayGhostContent()
    }

    /// Unlocks the and removes the Placeholder Content
    ///
    func removeGhostContent() {
        view.isUserInteractionEnabled = true
        tabBar.stopGhostAnimation()
        visibleChildViewController.removeGhostContent()
=======
        periodViewController.displayGhostContent()
>>>>>>> 61b54f3f
    }

    /// If the Ghost Content was previously onscreen, this method will restart the animations.
    ///
    func ensureGhostContentIsAnimated() {
        view.restartGhostAnimation(style: .wooDefaultGhostStyle)
    }
}


// MARK: - User Interface Configuration
//
private extension StoreStatsAndTopPerformersViewController {
    func createBorderView() -> UIView {
        let view = UIView(frame: .zero)
        view.translatesAutoresizingMaskIntoConstraints = false
        view.backgroundColor = .systemColor(.separator)
        NSLayoutConstraint.activate([
            view.heightAnchor.constraint(equalToConstant: 0.5)
            ])
        return view
    }

    func configureView() {
<<<<<<< HEAD
        view.backgroundColor = .systemColor(.systemGroupedBackground)
    }

    func configurePeriodViewControllers() {
=======
        view.backgroundColor = Constants.backgroundColor
        configureButtonBarBottomBorder()

        // Disables any content inset adjustment since `XLPagerTabStrip` doesn't seem to support safe area insets.
        containerView.contentInsetAdjustmentBehavior = .never

        /// ButtonBarView is a collection view, and it should flip to support
        /// RTL languages automatically. And yet it doesn't.
        /// So, for RTL languages, we flip it. This also flips the cells
        if traitCollection.layoutDirection == .rightToLeft {
            buttonBarView.transform = CGAffineTransform(scaleX: -1, y: 1)
        }
    }

    func configurePeriodViewControllers() {
        let currentDate = Date()
        let periodViewControllers = timeRanges.map {
            StoreStatsAndTopPerformersPeriodViewController(siteID: siteID,
                                                           timeRange: $0,
                                                           currentDate: currentDate,
                                                           canDisplayInAppFeedbackCard: $0 == .today,
                                                           usageTracksEventEmitter: usageTracksEventEmitter)
        }
        periodVCs = periodViewControllers
>>>>>>> 61b54f3f
        periodVCs.forEach { (vc) in
            vc.scrollDelegate = scrollDelegate
            vc.onPullToRefresh = { [weak self] in
                await self?.onPullToRefresh()
            }
        }
    }

    func loadLastTimeRange() async -> StatsTimeRangeV4? {
        await withCheckedContinuation { continuation in
            let action = AppSettingsAction.loadLastSelectedStatsTimeRange(siteID: siteID) { timeRange in
                continuation.resume(returning: timeRange)
            }
            ServiceLocator.stores.dispatch(action)
        }
    }

<<<<<<< HEAD
    func configureTabBar() {
        tabBar.equalWidthSpacing = TabStrip.buttonLeftRightMargin
    }
}
=======
    func saveLastTimeRange(_ timeRange: StatsTimeRangeV4) {
        let action = AppSettingsAction.setLastSelectedStatsTimeRange(siteID: siteID, timeRange: timeRange)
        ServiceLocator.stores.dispatch(action)
    }

    func configureTabStrip() {
        settings.style.buttonBarBackgroundColor = .systemColor(.secondarySystemGroupedBackground)
        settings.style.buttonBarItemBackgroundColor = .systemColor(.secondarySystemGroupedBackground)
        settings.style.selectedBarBackgroundColor = .primary
        settings.style.buttonBarItemFont = StyleManager.subheadlineFont
        settings.style.selectedBarHeight = TabStrip.selectedBarHeight
        settings.style.buttonBarItemTitleColor = .textSubtle
        settings.style.buttonBarItemsShouldFillAvailableWidth = false
        settings.style.buttonBarItemLeftRightMargin = TabStrip.buttonLeftRightMargin

        changeCurrentIndexProgressive = {
            (oldCell: ButtonBarViewCell?,
            newCell: ButtonBarViewCell?,
            progressPercentage: CGFloat,
            changeCurrentIndex: Bool,
            animated: Bool) -> Void in

            guard changeCurrentIndex == true else { return }
            oldCell?.label.textColor = .textSubtle
            oldCell?.label.font = StyleManager.subheadlineFont
>>>>>>> 61b54f3f

            newCell?.label.textColor = .primary
            newCell?.label.font = StyleManager.subheadlineSemiBoldFont
        }
    }
}

private extension StoreStatsAndTopPerformersViewController {
    func updateSiteVisitors(mode: SiteVisitStatsMode) {
        periodVCs.forEach { vc in
            vc.siteVisitStatsMode = mode
        }
    }

    func handleSiteStatsStoreError(error: SiteStatsStoreError) {
        switch error {
        case .noPermission:
            updateSiteVisitors(mode: .hidden)
        case .statsModuleDisabled:
            let defaultSite = ServiceLocator.stores.sessionManager.defaultSite
            if defaultSite?.isJetpackCPConnected == true {
                updateSiteVisitors(mode: .redactedDueToJetpack)
            } else {
                updateSiteVisitors(mode: .hidden)
            }
        default:
            displaySyncingError()
        }
    }

    private func handleSyncError(error: Error) {
        switch error {
        case let siteStatsStoreError as SiteStatsStoreError:
            handleSiteStatsStoreError(error: siteStatsStoreError)
        default:
            displaySyncingError()
        }
    }
}

// MARK: - Private Helpers
//
private extension StoreStatsAndTopPerformersViewController {
    func trackStatsLoaded(for timeRange: StatsTimeRangeV4) {
        guard ServiceLocator.stores.isAuthenticated else {
            return
        }

        ServiceLocator.analytics.track(event: .Dashboard.dashboardMainStatsLoaded(timeRange: timeRange))
    }
}

// MARK: - Constants!
//
private extension StoreStatsAndTopPerformersViewController {
    enum TabStrip {
        static let buttonLeftRightMargin: CGFloat   = 16.0
        static let selectedBarHeight: CGFloat       = 3.0
    }

    enum Constants {
        static let backgroundColor: UIColor = .systemBackground
    }
}<|MERGE_RESOLUTION|>--- conflicted
+++ resolved
@@ -6,13 +6,9 @@
 /// Top-level stats container view controller that consists of a button bar with 4 time ranges.
 /// Each time range tab is managed by a `StoreStatsAndTopPerformersPeriodViewController`.
 ///
-<<<<<<< HEAD
 final class StoreStatsAndTopPerformersViewController: TabbedViewController {
-=======
-final class StoreStatsAndTopPerformersViewController: ButtonBarPagerTabStripViewController {
     /// For navigation bar large title workaround.
     weak var scrollDelegate: DashboardUIScrollDelegate?
->>>>>>> 61b54f3f
 
     // MARK: - DashboardUI protocol
 
@@ -39,7 +35,7 @@
     // A set of syncing time ranges is tracked instead of a single boolean so that the stats for each time range
     // can be synced when swiping or tapping to change the time range tab before the syncing finishes for the previously selected tab.
     private var syncingTimeRanges: Set<StatsTimeRangeV4> = []
-    private let usageTracksEventEmitter = StoreStatsUsageTracksEventEmitter()
+    private let usageTracksEventEmitter: StoreStatsUsageTracksEventEmitter
     private let dashboardViewModel: DashboardViewModel
     private let timeRanges: [StatsTimeRangeV4] = [.today, .thisWeek, .thisMonth, .thisYear]
 
@@ -60,7 +56,9 @@
          dashboardViewModel: DashboardViewModel,
          pushNotificationsManager: PushNotesManager = ServiceLocator.pushNotesManager) {
         self.siteID = siteID
-<<<<<<< HEAD
+
+        let usageTracksEventEmitter = StoreStatsUsageTracksEventEmitter()
+        self.usageTracksEventEmitter = usageTracksEventEmitter
 
         let timeRanges: [StatsTimeRangeV4] = [.today, .thisWeek, .thisMonth, .thisYear]
         let currentDate = Date()
@@ -68,18 +66,17 @@
             let viewController = StoreStatsAndTopPerformersPeriodViewController(siteID: siteID,
                                                                                 timeRange: timeRange,
                                                                                 currentDate: currentDate,
-                                                                                canDisplayInAppFeedbackCard: timeRange == .today)
+                                                                                canDisplayInAppFeedbackCard: timeRange == .today,
+                                                                                usageTracksEventEmitter: usageTracksEventEmitter)
             return .init(title: timeRange.tabTitle,
                   viewController: viewController,
                   accessibilityIdentifier: "period-data-" + timeRange.rawValue + "-tab")
         }
         periodVCs = tabItems.compactMap { $0.viewController as? StoreStatsAndTopPerformersPeriodViewController }
-        super.init(items: tabItems, tabSizingStyle: .fitting)
-=======
+
         self.dashboardViewModel = dashboardViewModel
         self.pushNotificationsManager = pushNotificationsManager
-        super.init(nibName: nil, bundle: nil)
->>>>>>> 61b54f3f
+        super.init(items: tabItems, tabSizingStyle: .fitting)
     }
 
     required init?(coder aDecoder: NSCoder) {
@@ -87,81 +84,36 @@
     }
 
     override func viewDidLoad() {
-<<<<<<< HEAD
-=======
-        configurePeriodViewControllers()
-        configureTabStrip()
+        super.viewDidLoad()
+
+        configureView()
 
         Task { @MainActor in
+            // TODO-JC
             let selectedTimeRange = await loadLastTimeRange() ?? .today
             guard let selectedTabIndex = timeRanges.firstIndex(of: selectedTimeRange),
-                  selectedTabIndex != currentIndex else {
-                selectedTimeRangeIndex = currentIndex
+                  selectedTabIndex != selection else {
+                selectedTimeRangeIndex = selection
                 return
             }
-            // There is currently no straightforward way to set a different default tab using `XLPagerTabStrip` without forking.
-            // This is a workaround following https://github.com/xmartlabs/XLPagerTabStrip/issues/537#issuecomment-534903598
-            moveToViewController(at: selectedTabIndex, animated: false)
-            reloadPagerTabStripView()
+//            // There is currently no straightforward way to set a different default tab using `XLPagerTabStrip` without forking.
+//            // This is a workaround following https://github.com/xmartlabs/XLPagerTabStrip/issues/537#issuecomment-534903598
+//            moveToViewController(at: selectedTabIndex, animated: false)
+//            reloadPagerTabStripView()
+            selection = selectedTabIndex
             selectedTimeRangeIndex = selectedTabIndex
         }
 
-        // 👆 must be called before super.viewDidLoad()
-
->>>>>>> 61b54f3f
-        super.viewDidLoad()
-
-        configureView()
-<<<<<<< HEAD
         configurePeriodViewControllers()
         configureTabBar()
-=======
         observeSelectedTimeRangeIndex()
         observeRemotelyCreatedOrdersToResetLastSyncTimestamp()
         observeLocallyCreatedOrdersToResetLastSyncTimestamp()
->>>>>>> 61b54f3f
     }
 
     override func viewWillAppear(_ animated: Bool) {
         super.viewWillAppear(animated)
         ensureGhostContentIsAnimated()
-    }
-<<<<<<< HEAD
-=======
-
-    // MARK: - PagerTabStripDataSource
-
-    override func viewControllers(for pagerTabStripController: PagerTabStripViewController) -> [UIViewController] {
-        return periodVCs
-    }
-
-    override func configureCell(_ cell: ButtonBarViewCell, indicatorInfo: IndicatorInfo) {
-        /// Hide the ImageView:
-        /// We don't use it, and if / when "Ghostified" produces a quite awful placeholder UI!
-        cell.imageView.isHidden = true
-        cell.accessibilityIdentifier = indicatorInfo.accessibilityIdentifier
-
-        /// Flip the cells back to their proper state for RTL languages.
-        if traitCollection.layoutDirection == .rightToLeft {
-            cell.transform = CGAffineTransform(scaleX: -1, y: 1)
-        }
-    }
-
-    override func updateIndicator(for viewController: PagerTabStripViewController,
-                                  fromIndex: Int,
-                                  toIndex: Int,
-                                  withProgressPercentage progressPercentage: CGFloat,
-                                  indexWasChanged: Bool) {
-        super.updateIndicator(for: viewController,
-                              fromIndex: fromIndex,
-                              toIndex: toIndex,
-                              withProgressPercentage: progressPercentage,
-                              indexWasChanged: indexWasChanged)
-        // The initially selected tab should be ignored because it should be set after `loadLastTimeRange` in `viewDidLoad`.
-        guard selectedTimeRangeIndex != nil else {
-            return
-        }
-        selectedTimeRangeIndex = toIndex
     }
 
     func observeSelectedTimeRangeIndex() {
@@ -175,15 +127,12 @@
             // A short debounce workaround is applied here to avoid making API requests for the middle tabs.
             .debounce(for: .seconds(0.3), scheduler: DispatchQueue.main)
             .sink { [weak self] timeRangeTabIndex in
-                guard let self = self else { return }
-                guard let periodViewController = self.viewControllers[timeRangeTabIndex] as? StoreStatsAndTopPerformersPeriodViewController else {
-                    return
-                }
+                guard let self else { return }
+                let periodViewController = self.periodVCs[timeRangeTabIndex]
                 self.saveLastTimeRange(periodViewController.timeRange)
                 self.syncStats(forced: false, viewControllerToSync: periodViewController)
             }
     }
->>>>>>> 61b54f3f
 }
 
 extension StoreStatsAndTopPerformersViewController: DashboardUI {
@@ -420,28 +369,7 @@
         guard periodViewController.shouldDisplayStoreStatsGhostContent else {
             return
         }
-<<<<<<< HEAD
-
-        displayGhostContent()
-    }
-
-    /// Locks UI Interaction and displays Ghost Placeholder animations.
-    ///
-    func displayGhostContent() {
-        view.isUserInteractionEnabled = false
-        tabBar.startGhostAnimation(style: .wooDefaultGhostStyle)
-        visibleChildViewController.displayGhostContent()
-    }
-
-    /// Unlocks the and removes the Placeholder Content
-    ///
-    func removeGhostContent() {
-        view.isUserInteractionEnabled = true
-        tabBar.stopGhostAnimation()
-        visibleChildViewController.removeGhostContent()
-=======
         periodViewController.displayGhostContent()
->>>>>>> 61b54f3f
     }
 
     /// If the Ghost Content was previously onscreen, this method will restart the animations.
@@ -466,37 +394,18 @@
     }
 
     func configureView() {
-<<<<<<< HEAD
-        view.backgroundColor = .systemColor(.systemGroupedBackground)
-    }
-
-    func configurePeriodViewControllers() {
-=======
         view.backgroundColor = Constants.backgroundColor
-        configureButtonBarBottomBorder()
-
-        // Disables any content inset adjustment since `XLPagerTabStrip` doesn't seem to support safe area insets.
-        containerView.contentInsetAdjustmentBehavior = .never
 
         /// ButtonBarView is a collection view, and it should flip to support
         /// RTL languages automatically. And yet it doesn't.
         /// So, for RTL languages, we flip it. This also flips the cells
         if traitCollection.layoutDirection == .rightToLeft {
-            buttonBarView.transform = CGAffineTransform(scaleX: -1, y: 1)
+            // TODO-JC: test this
+//            buttonBarView.transform = CGAffineTransform(scaleX: -1, y: 1)
         }
     }
 
     func configurePeriodViewControllers() {
-        let currentDate = Date()
-        let periodViewControllers = timeRanges.map {
-            StoreStatsAndTopPerformersPeriodViewController(siteID: siteID,
-                                                           timeRange: $0,
-                                                           currentDate: currentDate,
-                                                           canDisplayInAppFeedbackCard: $0 == .today,
-                                                           usageTracksEventEmitter: usageTracksEventEmitter)
-        }
-        periodVCs = periodViewControllers
->>>>>>> 61b54f3f
         periodVCs.forEach { (vc) in
             vc.scrollDelegate = scrollDelegate
             vc.onPullToRefresh = { [weak self] in
@@ -505,6 +414,10 @@
         }
     }
 
+    func configureTabBar() {
+        tabBar.equalWidthSpacing = TabStrip.buttonLeftRightMargin
+    }
+
     func loadLastTimeRange() async -> StatsTimeRangeV4? {
         await withCheckedContinuation { continuation in
             let action = AppSettingsAction.loadLastSelectedStatsTimeRange(siteID: siteID) { timeRange in
@@ -514,42 +427,9 @@
         }
     }
 
-<<<<<<< HEAD
-    func configureTabBar() {
-        tabBar.equalWidthSpacing = TabStrip.buttonLeftRightMargin
-    }
-}
-=======
     func saveLastTimeRange(_ timeRange: StatsTimeRangeV4) {
         let action = AppSettingsAction.setLastSelectedStatsTimeRange(siteID: siteID, timeRange: timeRange)
         ServiceLocator.stores.dispatch(action)
-    }
-
-    func configureTabStrip() {
-        settings.style.buttonBarBackgroundColor = .systemColor(.secondarySystemGroupedBackground)
-        settings.style.buttonBarItemBackgroundColor = .systemColor(.secondarySystemGroupedBackground)
-        settings.style.selectedBarBackgroundColor = .primary
-        settings.style.buttonBarItemFont = StyleManager.subheadlineFont
-        settings.style.selectedBarHeight = TabStrip.selectedBarHeight
-        settings.style.buttonBarItemTitleColor = .textSubtle
-        settings.style.buttonBarItemsShouldFillAvailableWidth = false
-        settings.style.buttonBarItemLeftRightMargin = TabStrip.buttonLeftRightMargin
-
-        changeCurrentIndexProgressive = {
-            (oldCell: ButtonBarViewCell?,
-            newCell: ButtonBarViewCell?,
-            progressPercentage: CGFloat,
-            changeCurrentIndex: Bool,
-            animated: Bool) -> Void in
-
-            guard changeCurrentIndex == true else { return }
-            oldCell?.label.textColor = .textSubtle
-            oldCell?.label.font = StyleManager.subheadlineFont
->>>>>>> 61b54f3f
-
-            newCell?.label.textColor = .primary
-            newCell?.label.font = StyleManager.subheadlineSemiBoldFont
-        }
     }
 }
 
