--- conflicted
+++ resolved
@@ -704,12 +704,7 @@
 private extension StoreStatsV4PeriodViewController {
     enum Constants {
         static let statsTextColor: UIColor = .text
-<<<<<<< HEAD
         static let statsHighlightTextColor: UIColor = .statsHighlighted
-        static let statsFont: UIFont = .font(forStyle: .title3, weight: .semibold)
-=======
-        static let statsHighlightTextColor: UIColor = .accent
->>>>>>> 85234dd7
         static let revenueFont: UIFont = .font(forStyle: .largeTitle, weight: .semibold)
         static let statsTitleFont: UIFont = StyleManager.statsTitleFont
 
