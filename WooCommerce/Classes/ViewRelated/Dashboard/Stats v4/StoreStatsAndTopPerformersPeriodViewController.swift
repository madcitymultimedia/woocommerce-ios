import Combine
import UIKit
<<<<<<< HEAD
=======
import struct WordPressUI.GhostStyle
import XLPagerTabStrip
>>>>>>> 61b54f3f
import Yosemite
import WooFoundation

/// Container view controller for a stats v4 time range that consists of a scrollable stack view of:
/// - Store stats data view (managed by child view controller `StoreStatsV4PeriodViewController`)
/// - Top performers header view (`TopPerformersSectionHeaderView`)
/// - Top performers data view (managed by child view controller `TopPerformerDataViewController`)
///
final class StoreStatsAndTopPerformersPeriodViewController: UIViewController {

    // MARK: Public Interface

    /// For navigation bar large title workaround.
    weak var scrollDelegate: DashboardUIScrollDelegate?

    /// Time range for this period
    let timeRange: StatsTimeRangeV4

    /// Whether site visit stats can be shown
    var siteVisitStatsMode: SiteVisitStatsMode = .default {
        didSet {
            storeStatsPeriodViewController.siteVisitStatsMode = siteVisitStatsMode
        }
    }

    /// Called when user pulls down to refresh
    var onPullToRefresh: @MainActor () async -> Void = {}

    /// Updated when reloading data.
    var currentDate: Date

    /// Updated when reloading data.
    var siteTimezone: TimeZone = .current {
        didSet {
            storeStatsPeriodViewController.siteTimezone = siteTimezone
        }
    }

    /// Timestamp for last successful data sync
    var lastFullSyncTimestamp: Date?

    /// Minimal time interval for data refresh
    var minimalIntervalBetweenSync: TimeInterval {
        switch timeRange {
        case .today:
            return 60
        case .thisWeek, .thisMonth:
            return 60*60
        case .thisYear:
            return 60*60*12
        }
    }

    // MARK: Subviews

    lazy var refreshControl: UIRefreshControl = {
        let refreshControl = UIRefreshControl(frame: .zero)
        refreshControl.addTarget(self, action: #selector(pullToRefresh), for: .valueChanged)
        return refreshControl
    }()

    private var scrollView: UIScrollView = {
        return UIScrollView(frame: .zero)
    }()

    private lazy var stackView: UIStackView = {
        let stackView = UIStackView(arrangedSubviews: [])
        stackView.axis = .vertical
        return stackView
    }()

    private lazy var topPerformersHeaderView = TopPerformersSectionHeaderView()

    // MARK: Child View Controllers

    private lazy var storeStatsPeriodViewController: StoreStatsV4PeriodViewController = {
        StoreStatsV4PeriodViewController(siteID: siteID,
                                         timeRange: timeRange,
                                         currentDate: currentDate,
                                         usageTracksEventEmitter: usageTracksEventEmitter)
    }()

    private lazy var inAppFeedbackCardViewController = InAppFeedbackCardViewController()

    private lazy var analyticsHubButtonView = createAnalyticsHubButtonView()

    /// An array of UIViews for the In-app Feedback Card. This will be dynamically shown
    /// or hidden depending on the configuration.
    private lazy var inAppFeedbackCardViewsForStackView: [UIView] = createInAppFeedbackCardViewsForStackView()

    private lazy var topPerformersPeriodViewController: TopPerformerDataViewController = {
        return TopPerformerDataViewController(siteID: siteID,
                                              siteTimeZone: siteTimezone,
                                              currentDate: currentDate,
                                              timeRange: timeRange,
                                              usageTracksEventEmitter: usageTracksEventEmitter)
    }()

    // MARK: Internal Properties

    private var childViewContrllers: [UIViewController] {
        return [storeStatsPeriodViewController, inAppFeedbackCardViewController, topPerformersPeriodViewController]
    }

    private let viewModel: StoreStatsAndTopPerformersPeriodViewModel

    private let siteID: Int64

    private let usageTracksEventEmitter: StoreStatsUsageTracksEventEmitter

    private var subscriptions = Set<AnyCancellable>()

    /// Create an instance of `self`.
    ///
    /// - Parameter canDisplayInAppFeedbackCard: If applicable, present the in-app feedback card.
    ///     The in-app feedback card may still not be presented depending on the constraints. But
    ///     setting this to `false`, will ensure that it will never be presented.
    ///
    init(siteID: Int64,
         timeRange: StatsTimeRangeV4,
         currentDate: Date,
         canDisplayInAppFeedbackCard: Bool,
         usageTracksEventEmitter: StoreStatsUsageTracksEventEmitter) {
        self.siteID = siteID
        self.timeRange = timeRange
        self.currentDate = currentDate
        self.viewModel = StoreStatsAndTopPerformersPeriodViewModel(canDisplayInAppFeedbackCard: canDisplayInAppFeedbackCard)
        self.usageTracksEventEmitter = usageTracksEventEmitter

        super.init(nibName: nil, bundle: nil)

        configureInAppFeedbackCardViews()
        configureChildViewControllers()
        configureInAppFeedbackViewControllerAction()
    }

    required init?(coder aDecoder: NSCoder) {
        fatalError("init(coder:) has not been implemented")
    }

    override func viewDidLoad() {
        super.viewDidLoad()

        configureSubviews()
    }

    override func viewWillAppear(_ animated: Bool) {
        super.viewWillAppear(animated)

        // Fix any incomplete animation of the refresh control
        // when switching tabs mid-animation
        refreshControl.resetAnimation(in: scrollView)

        // After returning to the My Store tab, `restartGhostAnimation` is required to resume ghost animation.
        restartGhostAnimationIfNeeded()
    }

    override func viewDidAppear(_ animated: Bool) {
        super.viewDidAppear(animated)
        viewModel.onViewDidAppear()
    }
}

extension StoreStatsAndTopPerformersPeriodViewController: UIScrollViewDelegate {
    func scrollViewDidScroll(_ scrollView: UIScrollView) {
        scrollDelegate?.dashboardUIScrollViewDidScroll(scrollView)
    }

    /// We're not using scrollViewDidScroll because that gets executed even while
    /// the app is being loaded for the first time.
    ///
    /// Note: This also covers pull-to-refresh
    func scrollViewWillBeginDragging(_ scrollView: UIScrollView) {
        usageTracksEventEmitter.interacted()
    }
}

// MARK: Public Interface
extension StoreStatsAndTopPerformersPeriodViewController {
    func clearAllFields() {
        storeStatsPeriodViewController.clearAllFields()
    }

    func displayGhostContent() {
        storeStatsPeriodViewController.displayGhostContent()
        analyticsHubButtonView.startGhostAnimation(style: Constants.ghostStyle)
        topPerformersHeaderView.startGhostAnimation(style: Constants.ghostStyle)
        topPerformersPeriodViewController.displayGhostContent()
    }

    /// Removes the placeholder content for store stats.
    ///
    func removeStoreStatsGhostContent() {
        storeStatsPeriodViewController.removeGhostContent()
        analyticsHubButtonView.stopGhostAnimation()
        topPerformersHeaderView.stopGhostAnimation()
    }

    /// Removes the placeholder content for top performers.
    ///
    func removeTopPerformersGhostContent() {
        topPerformersPeriodViewController.removeGhostContent()
    }

    /// Indicates if the receiver has Remote Stats, or not.
    ///
    var shouldDisplayStoreStatsGhostContent: Bool {
        return storeStatsPeriodViewController.shouldDisplayGhostContent
    }

    func restartGhostAnimationIfNeeded() {
        guard topPerformersHeaderView.superview != nil else {
            return
        }
        topPerformersHeaderView.restartGhostAnimation(style: Constants.ghostStyle)
    }
}

// MARK: - Provisioning and Utils

private extension StoreStatsAndTopPerformersPeriodViewController {
    func configureChildViewControllers() {
        childViewContrllers.forEach { childViewController in
            addChild(childViewController)
            childViewController.view.translatesAutoresizingMaskIntoConstraints = false
        }
    }

    /// Observe and react to visibility events for the in-app feedback card.
    func configureInAppFeedbackCardViews() {
        guard viewModel.canDisplayInAppFeedbackCard else {
            return
        }

        viewModel.$isInAppFeedbackCardVisible.sink { [weak self] isVisible in
            guard let self = self else {
                return
            }

            let isHidden = !isVisible

            self.inAppFeedbackCardViewsForStackView.forEach { subView in
                // Check if the subView will change first. It looks like if we don't do this,
                // then StackView will not animate the change correctly.
                if subView.isHidden != isHidden {
                    UIView.animate(withDuration: 0.2) {
                        subView.isHidden = isHidden
                        self.stackView.setNeedsLayout()
                    }
                }
            }
        }.store(in: &subscriptions)
    }

    func configureSubviews() {
        view.addSubview(scrollView)
        view.backgroundColor = Constants.backgroundColor
        view.pinSubviewToSafeArea(scrollView)

        scrollView.refreshControl = refreshControl
        scrollView.delegate = self

        scrollView.addSubview(stackView)
        scrollView.translatesAutoresizingMaskIntoConstraints = false
        stackView.translatesAutoresizingMaskIntoConstraints = false
        scrollView.pinSubviewToAllEdges(stackView)
        NSLayoutConstraint.activate([
            stackView.widthAnchor.constraint(equalTo: scrollView.widthAnchor)
            ])

        childViewContrllers.forEach { childViewController in
            childViewController.view.translatesAutoresizingMaskIntoConstraints = false
        }

        // Store stats.
        let storeStatsPeriodView = storeStatsPeriodViewController.view!
        stackView.addArrangedSubview(storeStatsPeriodView)
        NSLayoutConstraint.activate([
            storeStatsPeriodView.heightAnchor.constraint(greaterThanOrEqualToConstant: Constants.storeStatsPeriodViewHeight),
            ])

        // Analytics Hub ("See more") button
        stackView.addArrangedSubview(analyticsHubButtonView)

        // In-app Feedback Card
        stackView.addArrangedSubviews(inAppFeedbackCardViewsForStackView)

        // Top performers header.
        stackView.addArrangedSubview(topPerformersHeaderView)

        // Top performers.
        let topPerformersPeriodView = topPerformersPeriodViewController.view!
        stackView.addArrangedSubview(topPerformersPeriodView)

        childViewContrllers.forEach { childViewController in
            childViewController.didMove(toParent: self)
        }
    }

    /// Create in-app feedback views to be added to the main `stackView`.
    ///
    /// The views created are an empty space and the `inAppFeedbackCardViewController.view`.
    ///
    /// - SeeAlso: configureSubviews
    /// - Returns: The views or an empty array if something catastrophic happened.
    ///
    func createInAppFeedbackCardViewsForStackView() -> [UIView] {
        guard viewModel.canDisplayInAppFeedbackCard,
            let cardView = inAppFeedbackCardViewController.view else {
            return []
        }

        let emptySpaceView: UIView = {
            let view = UIView(frame: .zero)
            view.backgroundColor = nil
            NSLayoutConstraint.activate([
                view.heightAnchor.constraint(equalToConstant: 8)
            ])
            return view
        }()

        return [emptySpaceView, cardView]
    }

    func createAnalyticsHubButtonView() -> UIView {
        let button = UIButton(frame: .zero)
        button.translatesAutoresizingMaskIntoConstraints = false
        button.applySecondaryButtonStyle()
        button.setTitle(Localization.seeMoreButton.localizedCapitalized, for: .normal)
        button.addTarget(self, action: #selector(seeMoreButtonTapped), for: .touchUpInside)

        let view = UIView(frame: .zero)
        view.addSubview(button)
        view.pinSubviewToSafeArea(button, insets: Constants.buttonInsets)

        return view
    }

    func configureInAppFeedbackViewControllerAction() {
        inAppFeedbackCardViewController.onFeedbackGiven = { [weak self] in
            self?.viewModel.onInAppFeedbackCardAction()
        }
    }

    @objc func seeMoreButtonTapped() {
        viewModel.trackSeeMoreButtonTapped()
        let analyticsHubVC = AnalyticsHubHostingViewController(siteID: siteID, timeRange: timeRange, usageTracksEventEmitter: usageTracksEventEmitter)
        show(analyticsHubVC, sender: self)
    }
}

// MARK: Actions
//
private extension StoreStatsAndTopPerformersPeriodViewController {
    @objc func pullToRefresh() {
        Task { @MainActor in
            await onPullToRefresh()
        }
    }
}

private extension StoreStatsAndTopPerformersPeriodViewController {
    enum Constants {
        static let storeStatsPeriodViewHeight: CGFloat = 444
        static let ghostStyle: GhostStyle = .wooDefaultGhostStyle
        static let backgroundColor: UIColor = .systemBackground
        static let buttonInsets: UIEdgeInsets = UIEdgeInsets(top: 16, left: 16, bottom: 16, right: 16)
    }

    enum Localization {
        static let seeMoreButton = NSLocalizedString("See more", comment: "Button on the stats dashboard that navigates user to the analytics hub")
    }
}<|MERGE_RESOLUTION|>--- conflicted
+++ resolved
@@ -1,10 +1,6 @@
 import Combine
 import UIKit
-<<<<<<< HEAD
-=======
 import struct WordPressUI.GhostStyle
-import XLPagerTabStrip
->>>>>>> 61b54f3f
 import Yosemite
 import WooFoundation
 
