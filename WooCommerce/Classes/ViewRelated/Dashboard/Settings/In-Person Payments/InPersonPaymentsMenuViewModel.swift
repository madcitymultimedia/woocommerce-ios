import Foundation
import Yosemite
import WooFoundation
import protocol Storage.StorageManagerType

final class InPersonPaymentsMenuViewModel {
    // MARK: - Dependencies
    struct Dependencies {
        let stores: StoresManager
        let storage: StorageManagerType
        let analytics: Analytics

        init(stores: StoresManager = ServiceLocator.stores,
             storage: StorageManagerType = ServiceLocator.storageManager,
             analytics: Analytics = ServiceLocator.analytics) {
            self.stores = stores
            self.storage = storage
            self.analytics = analytics
        }
    }

    private let dependencies: Dependencies

    private var stores: StoresManager {
        dependencies.stores
    }

    private var storage: StorageManagerType {
        dependencies.storage
    }

    private var analytics: Analytics {
        dependencies.analytics
    }

    // MARK: - ResultsControllers
    private lazy var IPPOrdersResultsController = createIPPOrdersResultsController()

    private lazy var recentIPPOrdersResultsController = createRecentIPPOrdersResultsController()

    // MARK: - Output properties
    @Published var showWebView: AuthenticatedWebViewModel? = nil

    // MARK: - Configuration properties
    private var siteID: Int64? {
        return stores.sessionManager.defaultStoreID
    }

<<<<<<< HEAD
    private var isCODEnabled: Bool {
        guard let siteID = siteID,
              let codGateway = dependencies.storage.viewStorage.loadPaymentGateway(siteID: siteID, gatewayID: "cod")?.toReadOnly() else {
            return false
        }
        return codGateway.enabled
    }

    private let cardPresentPaymentsConfiguration: CardPresentPaymentsConfiguration
=======
    var isEligibleForCardPresentPayments: Bool {
        cardPresentPaymentsConfiguration.isSupportedCountry
    }

    let cardPresentPaymentsConfiguration: CardPresentPaymentsConfiguration
>>>>>>> 40e9d26a

    init(dependencies: Dependencies = Dependencies(),
         cardPresentPaymentsConfiguration: CardPresentPaymentsConfiguration = CardPresentConfigurationLoader().configuration) {
        self.dependencies = dependencies
        self.cardPresentPaymentsConfiguration = cardPresentPaymentsConfiguration

        fetchIPPTransactions()
    }

    func viewDidLoad() {
        guard let siteID = siteID else {
            return
        }

        let action = PaymentGatewayAction.synchronizePaymentGateways(siteID: siteID, onCompletion: { _ in })
        stores.dispatch(action)
    }

    func orderCardReaderPressed() {
        analytics.track(.paymentsMenuOrderCardReaderTapped)
        showWebView = PurchaseCardReaderWebViewViewModel(configuration: cardPresentPaymentsConfiguration,
                                                         utmProvider: WooCommerceComUTMProvider(
                                                            campaign: Constants.utmCampaign,
                                                            source: Constants.utmSource,
                                                            content: nil,
                                                            siteID: siteID),
                                                         onDismiss: { [weak self] in
            self?.showWebView = nil
        })
    }

    /// This method is just a helper for debugging, we may use it for populating different Banner content based on the fetched objects count
    ///
    func displayIPPFeedbackBannerIfEligible() {
        if isCODEnabled {
            let hasResults = IPPOrdersResultsController.fetchedObjects.isEmpty ? false : true

            /// In order to filter WCPay transactions processed through IPP within the last 30 days,
            /// we check if these contain `receipt_url` in their metadata, unlike those processed through a website,
            /// which doesn't
            ///
            let IPPTransactionsFound = recentIPPOrdersResultsController.fetchedObjects.filter({
                $0.customFields.contains(where: {$0.key == Constants.receiptURLKey }) &&
                $0.paymentMethodTitle == Constants.paymentMethodTitle})
            let IPPresultsCount = IPPTransactionsFound.count

            // TODO: Debug. Remove before merging
            print("hasResults? \(hasResults)")
            print("IPP transactions within 30 days: \(IPPresultsCount)")
            print(recentIPPOrdersResultsController.fetchedObjects.map {
                ("OrderID: \($0.orderID) - PaymentMethodID: \($0.paymentMethodID) (\($0.paymentMethodTitle) - DatePaid: \(String(describing: $0.datePaid))")
            })

            if !hasResults {
                print("0 transactions. Banner 1 shown")
            } else if IPPresultsCount < Constants.numberOfTransactions {
                print("< 10 transactions within 30 days. Banner 2 shown")
            } else if IPPresultsCount >= Constants.numberOfTransactions {
                print(">= 10 transactions within 30 days. Banner 3 shown")
            }
        }
    }

    private func fetchIPPTransactions() {
        do {
            try IPPOrdersResultsController.performFetch()
            try recentIPPOrdersResultsController.performFetch()
        } catch {
            DDLogError("Error fetching IPP transactions: \(error)")
        }
    }
}

private extension InPersonPaymentsMenuViewModel {
    /// Results controller that fetches any IPP transactions via WooCommerce Payments
    ///
    func createIPPOrdersResultsController() -> ResultsController<StorageOrder> {
        let paymentGateway = Constants.paymentMethodID
        let predicate = NSPredicate(
            format: "siteID == %lld AND paymentMethodID == %@",
            argumentArray: [siteID ?? 0, paymentGateway]
        )
        return ResultsController<StorageOrder>(storageManager: storage, matching: predicate, sortedBy: [])
    }

    /// Results controller that fetches IPP transactions via WooCommerce Payments, within the last 30 days
    ///
    func createRecentIPPOrdersResultsController() -> ResultsController<StorageOrder> {
        let today = Date()
        let paymentGateway = Constants.paymentMethodID
        let thirtyDaysBeforeToday = Calendar.current.date(
            byAdding: .day,
            value: -30,
            to: today
        )!

        let predicate = NSPredicate(
            format: "siteID == %lld AND paymentMethodID == %@ AND datePaid >= %@",
            argumentArray: [siteID ?? 0, paymentGateway, thirtyDaysBeforeToday]
        )

        return ResultsController<StorageOrder>(storageManager: storage, matching: predicate, sortedBy: [])
    }
}

private enum Constants {
    static let utmCampaign = "payments_menu_item"
    static let utmSource = "payments_menu"
    static let paymentMethodID = "woocommerce_payments"
    static let paymentMethodTitle = "WooCommerce In-Person Payments"
    static let receiptURLKey = "receipt_url"
    static let numberOfTransactions = 10
}<|MERGE_RESOLUTION|>--- conflicted
+++ resolved
@@ -46,7 +46,6 @@
         return stores.sessionManager.defaultStoreID
     }
 
-<<<<<<< HEAD
     private var isCODEnabled: Bool {
         guard let siteID = siteID,
               let codGateway = dependencies.storage.viewStorage.loadPaymentGateway(siteID: siteID, gatewayID: "cod")?.toReadOnly() else {
@@ -55,14 +54,11 @@
         return codGateway.enabled
     }
 
-    private let cardPresentPaymentsConfiguration: CardPresentPaymentsConfiguration
-=======
     var isEligibleForCardPresentPayments: Bool {
         cardPresentPaymentsConfiguration.isSupportedCountry
     }
 
     let cardPresentPaymentsConfiguration: CardPresentPaymentsConfiguration
->>>>>>> 40e9d26a
 
     init(dependencies: Dependencies = Dependencies(),
          cardPresentPaymentsConfiguration: CardPresentPaymentsConfiguration = CardPresentConfigurationLoader().configuration) {
