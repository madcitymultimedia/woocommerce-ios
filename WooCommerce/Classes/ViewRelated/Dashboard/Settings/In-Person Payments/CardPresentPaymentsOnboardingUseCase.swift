--- conflicted
+++ resolved
@@ -30,11 +30,7 @@
 final class CardPresentPaymentsOnboardingUseCase: CardPresentPaymentsOnboardingUseCaseProtocol, ObservableObject {
     let storageManager: StorageManagerType
     let stores: StoresManager
-<<<<<<< HEAD
-    private var canadaIPPEnabled: Bool = false
-=======
     let configurationLoader: CardPresentConfigurationLoader
->>>>>>> 06ee43b3
 
     @Published var state: CardPresentPaymentOnboardingState = .loading
 
@@ -48,20 +44,7 @@
     ) {
         self.storageManager = storageManager
         self.stores = stores
-<<<<<<< HEAD
-
-        let canadaAction = AppSettingsAction.loadCanadaInPersonPaymentsSwitchState(onCompletion: { [weak self]  result in
-            switch result {
-            case .success(let canadaIPPEnabled):
-                self?.canadaIPPEnabled = canadaIPPEnabled
-            default:
-                break
-            }
-        })
-        stores.dispatch(canadaAction)
-=======
         self.configurationLoader = .init(stores: stores)
->>>>>>> 06ee43b3
 
         // At the time of writing, actions are dispatched and processed synchronously, so the completion blocks for
         // loadStripeInPersonPaymentsSwitchState and loadCanadaInPersonPaymentsSwitchState should have been called already.
@@ -158,18 +141,8 @@
             return .genericError
         }
 
-<<<<<<< HEAD
-        let configuration: CardPresentPaymentsConfiguration
-        do {
-            configuration = try CardPresentPaymentsConfiguration(
-                country: countryCode,
-                canadaEnabled: canadaIPPEnabled
-            )
-        } catch is CardPresentPaymentsConfigurationMissingError {
-=======
         let configuration = configurationLoader.configuration
         guard configuration.isSupportedCountry else {
->>>>>>> 06ee43b3
             return .countryNotSupported(countryCode: countryCode)
         }
 
