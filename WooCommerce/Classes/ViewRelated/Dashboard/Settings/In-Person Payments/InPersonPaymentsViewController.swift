import SwiftUI

final class InPersonPaymentsViewController: UIHostingController<InPersonPaymentsView> {
    private let onWillDisappear: (() -> ())?

    init(viewModel: InPersonPaymentsViewModel,
         onWillDisappear: (() -> ())? = nil) {
        self.onWillDisappear = onWillDisappear
        super.init(rootView: InPersonPaymentsView(viewModel: viewModel))
        rootView.showSupport = { [weak self] in
            guard let self = self else { return }
            ZendeskProvider.shared.showNewWCPayRequestIfPossible(from: self)
        }
        rootView.showURL = { [weak self] url in
            guard let self = self else { return }
            WebviewHelper.launch(url, with: self)
        }
    }

    @objc required dynamic init?(coder aDecoder: NSCoder) {
        fatalError("init(coder:) has not been implemented")
    }

    override func viewWillDisappear(_ animated: Bool) {
        onWillDisappear?()
        super.viewWillDisappear(animated)
    }
}

struct InPersonPaymentsView: View {
    @StateObject var viewModel: InPersonPaymentsViewModel

    var showSupport: (() -> Void)? = nil
    var showURL: ((URL) -> Void)? = nil
    var shouldShowMenuOnCompletion: Bool = true

    var body: some View {
        Group {
            switch viewModel.state {
            case .loading:
                InPersonPaymentsLoading()
            case let .selectPlugin(pluginSelectionWasCleared):
                if viewModel.gatewaySelectionAvailable {
                    // Preselect WCPay only if there was no selection done before
                    InPersonPaymentsSelectPluginView(selectedPlugin: pluginSelectionWasCleared == true ? nil : .wcPay) { plugin in
                        viewModel.selectPlugin(plugin)
                        ServiceLocator.analytics.track(.cardPresentPaymentGatewaySelected, withProperties: ["payment_gateway": plugin.pluginName])
                    }
                } else if viewModel.userIsAdministrator {
                    InPersonPaymentsPluginConflictAdmin(onRefresh: viewModel.refresh)
                } else {
                    InPersonPaymentsPluginConflictShopManager(onRefresh: viewModel.refresh)
                }
            case let .pluginShouldBeDeactivated(plugin) where plugin == .stripe:
                InPersonPaymentsDeactivateStripeView(onRefresh: viewModel.refresh, showSetupPluginsButton: viewModel.userIsAdministrator)
            case .countryNotSupported(let countryCode):
                InPersonPaymentsCountryNotSupported(countryCode: countryCode)
            case .countryNotSupportedStripe(_, let countryCode):
                InPersonPaymentsCountryNotSupportedStripe(countryCode: countryCode)
            case .pluginNotInstalled:
                InPersonPaymentsPluginNotInstalled(onRefresh: viewModel.refresh)
            case .pluginUnsupportedVersion(let plugin):
                InPersonPaymentsPluginNotSupportedVersion(plugin: plugin, onRefresh: viewModel.refresh)
            case .pluginNotActivated(let plugin):
                InPersonPaymentsPluginNotActivated(plugin: plugin, onRefresh: viewModel.refresh)
            case .pluginInTestModeWithLiveStripeAccount(let plugin):
                InPersonPaymentsLiveSiteInTestMode(plugin: plugin, onRefresh:
                    viewModel.refresh)
            case .pluginSetupNotCompleted(let plugin):
                InPersonPaymentsPluginNotSetup(plugin: plugin, onRefresh: viewModel.refresh)
            case .stripeAccountOverdueRequirement:
                InPersonPaymentsStripeAccountOverdue()
            case .stripeAccountPendingRequirement(_, let deadline):
                InPersonPaymentsStripeAccountPending(deadline: deadline)
            case .stripeAccountUnderReview:
                InPersonPaymentsStripeAccountReview()
            case .stripeAccountRejected:
                InPersonPaymentsStripeRejected()
<<<<<<< HEAD
            case .completed:
                InPersonPaymentsCompleted()
=======
            case .codPaymentGatewayNotSetUp:
                InPersonPaymentsCodPaymentGatewayNotSetUp(viewModel: viewModel.codStepViewModel)
            case .completed(let pluginState):
                if viewModel.showMenuOnCompletion {
                    InPersonPaymentsMenu(
                        pluginState: pluginState,
                        onPluginSelected: { plugin in
                            viewModel.selectPlugin(plugin)
                        },
                        onPluginSelectionCleared: {
                            viewModel.clearPluginSelection()
                        })
                } else {
                    InPersonPaymentsCompleted()
                }
>>>>>>> 81fcaccf
            case .noConnectionError:
                InPersonPaymentsNoConnection(onRefresh: viewModel.refresh)
            default:
                InPersonPaymentsUnavailable()
            }
        }
        .customOpenURL(action: { url in
            switch url {
            case InPersonPaymentsSupportLink.supportURL:
                showSupport?()
            case InPersonPaymentsLearnMore.learnMoreURL:
                if let url = viewModel.learnMoreURL {
                    showURL?(url)
                }
            default:
                showURL?(url)
            }
        })
        .navigationTitle(Localization.title)
    }

    enum Localization {
        static let title = NSLocalizedString(
            "In-Person Payments",
            comment: "Title for the In-Person Payments settings screen"
        )
    }
}

struct InPersonPaymentsView_Previews: PreviewProvider {
    static var previews: some View {
        NavigationView {
            InPersonPaymentsView(viewModel: InPersonPaymentsViewModel(fixedState: .completed(plugin: .stripeOnly)))
        }
    }
}<|MERGE_RESOLUTION|>--- conflicted
+++ resolved
@@ -76,26 +76,10 @@
                 InPersonPaymentsStripeAccountReview()
             case .stripeAccountRejected:
                 InPersonPaymentsStripeRejected()
-<<<<<<< HEAD
+            case .codPaymentGatewayNotSetUp:
+                InPersonPaymentsCodPaymentGatewayNotSetUp(viewModel: viewModel.codStepViewModel)
             case .completed:
                 InPersonPaymentsCompleted()
-=======
-            case .codPaymentGatewayNotSetUp:
-                InPersonPaymentsCodPaymentGatewayNotSetUp(viewModel: viewModel.codStepViewModel)
-            case .completed(let pluginState):
-                if viewModel.showMenuOnCompletion {
-                    InPersonPaymentsMenu(
-                        pluginState: pluginState,
-                        onPluginSelected: { plugin in
-                            viewModel.selectPlugin(plugin)
-                        },
-                        onPluginSelectionCleared: {
-                            viewModel.clearPluginSelection()
-                        })
-                } else {
-                    InPersonPaymentsCompleted()
-                }
->>>>>>> 81fcaccf
             case .noConnectionError:
                 InPersonPaymentsNoConnection(onRefresh: viewModel.refresh)
             default:
