import UIKit
import Yosemite
import Charts
<<<<<<< HEAD
=======
import Experiments
import XLPagerTabStrip
>>>>>>> 61b54f3f
import WordPressUI
import class AutomatticTracks.CrashLogging


final class TopPerformerDataViewController: UIViewController, GhostableViewController {

    // MARK: - Properties

    private let timeRange: StatsTimeRangeV4
    private let granularity: StatGranularity
    private let siteID: Int64
    private let siteTimeZone: TimeZone
    private let currentDate: Date

    var hasTopEarnerStatsItems: Bool {
        return (topEarnerStats?.items?.count ?? 0) > 0
    }

    @IBOutlet private weak var tableView: IntrinsicTableView!

    /// A child view controller that is shown when `displayGhostContent()` is called.
    ///
    lazy var ghostTableViewController = GhostTableViewController(options: GhostTableViewOptions(cellClass: ProductTableViewCell.self,
                                                                                                estimatedRowHeight: Constants.estimatedRowHeight,
                                                                                                backgroundColor: .basicBackground,
                                                                                                separatorStyle: .none))

    /// ResultsController: Loads TopEarnerStats for the current granularity from the Storage Layer
    ///
    private lazy var resultsController: ResultsController<StorageTopEarnerStats> = {
        let storageManager = ServiceLocator.storageManager
        let formattedDateString: String = {
            let date = timeRange.latestDate(currentDate: currentDate, siteTimezone: siteTimeZone)
            return StatsStoreV4.buildDateString(from: date, with: granularity)
        }()
        let predicate = NSPredicate(format: "granularity = %@ AND date = %@ AND siteID = %ld", granularity.rawValue, formattedDateString, siteID)
        let descriptor = NSSortDescriptor(key: "date", ascending: true)

        return ResultsController<StorageTopEarnerStats>(storageManager: storageManager, matching: predicate, sortedBy: [descriptor])
    }()

    private var isInitialLoad: Bool = true  // Used in trackChangedTabIfNeeded()

    private let imageService: ImageService = ServiceLocator.imageService

    private let usageTracksEventEmitter: StoreStatsUsageTracksEventEmitter

    // MARK: - Computed Properties

    private var topEarnerStats: TopEarnerStats? {
        return resultsController.fetchedObjects.first
    }

    private var tabDescription: String {
        switch granularity {
        case .day:
            return NSLocalizedString("Today", comment: "Top Performers section title - today")
        case .week:
            return NSLocalizedString("This Week", comment: "Top Performers section title - this week")
        case .month:
            return NSLocalizedString("This Month", comment: "Top Performers section title - this month")
        case .year:
            return NSLocalizedString("This Year", comment: "Top Performers section title - this year")
        }
    }

    // MARK: - Initialization

    /// Designated Initializer
    ///
    init(siteID: Int64,
         siteTimeZone: TimeZone,
         currentDate: Date,
         timeRange: StatsTimeRangeV4,
         featureFlagService: FeatureFlagService = ServiceLocator.featureFlagService,
         usageTracksEventEmitter: StoreStatsUsageTracksEventEmitter) {
        self.siteID = siteID
        self.siteTimeZone = siteTimeZone
        self.currentDate = currentDate
        self.granularity = timeRange.topEarnerStatsGranularity
        self.timeRange = timeRange
        self.usageTracksEventEmitter = usageTracksEventEmitter
        super.init(nibName: type(of: self).nibName, bundle: nil)
    }

    /// NSCoder Conformance
    ///
    required init?(coder aDecoder: NSCoder) {
        fatalError("init(coder:) is not supported")
    }

    // MARK: - View Lifecycle

    override func viewDidLoad() {
        super.viewDidLoad()
        configureView()
        configureTableView()
        configureResultsController()
        registerTableViewCells()
        registerTableViewHeaderFooters()
    }

    override func viewDidAppear(_ animated: Bool) {
        super.viewDidAppear(animated)
        trackChangedTabIfNeeded()
    }
}


// MARK: - Configuration
//
private extension TopPerformerDataViewController {

    func configureView() {
        view.backgroundColor = .basicBackground
    }

    func configureTableView() {
        tableView.backgroundColor = TableViewStyle.backgroundColor
        tableView.separatorColor = TableViewStyle.separatorColor
        tableView.estimatedRowHeight = Constants.estimatedRowHeight
        tableView.rowHeight = UITableView.automaticDimension
        tableView.applyFooterViewForHidingExtraRowPlaceholders()

        // Removes extra top padding in iOS 15+.
        tableView.sectionHeaderTopPadding = 0
    }

    func configureResultsController() {
        resultsController.onDidChangeContent = { [weak self] in
            self?.tableView.reloadData()
        }
        resultsController.onDidResetContent = { [weak self] in
            self?.tableView.reloadData()
        }

        do {
            try resultsController.performFetch()
        } catch {
            ServiceLocator.crashLogging.logError(error)
        }
    }

    func registerTableViewCells() {
        tableView.registerNib(for: ProductTableViewCell.self)
        tableView.registerNib(for: NoPeriodDataTableViewCell.self)
    }

    func registerTableViewHeaderFooters() {
        let headersAndFooters = [TwoColumnSectionHeaderView.self]

        for kind in headersAndFooters {
            tableView.register(kind.loadNib(), forHeaderFooterViewReuseIdentifier: kind.reuseIdentifier)
        }
    }
}


// MARK: - UITableViewDataSource Conformance
//
extension TopPerformerDataViewController: UITableViewDataSource {

    func numberOfSections(in tableView: UITableView) -> Int {
        return Constants.numberOfSections
    }

    func tableView(_ tableView: UITableView, numberOfRowsInSection section: Int) -> Int {
        return numberOfRows()
    }

    func tableView(_ tableView: UITableView, viewForHeaderInSection section: Int) -> UIView? {
        nil
    }

    func tableView(_ tableView: UITableView, cellForRowAt indexPath: IndexPath) -> UITableViewCell {
        guard let statsItem = statsItem(at: indexPath) else {
            return tableView.dequeueReusableCell(withIdentifier: NoPeriodDataTableViewCell.reuseIdentifier, for: indexPath)
        }
        let cell = tableView.dequeueReusableCell(ProductTableViewCell.self, for: indexPath)
        let viewModel = ProductTableViewCell.ViewModel(statsItem: statsItem)
        cell.configure(viewModel: viewModel, imageService: imageService)
        cell.hidesBottomBorder = tableView.lastIndexPathOfTheLastSection() == indexPath ? true : false
        return cell
    }
}


// MARK: - UITableViewDelegate Conformance
//
extension TopPerformerDataViewController: UITableViewDelegate {
    func tableView(_ tableView: UITableView, didSelectRowAt indexPath: IndexPath) {
        tableView.deselectRow(at: indexPath, animated: true)
        guard let statsItem = statsItem(at: indexPath) else {
            return
        }

        usageTracksEventEmitter.interacted()

        presentProductDetails(statsItem: statsItem)
    }

    func tableView(_ tableView: UITableView, estimatedHeightForHeaderInSection section: Int) -> CGFloat {
        0
    }

    func tableView(_ tableView: UITableView, heightForHeaderInSection section: Int) -> CGFloat {
        0
    }
}

// MARK: Navigation Actions
//

private extension TopPerformerDataViewController {

    /// Presents the product details for a given TopEarnerStatsItem.
    ///
    func presentProductDetails(statsItem: TopEarnerStatsItem) {
        let loaderViewController = ProductLoaderViewController(model: .init(topEarnerStatsItem: statsItem),
                                                               siteID: siteID,
                                                               forceReadOnly: false)
        let navController = WooNavigationController(rootViewController: loaderViewController)
        present(navController, animated: true, completion: nil)
    }
}

// MARK: - Private Helpers
//
private extension TopPerformerDataViewController {

    func trackChangedTabIfNeeded() {
        // This is a little bit of a workaround to prevent the "tab tapped" tracks event from firing when launching the app.
        if granularity == .day && isInitialLoad {
            isInitialLoad = false
            return
        }
        ServiceLocator.analytics.track(event: .Dashboard.dashboardTopPerformersDate(timeRange: timeRange))
        isInitialLoad = false
    }

    func statsItem(at indexPath: IndexPath) -> TopEarnerStatsItem? {
        guard let topEarnerStatsItem = topEarnerStats?.items?
                .sorted(by: >)[safe: indexPath.row] else {
                    return nil
                }

        return topEarnerStatsItem
    }

    func numberOfRows() -> Int {
        guard hasTopEarnerStatsItems, let itemCount = topEarnerStats?.items?.count else {
            return Constants.emptyStateRowCount
        }
        return itemCount
    }
}

// MARK: - Constants!
//
private extension TopPerformerDataViewController {
    enum Text {
        static let sectionDescription = NSLocalizedString("Gain insights into how products are performing on your store",
                                                          comment: "Description for Top Performers section of My Store tab.")
        static let sectionLeftColumn = NSLocalizedString("Products", comment: "Description for Top Performers left column header")
        static let sectionRightColumn = NSLocalizedString("Items Sold", comment: "Description for Top Performers right column header")
    }

    enum TableViewStyle {
        static let backgroundColor = UIColor.basicBackground
        static let separatorColor = UIColor.systemColor(.separator)
    }

    enum Constants {
        static let estimatedRowHeight           = CGFloat(80)
        static let estimatedSectionHeight       = CGFloat(125)
        static let numberOfSections             = 1
        static let emptyStateRowCount           = 1
        static let placeholderRowsPerSection    = [3]
        static let sectionHeaderTopSpacing = CGFloat(0)
    }
}<|MERGE_RESOLUTION|>--- conflicted
+++ resolved
@@ -1,11 +1,7 @@
 import UIKit
 import Yosemite
 import Charts
-<<<<<<< HEAD
-=======
 import Experiments
-import XLPagerTabStrip
->>>>>>> 61b54f3f
 import WordPressUI
 import class AutomatticTracks.CrashLogging
 
