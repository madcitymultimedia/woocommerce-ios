--- conflicted
+++ resolved
@@ -442,16 +442,8 @@
         var totalOrdersText = Constants.placeholderText
         var totalRevenueText = Constants.placeholderText
         if let orderStats = orderStats {
-<<<<<<< HEAD
             totalOrdersText = Double(orderStats.totalOrders).humanReadableString()
-            totalRevenueText = CurrencyFormatter().formatHumanReadableAmount(String(orderStats.totalSales), with: orderStats.currencyCode) ?? String()
-=======
-            totalOrdersText = Double(orderStats.totalOrders).friendlyString()
-            let totalRevenue = orderStats.totalGrossSales.friendlyString()
-            totalRevenueText = CurrencyFormatter().formatCurrency(using: totalRevenue,
-                                                                  at: CurrencySettings.shared.currencyPosition,
-                                                                  with: currencySymbol)
->>>>>>> dd13cb74
+            totalRevenueText = CurrencyFormatter().formatHumanReadableAmount(String(orderStats.totalGrossSales), with: orderStats.currencyCode) ?? String()
         }
         ordersData.text = totalOrdersText
         revenueData.text = totalRevenueText
@@ -499,15 +491,8 @@
         var barColors: [UIColor] = []
         var dataEntries: [BarChartDataEntry] = []
         statItems.forEach { (item) in
-<<<<<<< HEAD
-            let entry = BarChartDataEntry(x: Double(barCount), y: item.totalSales)
-            let formattedAmount = CurrencyFormatter().formatHumanReadableAmount(String(item.totalSales), with: orderStats.currencyCode, roundSmallNumbers: false) ?? String()
-=======
             let entry = BarChartDataEntry(x: Double(barCount), y: item.grossSales)
-            let formattedAmount = CurrencyFormatter().formatCurrency(using: item.grossSales.friendlyString(),
-                                                                     at: CurrencySettings.shared.currencyPosition,
-                                                                     with: currencySymbol)
->>>>>>> dd13cb74
+            let formattedAmount = CurrencyFormatter().formatHumanReadableAmount(String(item.grossSales), with: orderStats.currencyCode, roundSmallNumbers: false) ?? String()
             entry.accessibilityValue = "\(formattedChartMarkerPeriodString(for: item)): \(formattedAmount)"
             barColors.append(barColor(for: item.period))
             dataEntries.append(entry)
