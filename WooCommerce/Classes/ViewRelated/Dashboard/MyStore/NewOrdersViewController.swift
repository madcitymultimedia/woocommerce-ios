import UIKit
import Yosemite
import CocoaLumberjack

protocol NewOrdersDelegate {
    func didUpdateNewOrdersData(hasNewOrders: Bool)
}

class NewOrdersViewController: UIViewController {

    // MARK: - Private Properties

    @IBOutlet private weak var topBorder: UIView!
    @IBOutlet private weak var bottomBorder: UIView!
    @IBOutlet private weak var titleLabel: PaddedLabel!
    @IBOutlet private weak var descriptionLabel: PaddedLabel!
    @IBOutlet private weak var chevronImageView: UIImageView!
    @IBOutlet private weak var actionButton: UIButton!

    /// ResultsController: Loads Orders with status `Processing` from the Storage Layer
    ///
    private lazy var resultsController: ResultsController<StorageOrder> = {
        let storageManager = AppDelegate.shared.storageManager
        let predicate = NSPredicate(format: "status = %@", OrderStatus.processing.rawValue)
        let descriptor = NSSortDescriptor(key: "orderID", ascending: true)
        return ResultsController(storageManager: storageManager, matching: predicate, sortedBy: [descriptor])
    }()

    // MARK: - Public Properties

    public var delegate: NewOrdersDelegate?

    // MARK: - View Lifecycle

    required init?(coder aDecoder: NSCoder) {
        super.init(coder: aDecoder)
    }

    override func viewDidLoad() {
        super.viewDidLoad()
        configureView()
        configureResultsController()
    }
}


// MARK: - Public Interface
//
extension NewOrdersViewController {

    func syncNewOrders(onCompletion: (() -> Void)? = nil) {
        guard let siteID = StoresManager.shared.sessionManager.defaultStoreID else {
            onCompletion?()
            return
        }

        let action = OrderAction.synchronizeOrders(siteID: siteID, status: nil, pageNumber: Syncing.pageNumber, pageSize: Syncing.pageSize) { error in
            if let error = error {
                DDLogError("⛔️ Dashboard (New Orders) — Error synchronizing orders: \(error)")
            }
<<<<<<< HEAD

=======
>>>>>>> f98362c3
            onCompletion?()
        }

        StoresManager.shared.dispatch(action)
    }
}


// MARK: - Configuration
//
private extension NewOrdersViewController {

    func configureView() {
        topBorder.backgroundColor = StyleManager.wooGreyBorder
        bottomBorder.backgroundColor = StyleManager.wooGreyBorder
        titleLabel.applyHeadlineStyle()
        titleLabel.textInsets = Constants.newOrdersTitleLabelInsets
        descriptionLabel.applyBodyStyle()
        descriptionLabel.textInsets = Constants.newOrdersDescriptionLabelInsets
        descriptionLabel.text = NSLocalizedString("Review, prepare, and ship these pending orders",
                                                  comment: "Description text used on the UI element displayed when a user has pending orders to process.")
        chevronImageView.image = UIImage.chevronImage
    }

    func configureResultsController() {
        resultsController.onDidChangeContent = { [weak self] in
            self?.updateNewOrdersIfNeeded()
        }
        resultsController.onDidResetContent = { [weak self] in
            self?.updateNewOrdersIfNeeded()
        }
        try? resultsController.performFetch()
    }
}


// MARK: - Actions!
//
private extension NewOrdersViewController {

    @IBAction func buttonTouchUpInside(_ sender: UIButton) {
        sender.fadeOutSelectedBackground {
            WooAnalytics.shared.track(.dashboardNewOrdersButtonTapped)
            MainTabBarController.switchToOrdersTab(filter: .processing)
        }
    }

    @IBAction func buttonTouchUpOutside(_ sender: UIButton) {
        sender.fadeOutSelectedBackground()
    }

    @IBAction func buttonTouchDragOutside(_ sender: UIButton) {
        sender.fadeOutSelectedBackground()
    }

    @IBAction func buttonTouchDown(_ sender: UIButton) {
        sender.fadeInSelectedBackground()
    }
}


// MARK: - Private UIButton extension for use with NewOrdersViewController only
//
private extension UIButton {

    /// Animates the button's bg color to a selected state
    ///
    func fadeInSelectedBackground(onCompletion: (() -> Void)? = nil) {
        UIView.animate(withDuration: AnimationConstants.duration,
                       delay: 0.0,
                       options: [],
                       animations: { [weak self] in
                        self?.backgroundColor = AnimationConstants.selectedBgColor
            }, completion: { _ in
                onCompletion?()
        })
    }

    /// Animates the button's bg color to an unselected state
    ///
    func fadeOutSelectedBackground(onCompletion: (() -> Void)? = nil) {
        // Adding a "pinch" of delay here to make room for the fade-in animation to complete
        UIView.animate(withDuration: AnimationConstants.duration,
                       delay: AnimationConstants.fadeOutDelay,
                       options: [],
                       animations: { [weak self] in
                            self?.backgroundColor = .clear
            }, completion: { _ in
                onCompletion?()
        })
    }

    private enum AnimationConstants {
        static let duration: TimeInterval     = 0.1
        static let fadeOutDelay: TimeInterval = 0.06
        static let selectedBgColor            = StyleManager.wooGreyMid.withAlphaComponent(0.4)
    }
}


// MARK: - Private Helpers
//
private extension NewOrdersViewController {
    func updateNewOrdersIfNeeded() {
        let currentCount = resultsController.fetchedObjects.count
        titleLabel.text = String.pluralize(currentCount,
                                    singular: NSLocalizedString("You have %ld order to fulfill", comment: "Title text used on the My Store UI when a user has a _single_ pending order to process."),
                                    plural: NSLocalizedString("You have %ld orders to fulfill", comment: "Title text used on the My Store UI when a user has _multiple_ pending orders to process."))
        delegate?.didUpdateNewOrdersData(hasNewOrders: currentCount > 0)
    }
}


// MARK: - Constants!
//
private extension NewOrdersViewController {
    enum Constants {
        static let newOrdersTitleLabelInsets = UIEdgeInsets(top: 14, left: 14, bottom: 0, right: 4)
        static let newOrdersDescriptionLabelInsets = UIEdgeInsets(top: 4, left: 14, bottom: 0, right: 4)
    }

    enum Syncing {
        static let pageNumber = 1
        static let pageSize = 25
    }
}<|MERGE_RESOLUTION|>--- conflicted
+++ resolved
@@ -58,10 +58,6 @@
             if let error = error {
                 DDLogError("⛔️ Dashboard (New Orders) — Error synchronizing orders: \(error)")
             }
-<<<<<<< HEAD
-
-=======
->>>>>>> f98362c3
             onCompletion?()
         }
 
