--- conflicted
+++ resolved
@@ -37,6 +37,7 @@
             paymentLabel.text = newValue
             paymentLabel.applyPaddedLabelDefaultStyles()
         }
+        paymentStatusColor = paymentLabel.backgroundColor ?? .clear
     }
 
     var paymentBackgroundColor: UIColor? {
@@ -56,14 +57,6 @@
             paymentLabel.layer.borderColor = newValue
         }
     }
-}
-
-<<<<<<< HEAD
-        titleLabel.applyTitleStyle()
-        createdLabel.applyFootnoteStyle()
-        paymentLabel.applyStatusStyle(for: order.status)
-        paymentStatusColor = paymentLabel.backgroundColor ?? .clear
-    }
 
     override func setSelected(_ selected: Bool, animated: Bool) {
         super.setSelected(selected, animated: animated)
@@ -77,7 +70,9 @@
         // label background colors get reset upon highlight
         // to fix it, re-assign the background color
         paymentLabel.backgroundColor = paymentStatusColor
-=======
+    }
+}
+
 extension OrderDetailsSummaryCell {
     func configure(with viewModel: OrderDetailsViewModel) {
         title = viewModel.summaryTitle
@@ -85,6 +80,5 @@
         paymentStatus = viewModel.paymentStatus
         paymentBackgroundColor = viewModel.paymentBackgroundColor
         paymentBorderColor = viewModel.paymentBorderColor
->>>>>>> 626ae9f8
     }
 }