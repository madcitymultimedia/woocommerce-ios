import Combine
import Yosemite
import class AutomatticTracks.CrashLogging
import protocol Storage.StorageManagerType

/// ViewModel for `OrderListViewController`.
///
/// This is an incremental WIP. Eventually, we should move all the data loading in here.
///
/// Important: The `OrdersViewController` **owned** by `OrdersTabbedViewController` currently
/// does not get deallocated when switching sites. This `ViewModel` should consider that and not
/// keep site-specific information as much as possible. For example, we shouldn't keep `siteID`
/// in here but grab it from the `SessionManager` when we need it. Hopefully, we will be able to
/// fix this in the future.
///
/// ## Work In Progress
///
/// This does not do anything at the moment. We will integrate `FetchResultsSnapshotsProvider`
/// in here next.
///
final class OrderListViewModel {
    private let stores: StoresManager
    private let storageManager: StorageManagerType
    private let pushNotificationsManager: PushNotesManager
    private let notificationCenter: NotificationCenter

    /// Used for cancelling the observer for Remote Notifications when `self` is deallocated.
    ///
    private var foregroundNotificationsSubscription: AnyCancellable?

    /// The block called if self requests a resynchronization of the first page. The
    /// resynchronization should only be done if the view is visible.
    ///
    var onShouldResynchronizeIfViewIsVisible: (() -> ())?

    /// The block called if new filters are applied
    ///
    var onShouldResynchronizeIfNewFiltersAreApplied: (() -> ())?

    /// Filters applied to the order list.
    ///
    private(set) var filters: FilterOrderListViewModel.Filters? {
        didSet {
            if filters != oldValue {
                onShouldResynchronizeIfNewFiltersAreApplied?()
            }
        }
    }

    private let siteID: Int64

    /// Used for tracking whether the app was _previously_ in the background.
    ///
    private var isAppActive: Bool = true

    private var isCODEnabled: Bool {
        guard let codGateway = storageManager.viewStorage.loadPaymentGateway(siteID: siteID, gatewayID: "cod")?.toReadOnly() else {
            return false
        }
        return codGateway.enabled
    }

    private var isIPPSupportedCountry: Bool {
        CardPresentConfigurationLoader().configuration.isSupportedCountry
    }

    /// Results controller that fetches any IPP transactions via WooCommerce Payments
    ///
    private lazy var IPPOrdersResultsController: ResultsController<StorageOrder> = {
        let paymentGateway = Constants.paymentMethodID
        let predicate = NSPredicate(
            format: "siteID == %lld AND paymentMethodID == %@",
            argumentArray: [siteID, paymentGateway]
        )
        return ResultsController<StorageOrder>(storageManager: storageManager, matching: predicate, sortedBy: [])
    }()

    /// Results controller that fetches IPP transactions via WooCommerce Payments, within the last 30 days
    ///
    private lazy var recentIPPOrdersResultsController: ResultsController<StorageOrder> = {
        let today = Date()
        let paymentGateway = Constants.paymentMethodID
        let thirtyDaysBeforeToday = Calendar.current.date(
            byAdding: .day,
            value: -30,
            to: today
        ) ?? Date()

        let predicate = NSPredicate(
            format: "siteID == %lld AND paymentMethodID == %@ AND datePaid >= %@",
            argumentArray: [siteID, paymentGateway, thirtyDaysBeforeToday]
        )

        return ResultsController<StorageOrder>(storageManager: storageManager, matching: predicate, sortedBy: [])
    }()

    /// Used for looking up the `OrderStatus` to show in the `OrderTableViewCell`.
    ///
    /// The `OrderStatus` data is fetched from the API by `OrdersTabbedViewModel`.
    ///
    private lazy var statusResultsController: ResultsController<StorageOrderStatus> = {
        let descriptor = NSSortDescriptor(key: "slug", ascending: true)
        let predicate = NSPredicate(format: "siteID == %lld", siteID)

        return ResultsController<StorageOrderStatus>(storageManager: storageManager, matching: predicate, sortedBy: [descriptor])
    }()

    /// The current list of order statuses for the default site
    ///
    private var currentSiteStatuses: [OrderStatus] {
        return statusResultsController.fetchedObjects
    }

    private lazy var snapshotsProvider: FetchResultSnapshotsProvider<StorageOrder> = .init(storageManager: self.storageManager, query: createQuery())

    /// Emits snapshots of orders that should be displayed in the table view.
    var snapshot: AnyPublisher<FetchResultSnapshot, Never> {
        snapshotsProvider.snapshot
    }

    /// Set when sync fails, and used to display an error loading data banner
    ///
    @Published var hasErrorLoadingData: Bool = false

    /// Determines what top banner should be shown
    ///
    @Published private(set) var topBanner: TopBanner = .none

    /// If true, no orders banner will be shown as the user has told us that they are not interested in this information.
    /// It is persisted through app sessions.
    ///
    @Published var hideOrdersBanners: Bool = true

    /// If true, no IPP feedback banner will be shown as the user has told us that they are not interested in this information.
    /// It is persisted through app sessions.
    /// 
    @Published var hideIPPFeedbackBanner: Bool = true

    init(siteID: Int64,
         stores: StoresManager = ServiceLocator.stores,
         storageManager: StorageManagerType = ServiceLocator.storageManager,
         pushNotificationsManager: PushNotesManager = ServiceLocator.pushNotesManager,
         notificationCenter: NotificationCenter = .default,
         filters: FilterOrderListViewModel.Filters?) {
        self.siteID = siteID
        self.stores = stores
        self.storageManager = storageManager
        self.pushNotificationsManager = pushNotificationsManager
        self.notificationCenter = notificationCenter
        self.filters = filters

        if ServiceLocator.featureFlagService.isFeatureFlagEnabled(.IPPInAppFeedbackBanner) && !hideIPPFeedbackBanner {
            topBanner = .IPPFeedback
        }
    }

    deinit {
        stopObservingForegroundRemoteNotifications()
    }

    /// Start fetching DB results and forward new changes to the given `tableView`.
    ///
    /// This is the main activation method for this ViewModel. This should only be called once.
    /// And only when the corresponding view was loaded.
    ///
    func activate() {
        setupStatusResultsController()
        startReceivingSnapshots()

        notificationCenter.addObserver(self, selector: #selector(handleAppDeactivation),
                                       name: UIApplication.willResignActiveNotification, object: nil)
        notificationCenter.addObserver(self, selector: #selector(handleAppActivation),
                                       name: UIApplication.didBecomeActiveNotification, object: nil)

        observeForegroundRemoteNotifications()
        bindTopBannerState()

        if ServiceLocator.featureFlagService.isFeatureFlagEnabled(.IPPInAppFeedbackBanner) {
            syncIPPBannerVisibility()
            loadOrdersBannerVisibility()
        } else {
            loadOrdersBannerVisibility()
        }
    }

    func dismissOrdersBanner() {
        let action = AppSettingsAction.updateFeedbackStatus(type: .ordersCreation,
                                               status: .dismissed) { [weak self] result in
            if let error = result.failure {
                ServiceLocator.crashLogging.logError(error)
            }

            self?.hideOrdersBanners = true
        }

        stores.dispatch(action)
    }

<<<<<<< HEAD
    func dismissIPPFeedbackBanner(remindLater: Bool) {
        //  Updates the IPP feedback banner status as dismissed
        let updateFeedbackStatus = AppSettingsAction.updateFeedbackStatus(type: .IPP, status: .dismissed, onCompletion: { _ in
            self.hideIPPFeedbackBanner = true
        })
        stores.dispatch(updateFeedbackStatus)

        //  Updates the IPP feedback banner status to be reminded later, or never
        let updateBannerVisibility = AppSettingsAction.setFeatureAnnouncementDismissed(campaign: .IPP, remindLater: remindLater, onCompletion: nil)
        stores.dispatch(updateBannerVisibility)
        
    }

=======
>>>>>>> a4875743
    /// Starts the snapshotsProvider, logging any errors.
    private func startReceivingSnapshots() {
        do {
            try snapshotsProvider.start()
        } catch {
            ServiceLocator.crashLogging.logError(error)
        }
    }

    private func loadOrdersBannerVisibility() {
        let action = AppSettingsAction.loadFeedbackVisibility(type: .ordersCreation) { [weak self] result in
            switch result {
            case .success(let visible):
                self?.hideOrdersBanners = !visible
            case.failure(let error):
                self?.hideOrdersBanners = true
                ServiceLocator.crashLogging.logError(error)
            }
        }

        stores.dispatch(action)
    }

    // This is a temporary method in order to update the IPP feedback status to `.pending`, and
    // then load feedback visibility. We need to reset the banner status on UserDefaults for
    // the banner to appear again for testing purposes.
    private func syncIPPBannerVisibility() {
        let action = AppSettingsAction.updateFeedbackStatus(type: .IPP, status: .pending) { _ in
            self.loadIPPFeedbackBannerVisibility()
            self.fetchIPPTransactions()
        }
        stores.dispatch(action)
    }

    private func loadIPPFeedbackBannerVisibility() {
        let action = AppSettingsAction.loadFeedbackVisibility(type: .IPP) { [weak self] result in
            switch result {
            case .success(let visible):
                self?.hideIPPFeedbackBanner = !visible
            case .failure(let error):
                self?.hideIPPFeedbackBanner = true
                ServiceLocator.crashLogging.logError(error)
            }
        }
        self.stores.dispatch(action)
    }

    @objc private func handleAppDeactivation() {
        isAppActive = false
    }

    /// Request a resynchornization if the app was previously in the background.
    ///
    @objc private func handleAppActivation() {
        guard !isAppActive else {
            return
        }

        isAppActive = true
        onShouldResynchronizeIfViewIsVisible?()
    }

    /// Returns what `OrderAction` should be used when synchronizing.
    func synchronizationAction(siteID: Int64,
                               pageNumber: Int,
                               pageSize: Int,
                               reason: OrderListSyncActionUseCase.SyncReason?,
                               completionHandler: @escaping (TimeInterval, Error?) -> Void) -> OrderAction {
        let useCase = OrderListSyncActionUseCase(siteID: siteID,
                                                 filters: filters)
        return useCase.actionFor(pageNumber: pageNumber,
                                 pageSize: pageSize,
                                 reason: reason,
                                 completionHandler: completionHandler)
    }

    private func fetchIPPTransactions() {
        do {
            try IPPOrdersResultsController.performFetch()
            try recentIPPOrdersResultsController.performFetch()
        } catch {
            DDLogError("Error fetching IPP transactions: \(error)")
        }
    }

    func displayIPPFeedbackBannerIfEligible() {
        if isCODEnabled && isIPPSupportedCountry {
            let hasResults = IPPOrdersResultsController.fetchedObjects.isEmpty ? false : true

            /// In order to filter WCPay transactions processed through IPP within the last 30 days,
            /// we check if these contain `receipt_url` in their metadata, unlike those processed through a website,
            /// which doesn't
            ///
            let IPPTransactionsFound = recentIPPOrdersResultsController.fetchedObjects.filter({
                $0.customFields.contains(where: {$0.key == Constants.receiptURLKey }) &&
                $0.paymentMethodTitle == Constants.paymentMethodTitle})
            let IPPresultsCount = IPPTransactionsFound.count

            // TODO: Debug. Remove before merging
            print("COD enabled? \(isCODEnabled) - Eligible Country? \(isIPPSupportedCountry)")
            print("hasResults? \(hasResults)")
            print("IPP transactions within 30 days: \(IPPresultsCount)")
            print(recentIPPOrdersResultsController.fetchedObjects.map {
                ("OrderID: \($0.orderID) - PaymentMethodID: \($0.paymentMethodID) (\($0.paymentMethodTitle) - DatePaid: \(String(describing: $0.datePaid))")
            })

            if !hasResults {
                 print("0 transactions. Banner 1 shown")
             } else if IPPresultsCount < Constants.numberOfTransactions {
                 print("< 10 transactions within 30 days. Banner 2 shown")
             } else if IPPresultsCount >= Constants.numberOfTransactions {
                 print(">= 10 transactions within 30 days. Banner 3 shown")
             }
        }
    }

    private func createQuery() -> FetchResultSnapshotsProvider<StorageOrder>.Query {
        let predicateStatus: NSPredicate = {
            let excludeSearchCache = NSPredicate(format: "exclusiveForSearch = false")
            let excludeNonMatchingStatus = filters?.orderStatus.map { NSPredicate(format: "statusKey IN %@", $0.map { $0.rawValue }) }

            let predicates = [excludeSearchCache, excludeNonMatchingStatus].compactMap { $0 }
            return NSCompoundPredicate(andPredicateWithSubpredicates: predicates)
        }()

        let predicateDateRanges: NSPredicate = {
            var startDateRangePredicate: NSPredicate?
            if let startDate = filters?.dateRange?.computedStartDate {
                startDateRangePredicate = NSPredicate(format: "dateCreated >= %@", startDate as NSDate)
            }

            var endDateRangePredicate: NSPredicate?
            if let endDate = filters?.dateRange?.computedStartDate {
                endDateRangePredicate = NSPredicate(format: "dateCreated <= %@", endDate as NSDate)
            }

            let predicates = [startDateRangePredicate, endDateRangePredicate].compactMap { $0 }
            return NSCompoundPredicate(andPredicateWithSubpredicates: predicates)
        }()

        let siteIDPredicate = NSPredicate(format: "siteID = %lld", siteID)
        let queryPredicate = NSCompoundPredicate(andPredicateWithSubpredicates: [siteIDPredicate, predicateStatus, predicateDateRanges])

        return FetchResultSnapshotsProvider<StorageOrder>.Query(
            sortDescriptor: NSSortDescriptor(keyPath: \StorageOrder.dateCreated, ascending: false),
            predicate: queryPredicate,
            sectionNameKeyPath: "\(#selector(StorageOrder.normalizedAgeAsString))"
        )
    }

    func updateFilters(filters: FilterOrderListViewModel.Filters?) {
        self.filters = filters
    }
}

// MARK: - Remote Notifications Observation

private extension OrderListViewModel {
    /// Watch for "new order" Remote Notifications that are received while the app is in the
    /// foreground.
    ///
    /// A refresh will be requested when receiving them.
    ///
    func observeForegroundRemoteNotifications() {
        foregroundNotificationsSubscription = pushNotificationsManager.foregroundNotifications.sink { [weak self] notification in
            guard notification.kind == .storeOrder else {
                return
            }

            self?.onShouldResynchronizeIfViewIsVisible?()
        }
    }

    func stopObservingForegroundRemoteNotifications() {
        foregroundNotificationsSubscription?.cancel()
    }
}

// MARK: - Order Status

private extension OrderListViewModel {
    /// Setup: Status Results Controller
    ///
    func setupStatusResultsController() {
        do {
            try statusResultsController.performFetch()
        } catch {
            ServiceLocator.crashLogging.logError(error)
        }
    }

    func lookUpOrderStatus(for order: Order) -> OrderStatus? {
        return currentSiteStatuses.first(where: { $0.status == order.status })
    }
}

// MARK: - Banners

extension OrderListViewModel {
    /// Figures out what top banner should be shown based on the view model internal state.
    ///
    private func bindTopBannerState() {
        let errorState = $hasErrorLoadingData.removeDuplicates()

<<<<<<< HEAD
        Publishers.CombineLatest3(errorState, $hideOrdersBanners, $hideIPPFeedbackBanner)
            .map { hasError, hasDismissedOrdersBanners, hasDismissedIPPBanner  -> TopBanner in
=======
        Publishers.CombineLatest3(errorState, $hideIPPFeedbackBanner, $hideOrdersBanners)
            .map { hasError, hasDismissedIPPFeedbackBanner, hasDismissedOrdersBanners -> TopBanner in
>>>>>>> a4875743

                guard !hasError else {
                    return .error
                }

<<<<<<< HEAD
                if hasDismissedOrdersBanners {
                    return .none
                }

                if hasDismissedIPPBanner {
                    //return .none // TODO: Fix. This works only once.
                    return .IPPFeedback
                }

                if ServiceLocator.featureFlagService.isFeatureFlagEnabled(.IPPInAppFeedbackBanner) {
=======
                guard hasDismissedIPPFeedbackBanner else {
>>>>>>> a4875743
                    return .IPPFeedback
                }

                return hasDismissedOrdersBanners ? .none : .orderCreation
            }
            .assign(to: &$topBanner)
    }
}

// MARK: - TableView Support

extension OrderListViewModel {

    /// Creates an `OrderListCellViewModel` for the `Order` pointed to by `objectID`.
    func cellViewModel(withID objectID: FetchResultSnapshotObjectID) -> OrderListCellViewModel? {
        guard let order = snapshotsProvider.object(withID: objectID) else {
            return nil
        }

        let status = lookUpOrderStatus(for: order)

        return OrderListCellViewModel(order: order, status: status)
    }

    /// Creates an `OrderDetailsViewModel` for the `Order` pointed to by `objectID`.
    func detailsViewModel(withID objectID: FetchResultSnapshotObjectID) -> OrderDetailsViewModel? {
        guard let order = snapshotsProvider.object(withID: objectID) else {
            return nil
        }

        return OrderDetailsViewModel(order: order)
    }

    /// Returns the corresponding section title for the given identifier.
    func sectionTitleFor(sectionIdentifier: String) -> String? {
        Age(rawValue: sectionIdentifier)?.description
    }
}

// MARK: Definitions
extension OrderListViewModel {
    /// Possible top banners this view model can show.
    ///
    enum TopBanner {
        case error
        case orderCreation
        case IPPFeedback
        case none
    }
}

// MARK: IPP feedback constants
private extension OrderListViewModel {
    enum Constants {
        static let paymentMethodID = "woocommerce_payments"
        static let paymentMethodTitle = "WooCommerce In-Person Payments"
        static let receiptURLKey = "receipt_url"
        static let numberOfTransactions = 10
    }
}<|MERGE_RESOLUTION|>--- conflicted
+++ resolved
@@ -196,7 +196,6 @@
         stores.dispatch(action)
     }
 
-<<<<<<< HEAD
     func dismissIPPFeedbackBanner(remindLater: Bool) {
         //  Updates the IPP feedback banner status as dismissed
         let updateFeedbackStatus = AppSettingsAction.updateFeedbackStatus(type: .IPP, status: .dismissed, onCompletion: { _ in
@@ -210,8 +209,6 @@
         
     }
 
-=======
->>>>>>> a4875743
     /// Starts the snapshotsProvider, logging any errors.
     private func startReceivingSnapshots() {
         do {
@@ -416,32 +413,14 @@
     private func bindTopBannerState() {
         let errorState = $hasErrorLoadingData.removeDuplicates()
 
-<<<<<<< HEAD
-        Publishers.CombineLatest3(errorState, $hideOrdersBanners, $hideIPPFeedbackBanner)
-            .map { hasError, hasDismissedOrdersBanners, hasDismissedIPPBanner  -> TopBanner in
-=======
         Publishers.CombineLatest3(errorState, $hideIPPFeedbackBanner, $hideOrdersBanners)
             .map { hasError, hasDismissedIPPFeedbackBanner, hasDismissedOrdersBanners -> TopBanner in
->>>>>>> a4875743
 
                 guard !hasError else {
                     return .error
                 }
 
-<<<<<<< HEAD
-                if hasDismissedOrdersBanners {
-                    return .none
-                }
-
-                if hasDismissedIPPBanner {
-                    //return .none // TODO: Fix. This works only once.
-                    return .IPPFeedback
-                }
-
-                if ServiceLocator.featureFlagService.isFeatureFlagEnabled(.IPPInAppFeedbackBanner) {
-=======
                 guard hasDismissedIPPFeedbackBanner else {
->>>>>>> a4875743
                     return .IPPFeedback
                 }
 
