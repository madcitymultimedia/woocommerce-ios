--- conflicted
+++ resolved
@@ -419,18 +419,9 @@
     func displayPackageDetailsVC(inputPackages: [ShippingLabelPackageAttributes]) {
         let vm = ShippingLabelPackageDetailsViewModel(order: viewModel.order,
                                                       packagesResponse: viewModel.packagesResponse,
-<<<<<<< HEAD
-                                                      selectedPackageID: selectedPackageID,
-                                                      totalWeight: totalPackageWeight)
-        let packageDetails = ShippingLabelPackageDetails(viewModel: vm) { [weak self] (packagesResponse, selectedPackageID, totalPackageWeight) in
-            self?.viewModel.handlePackageDetailsValueChanges(packagesResponse: packagesResponse,
-                                                             selectedPackageID: selectedPackageID,
-                                                             totalPackageWeight: totalPackageWeight)
-=======
                                                       selectedPackages: inputPackages)
-        let packageDetails = ShippingLabelPackageDetails(viewModel: vm) { [weak self] selectedPackages in
-            self?.viewModel.handlePackageDetailsValueChanges(details: selectedPackages)
->>>>>>> 7305fa4c
+        let packageDetails = ShippingLabelPackageDetails(viewModel: vm) { [weak self] (packagesResponse, selectedPackages) in
+            self?.viewModel.handlePackageDetailsValueChanges(packagesResponse: packagesResponse, details: selectedPackages)
         }
 
         let hostingVC = UIHostingController(rootView: packageDetails)
