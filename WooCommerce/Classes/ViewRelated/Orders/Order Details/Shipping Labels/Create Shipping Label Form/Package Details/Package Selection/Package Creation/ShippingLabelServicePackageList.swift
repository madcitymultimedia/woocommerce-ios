import SwiftUI
import Yosemite

struct ShippingLabelServicePackageList: View {
    @Environment(\.presentationMode) var presentation
    @StateObject var viewModel = ShippingLabelServicePackageListViewModel()
    let packagesResponse: ShippingLabelPackagesResponse?
    let geometry: GeometryProxy

    var body: some View {
        servicePackageListView
            .onAppear(perform: {
                viewModel.packagesResponse = packagesResponse
            })
            .background(Color(.listBackground))
            .minimalNavigationBarBackButton()
    }

    @ViewBuilder
    private var servicePackageListView: some View {
        if viewModel.shouldShowEmptyState {
            emptyList
        } else {
            populatedList
        }
    }

    private var emptyList: some View {
        VStack(alignment: .center) {
            EmptyState(title: Localization.emptyStateMessage, image: .waitingForCustomersImage)
                .frame(idealHeight: geometry.size.height)
        }
    }

    private var populatedList: some View {
        LazyVStack(spacing: 0) {
            ListHeaderView(text: Localization.servicePackageHeader, alignment: .left)
                .padding(.horizontal, insets: geometry.safeAreaInsets)

            /// Packages
            ///
            ForEach(viewModel.predefinedOptions, id: \.title) { option in

                ListHeaderView(text: option.title.uppercased(), alignment: .left)
<<<<<<< HEAD
                    .padding(.horizontal, insets: geometry.safeAreaInsets)
=======
                    .padding(.horizontal, insets: safeAreaInsets)
                Divider()
>>>>>>> 8b992046
                ForEach(option.predefinedPackages) { package in
                    let selected = package == viewModel.selectedPackage
                    SelectableItemRow(title: package.title,
                                      subtitle: package.dimensions + " \(viewModel.dimensionUnit)",
                                      selected: selected)
                        .onTapGesture {
                            viewModel.selectedPackage = package
                        }
                        .padding(.horizontal, insets: geometry.safeAreaInsets)
                        .background(Color(.systemBackground))
                    Divider()
                        .padding(.horizontal, insets: geometry.safeAreaInsets)
                        .padding(.leading, Constants.dividerPadding)
                }
            }
        }
        .ignoresSafeArea(.container, edges: .horizontal)
        .toolbar {
            ToolbarItem(placement: .navigationBarTrailing, content: {
                Button(Localization.doneButton, action: {
                    // TODO-4744: Add selected service package and go back to package list
                    presentation.wrappedValue.dismiss()
                })
            })
        }
    }
}

private extension ShippingLabelServicePackageList {
    enum Localization {
        static let servicePackageHeader = NSLocalizedString(
            "Set up the package you'll be using to ship your products. We'll save it for future orders.",
            comment: "Header text on Add New Service Package screen in Shipping Label flow")
        static let doneButton = NSLocalizedString("Done", comment: "Done navigation button in the Service Package screen in Shipping Label flow")
        static let emptyStateMessage = NSLocalizedString(
            "All available packages have been activated",
            comment: "Message displayed when there are no packages to display in the Add New Service Package screen in Shipping Label flow")
    }

    enum Constants {
        static let dividerPadding: CGFloat = 48
        static let verticalSpacing: CGFloat = 16
    }
}

struct ShippingLabelServicePackageList_Previews: PreviewProvider {
    static var previews: some View {
        let packagesResponse = ShippingLabelPackageDetailsViewModel.samplePackageDetails()

        GeometryReader { geometry in
            ShippingLabelServicePackageList(packagesResponse: packagesResponse, geometry: geometry)
        }

        GeometryReader { geometry in
            ShippingLabelServicePackageList(packagesResponse: nil, geometry: geometry)
                .previewDisplayName("Empty State")
        }
    }
}<|MERGE_RESOLUTION|>--- conflicted
+++ resolved
@@ -42,12 +42,8 @@
             ForEach(viewModel.predefinedOptions, id: \.title) { option in
 
                 ListHeaderView(text: option.title.uppercased(), alignment: .left)
-<<<<<<< HEAD
                     .padding(.horizontal, insets: geometry.safeAreaInsets)
-=======
-                    .padding(.horizontal, insets: safeAreaInsets)
                 Divider()
->>>>>>> 8b992046
                 ForEach(option.predefinedPackages) { package in
                     let selected = package == viewModel.selectedPackage
                     SelectableItemRow(title: package.title,
