--- conflicted
+++ resolved
@@ -9,10 +9,6 @@
 ///
 final class ShippingLabelPackagesFormViewModel: ObservableObject {
 
-    /// Completion callback
-    ///
-    typealias Completion = (_ selectedPackages: [ShippingLabelPackageAttributes]) -> Void
-
     var foundMultiplePackages: Bool {
         selectedPackages.count > 1
     }
@@ -29,11 +25,8 @@
     private let stores: StoresManager
     private let storageManager: StorageManagerType
     private var resultsControllers: ShippingLabelPackageDetailsResultsControllers?
-<<<<<<< HEAD
-    private let onCompletion: Completion
-=======
+    private let onSelectionCompletion: (_ selectedPackages: [ShippingLabelPackageAttributes]) -> Void
     private let onPackageSyncCompletion: (_ packagesResponse: ShippingLabelPackagesResponse?) -> Void
->>>>>>> f75a20cb
 
     private var cancellables: Set<AnyCancellable> = []
 
@@ -68,11 +61,8 @@
     init(order: Order,
          packagesResponse: ShippingLabelPackagesResponse?,
          selectedPackages: [ShippingLabelPackageAttributes],
-<<<<<<< HEAD
-         onCompletion: @escaping Completion,
-=======
+         onSelectionCompletion: @escaping (_ selectedPackages: [ShippingLabelPackageAttributes]) -> Void,
          onPackageSyncCompletion: @escaping (_ packagesResponse: ShippingLabelPackagesResponse?) -> Void,
->>>>>>> f75a20cb
          formatter: CurrencyFormatter = CurrencyFormatter(currencySettings: ServiceLocator.currencySettings),
          stores: StoresManager = ServiceLocator.stores,
          storageManager: StorageManagerType = ServiceLocator.storageManager,
@@ -81,11 +71,8 @@
         self.stores = stores
         self.storageManager = storageManager
         self.selectedPackages = selectedPackages
-<<<<<<< HEAD
-        self.onCompletion = onCompletion
-=======
+        self.onSelectionCompletion = onSelectionCompletion
         self.onPackageSyncCompletion = onPackageSyncCompletion
->>>>>>> f75a20cb
 
         configureResultsControllers()
         syncProducts()
@@ -95,7 +82,7 @@
     }
 
     func confirmPackageSelection() {
-        onCompletion(validatedPackages)
+        onSelectionCompletion(validatedPackages)
     }
 }
 
