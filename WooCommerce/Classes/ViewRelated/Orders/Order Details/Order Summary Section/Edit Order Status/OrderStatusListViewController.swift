import UIKit
import Yosemite

final class OrderStatusListViewController: UIViewController {
    /// Main TableView.
    ///
    @IBOutlet private var tableView: UITableView!

<<<<<<< HEAD
    /// The index of the status stored in the database when list view is presented
    ///
    private var initialStatus: IndexPath?

    /// The index of (new) order status selected by the user tapping on a table row.
    ///
    private var indexOfSelectedStatus: IndexPath? {
        didSet {
            if initialStatus != indexOfSelectedStatus, !isSelectionAutoConfirmed {
                activateApplyButton()
            } else if initialStatus != indexOfSelectedStatus, isSelectionAutoConfirmed {
                confirmSelectedStatus()
            } else {
                deActivateApplyButton()
            }
        }
    }

    /// A cview model containing all possible order statuses and the selected one.
    ///
    private let viewModel: OrderStatusListViewModel

    /// A closure to be called when this VC wants its creator to dismiss it without saving changes.
    ///
    var didSelectCancel: (() -> Void)?

    /// A closure to be  called when this VC wants its creator to change the order status to the selected status and dismiss it.
    ///
    var didConfirmSelection: ((OrderStatusEnum) -> Void)?

    /// Whether to automatically confirm the order status when it is selected.
    ///
    /// Defaults to `false`.
    ///
    private let isSelectionAutoConfirmed: Bool

    init(siteID: Int64, status: OrderStatusEnum, isSelectionAutoConfirmed: Bool = false) {
        self.viewModel = OrderStatusListViewModel(status: status,
                                                  dataSource: OrderStatusListDataSource(siteID: siteID))
        self.isSelectionAutoConfirmed = isSelectionAutoConfirmed
=======
    /// A view model containing all possible order statuses and the selected one.
    ///
    private let viewModel: OrderStatusListViewModel

    init(viewModel: OrderStatusListViewModel) {
        self.viewModel = viewModel
>>>>>>> bdedd2f0
        super.init(nibName: type(of: self).nibName, bundle: nil)
    }

    required init?(coder aDecoder: NSCoder) {
        fatalError("init(coder:) has not been implemented")
    }

    override func viewDidLoad() {
        super.viewDidLoad()
        registerTableViewCells()
        configureNavigationBar()
        configureTableView()
        viewModel.configureResultsController(tableView: tableView)
        tableView.reloadData()
        selectStatusIfPossible()
    }

    /// Select the row corresponding to the current order status if we can.
    ///
    private func selectStatusIfPossible() {
        guard let selectedStatusIndex = viewModel.indexOfCurrentOrderStatus() else {
            return
        }
        tableView.selectRow(at: selectedStatusIndex, animated: false, scrollPosition: .none)
    }

    /// Registers all of the available TableViewCells
    ///
    private func registerTableViewCells() {
        tableView.registerNib(for: StatusListTableViewCell.self)
    }

    /// Setup: TableView
    ///
    func configureTableView() {
        view.backgroundColor = .listBackground
        tableView.backgroundColor = .listBackground
        tableView.accessibilityIdentifier = "order-status-list"
        tableView.dataSource = self
        tableView.delegate = self
    }
}

// MARK: - Navigation bar
//
extension OrderStatusListViewController {
    func configureNavigationBar() {
        configureTitle()
        configureLeftButton()
        configureRightButton()
    }

    func configureTitle() {
        title = NSLocalizedString("Order Status", comment: "Change order status screen - Screen title")
    }

    func configureLeftButton() {
        guard !isSelectionAutoConfirmed else {
            return
        }

        let dismissButtonTitle = NSLocalizedString("Cancel",
                                                   comment: "Change order status screen - button title for closing the view")
        let leftBarButton = UIBarButtonItem(title: dismissButtonTitle,
                                            style: .plain,
                                            target: self,
                                            action: #selector(dismissButtonTapped))
        navigationItem.setLeftBarButton(leftBarButton, animated: false)
    }

    func configureRightButton() {
        guard !isSelectionAutoConfirmed else {
            return
        }

        let applyButtonTitle = NSLocalizedString("Apply",
                                               comment: "Change order status screen - button title to apply selection")
        let rightBarButton = UIBarButtonItem(title: applyButtonTitle,
                                             style: .done,
                                             target: self,
                                             action: #selector(confirmSelectedStatus))
        navigationItem.setRightBarButton(rightBarButton, animated: false)
        navigationItem.rightBarButtonItem?.accessibilityIdentifier = "order-status-list-apply-button"
        enableApplyButton(viewModel.shouldEnableApplyButton)
    }

    func enableApplyButton(_ enabled: Bool) {
        navigationItem.rightBarButtonItem?.isEnabled = enabled
    }

    @objc func dismissButtonTapped() {
        viewModel.didSelectCancel?()
    }

<<<<<<< HEAD
    @objc func confirmSelectedStatus() {
        guard let indexOfSelectedStatus = indexOfSelectedStatus else {
            didSelectCancel?()
            return
        }
        guard let selectedStatus = viewModel.status(at: indexOfSelectedStatus) else {
            didSelectCancel?()
            return
        }
        didConfirmSelection?(selectedStatus)
=======
    @objc func applyButtonTapped() {
        viewModel.confirmSelectedStatus()
>>>>>>> bdedd2f0
    }
}

// MARK: - UITableViewDatasource conformance
//
extension OrderStatusListViewController: UITableViewDataSource {
    func numberOfSections(in tableView: UITableView) -> Int {
        return 1
    }

    func tableView(_ tableView: UITableView, numberOfRowsInSection section: Int) -> Int {
        guard section == 0 else {
            return 0
        }
        return viewModel.statusCount()
    }

    func tableView(_ tableView: UITableView, cellForRowAt indexPath: IndexPath) -> UITableViewCell {
        let cell = tableView.dequeueReusableCell(StatusListTableViewCell.self, for: indexPath)
        cell.textLabel?.text = viewModel.statusName(at: indexPath)
        cell.selectionStyle = .none
        return cell
    }
}

// MARK: - UITableViewDelegate conformance
//
extension OrderStatusListViewController: UITableViewDelegate {
    func tableView(_ tableView: UITableView, heightForHeaderInSection section: Int) -> CGFloat {
        // iOS 11 table bug. Must return a tiny value to collapse `nil` or `empty` section headers.
        return CGFloat.leastNonzeroMagnitude
    }

    func tableView(_ tableView: UITableView, didSelectRowAt indexPath: IndexPath) {
        viewModel.indexOfSelectedStatus = indexPath
        enableApplyButton(viewModel.shouldEnableApplyButton)
    }
}<|MERGE_RESOLUTION|>--- conflicted
+++ resolved
@@ -6,55 +6,12 @@
     ///
     @IBOutlet private var tableView: UITableView!
 
-<<<<<<< HEAD
-    /// The index of the status stored in the database when list view is presented
-    ///
-    private var initialStatus: IndexPath?
-
-    /// The index of (new) order status selected by the user tapping on a table row.
-    ///
-    private var indexOfSelectedStatus: IndexPath? {
-        didSet {
-            if initialStatus != indexOfSelectedStatus, !isSelectionAutoConfirmed {
-                activateApplyButton()
-            } else if initialStatus != indexOfSelectedStatus, isSelectionAutoConfirmed {
-                confirmSelectedStatus()
-            } else {
-                deActivateApplyButton()
-            }
-        }
-    }
-
-    /// A cview model containing all possible order statuses and the selected one.
-    ///
-    private let viewModel: OrderStatusListViewModel
-
-    /// A closure to be called when this VC wants its creator to dismiss it without saving changes.
-    ///
-    var didSelectCancel: (() -> Void)?
-
-    /// A closure to be  called when this VC wants its creator to change the order status to the selected status and dismiss it.
-    ///
-    var didConfirmSelection: ((OrderStatusEnum) -> Void)?
-
-    /// Whether to automatically confirm the order status when it is selected.
-    ///
-    /// Defaults to `false`.
-    ///
-    private let isSelectionAutoConfirmed: Bool
-
-    init(siteID: Int64, status: OrderStatusEnum, isSelectionAutoConfirmed: Bool = false) {
-        self.viewModel = OrderStatusListViewModel(status: status,
-                                                  dataSource: OrderStatusListDataSource(siteID: siteID))
-        self.isSelectionAutoConfirmed = isSelectionAutoConfirmed
-=======
     /// A view model containing all possible order statuses and the selected one.
     ///
     private let viewModel: OrderStatusListViewModel
 
     init(viewModel: OrderStatusListViewModel) {
         self.viewModel = viewModel
->>>>>>> bdedd2f0
         super.init(nibName: type(of: self).nibName, bundle: nil)
     }
 
@@ -112,7 +69,7 @@
     }
 
     func configureLeftButton() {
-        guard !isSelectionAutoConfirmed else {
+        guard !viewModel.isSelectionAutoConfirmed else {
             return
         }
 
@@ -126,7 +83,7 @@
     }
 
     func configureRightButton() {
-        guard !isSelectionAutoConfirmed else {
+        guard !viewModel.isSelectionAutoConfirmed else {
             return
         }
 
@@ -135,7 +92,7 @@
         let rightBarButton = UIBarButtonItem(title: applyButtonTitle,
                                              style: .done,
                                              target: self,
-                                             action: #selector(confirmSelectedStatus))
+                                             action: #selector(applyButtonTapped))
         navigationItem.setRightBarButton(rightBarButton, animated: false)
         navigationItem.rightBarButtonItem?.accessibilityIdentifier = "order-status-list-apply-button"
         enableApplyButton(viewModel.shouldEnableApplyButton)
@@ -146,24 +103,11 @@
     }
 
     @objc func dismissButtonTapped() {
-        viewModel.didSelectCancel?()
+        viewModel.didCancelSelection?()
     }
 
-<<<<<<< HEAD
-    @objc func confirmSelectedStatus() {
-        guard let indexOfSelectedStatus = indexOfSelectedStatus else {
-            didSelectCancel?()
-            return
-        }
-        guard let selectedStatus = viewModel.status(at: indexOfSelectedStatus) else {
-            didSelectCancel?()
-            return
-        }
-        didConfirmSelection?(selectedStatus)
-=======
     @objc func applyButtonTapped() {
         viewModel.confirmSelectedStatus()
->>>>>>> bdedd2f0
     }
 }
 
