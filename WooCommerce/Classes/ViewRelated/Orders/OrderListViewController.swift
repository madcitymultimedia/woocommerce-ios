import Combine
import UIKit
import Gridicons
import Yosemite
import WordPressUI
import SafariServices
import SwiftUI
import WooFoundation

// Used for protocol conformance of IndicatorInfoProvider only.
import XLPagerTabStrip

private typealias SyncReason = OrderListSyncActionUseCase.SyncReason

protocol OrderListViewControllerDelegate: AnyObject {
    /// Called when `OrderListViewController` (or `OrdersViewController`) is about to fetch Orders from the API.
    ///
    func orderListViewControllerWillSynchronizeOrders(_ viewController: UIViewController)

    /// Called when an order list `UIScrollView`'s `scrollViewDidScroll` event is triggered from the user.
    ///
    func orderListScrollViewDidScroll(_ scrollView: UIScrollView)

    /// Called when a user press a clear filters button. Eg. the clear filters button in the empty screen.
    ///
    func clearFilters()
}

/// OrderListViewController: Displays the list of Orders associated to the active Store / Account.
///
final class OrderListViewController: UIViewController, GhostableViewController {

    weak var delegate: OrderListViewControllerDelegate?

    private let viewModel: OrderListViewModel

    /// Main TableView.
    ///
    @IBOutlet weak var tableView: UITableView!

    /// The data source that is bound to `tableView`.
    private lazy var dataSource: UITableViewDiffableDataSource<String, FetchResultSnapshotObjectID> = {
        let dataSource = UITableViewDiffableDataSource<String, FetchResultSnapshotObjectID>(
            tableView: self.tableView,
            cellProvider: self.makeCellProvider()
        )
        dataSource.defaultRowAnimation = .fade
        return dataSource
    }()

    lazy var ghostTableViewController = GhostTableViewController(options: GhostTableViewOptions(cellClass: OrderTableViewCell.self,
                                                                                                estimatedRowHeight: Settings.estimatedRowHeight,
                                                                                                tableViewStyle: .grouped,
                                                                                                isScrollEnabled: false))

    /// Pull To Refresh Support.
    ///
    private lazy var refreshControl: UIRefreshControl = {
        let refreshControl = UIRefreshControl()
        refreshControl.addTarget(self, action: #selector(pullToRefresh(sender:)), for: .valueChanged)
        return refreshControl
    }()

    /// Footer "Loading More" Spinner.
    ///
    private lazy var footerSpinnerView = FooterSpinnerView()

    /// The view shown if the list is empty.
    ///
    private lazy var emptyStateViewController = EmptyStateViewController(style: .list)

    /// SyncCoordinator: Keeps tracks of which pages have been refreshed, and encapsulates the "What should we sync now" logic.
    ///
    private let syncingCoordinator = SyncingCoordinator()

    /// Timestamp for last successful sync.
    ///
    private var lastFullSyncTimestamp: Date?

    /// Minimum time interval allowed between full sync.
    ///
    private let minimalIntervalBetweenSync: TimeInterval = 30

    /// UI Active State
    ///
    private var state: State = .results {
        didSet {
            guard oldValue != state else {
                return
            }

            didLeave(state: oldValue)
            didEnter(state: state)
        }
    }

    private var cancellables = Set<AnyCancellable>()

    private let siteID: Int64

    /// Current top banner that is displayed.
    ///
    private var topBannerView: UIView?

    /// Callback closure when an order is selected
    ///
    private var switchDetailsHandler: (OrderDetailsViewModel?) -> Void

    /// Currently selected index path in the table view
    ///
    private var selectedIndexPath: IndexPath?

    /// Currently selected order ID in the table view
    ///
    private var selectedOrderID: Int64?

    private lazy var isSplitViewInOrdersTabEnabled: Bool = ServiceLocator.featureFlagService.isFeatureFlagEnabled(.splitViewInOrdersTab)

    /// Tracks if the swipe actions have been glanced to the user.
    ///
    private var swipeActionsGlanced = false

    /// Banner variation that will be shown as In-Person Payments feedback banner. If any.
    ///
    private var inPersonPaymentsSurveyVariation: SurveyViewController.Source?


    // MARK: - View Lifecycle

    /// Designated initializer.
    ///
    init(siteID: Int64,
         title: String,
         viewModel: OrderListViewModel,
         switchDetailsHandler: @escaping (OrderDetailsViewModel?) -> Void) {
        self.siteID = siteID
        self.viewModel = viewModel
        self.switchDetailsHandler = switchDetailsHandler

        super.init(nibName: type(of: self).nibName, bundle: nil)

        self.title = title
    }

    required init?(coder aDecoder: NSCoder) {
        fatalError("Not supported")
    }

    deinit {
        cancellables.forEach {
            $0.cancel()
        }
    }

    override func viewDidLoad() {
        super.viewDidLoad()

        registerTableViewHeadersAndCells()
        configureTableView()

        configureViewModel()
        configureSyncingCoordinator()

        if ServiceLocator.featureFlagService.isFeatureFlagEnabled(.IPPInAppFeedbackBanner) {
            inPersonPaymentsSurveyVariation = viewModel.feedbackBannerSurveySource()
        }
    }

    override func viewWillAppear(_ animated: Bool) {
        super.viewWillAppear(animated)

        syncingCoordinator.resynchronize(reason: SyncReason.viewWillAppear.rawValue)

        // Fix any incomplete animation of the refresh control
        // when switching tabs mid-animation
        refreshControl.resetAnimation(in: tableView)

        // Fix any _incomplete_ animation if the orders were deleted and refetched from
        // a different location (or Orders tab).
        //
        // We can remove this once we've replaced XLPagerTabStrip.
        tableView.reloadData()
    }

    override func viewDidLayoutSubviews() {
        super.viewDidLayoutSubviews()
        tableView.updateHeaderHeight()
    }

    override func willTransition(to newCollection: UITraitCollection, with coordinator: UIViewControllerTransitionCoordinator) {
        super.willTransition(to: newCollection, with: coordinator)
        if isSplitViewInOrdersTabEnabled, selectedIndexPath != nil {
            // Reload table view to update selected state on the list when changing rotation
            tableView.reloadData()
        }
    }

    /// Returns a function that creates cells for `dataSource`.
    private func makeCellProvider() -> UITableViewDiffableDataSource<String, FetchResultSnapshotObjectID>.CellProvider {
        return { [weak self] tableView, indexPath, objectID in
            let cell = tableView.dequeueReusableCell(OrderTableViewCell.self, for: indexPath)
            guard let self = self else {
                return cell
            }

            let cellViewModel = self.viewModel.cellViewModel(withID: objectID)

            cell.configureCell(viewModel: cellViewModel)
            cell.layoutIfNeeded()
            return cell
        }
    }
}


// MARK: - User Interface Initialization
//
private extension OrderListViewController {
    /// Initialize ViewModel operations
    ///
    func configureViewModel() {
        viewModel.onShouldResynchronizeIfViewIsVisible = { [weak self] in
            guard let self = self,
                  // Avoid synchronizing if the view is not visible. The refresh will be handled in
                  // `viewWillAppear` instead.
                  self.viewIfLoaded?.window != nil else {
                return
            }

            self.syncingCoordinator.resynchronize()
        }

        viewModel.onShouldResynchronizeIfNewFiltersAreApplied = { [weak self] in
            self?.syncingCoordinator.resynchronize(reason: SyncReason.newFiltersApplied.rawValue)
        }

        viewModel.activate()

        /// Update the `dataSource` whenever there is a new snapshot.
        viewModel.snapshot.sink { [weak self] snapshot in
            guard let self = self else { return }
            self.dataSource.apply(snapshot)

            if self.isSplitViewInOrdersTabEnabled, self.splitViewController?.isCollapsed == false {
                self.checkSelectedItem()
            }

        }.store(in: &cancellables)

        /// Update the top banner when needed
        viewModel.$topBanner
            .sink { [weak self] topBannerType in
                guard let self = self else { return }
                switch topBannerType {
                case .none:
                    self.hideTopBannerView()
                case .error:
                    self.setErrorTopBanner()
                case .orderCreation:
                    self.setOrderCreationTopBanner()
                case .IPPFeedback:
                    guard let survey = self.inPersonPaymentsSurveyVariation else {
                        return
                    }
                    self.setIPPFeedbackTopBanner(survey: survey)
                }
            }
            .store(in: &cancellables)
    }

    /// Setup: Sync'ing Coordinator
    ///
    func configureSyncingCoordinator() {
        syncingCoordinator.delegate = self
    }

    /// Setup: TableView
    ///
    func configureTableView() {
        tableView.delegate = self
        tableView.dataSource = dataSource

        view.backgroundColor = .listBackground
        tableView.accessibilityIdentifier = "orders-table-view"
        tableView.backgroundColor = .listBackground
        tableView.refreshControl = refreshControl
        tableView.tableFooterView = footerSpinnerView
        tableView.estimatedSectionHeaderHeight = Settings.estimatedHeaderHeight
        tableView.sectionHeaderHeight = UITableView.automaticDimension
        tableView.sectionFooterHeight = .leastNonzeroMagnitude
        tableView.rowHeight = UITableView.automaticDimension
        tableView.estimatedRowHeight = UITableView.automaticDimension
    }

    /// Registers all of the available table view cells and headers
    ///
    func registerTableViewHeadersAndCells() {
        tableView.registerNib(for: OrderTableViewCell.self)

        let headerType = TwoColumnSectionHeaderView.self
        tableView.register(headerType.loadNib(), forHeaderFooterViewReuseIdentifier: headerType.reuseIdentifier)
    }
}

// MARK: - Actions
//
extension OrderListViewController {
    @objc func pullToRefresh(sender: UIRefreshControl) {
        ServiceLocator.analytics.track(.ordersListPulledToRefresh)
        delegate?.orderListViewControllerWillSynchronizeOrders(self)
        NotificationCenter.default.post(name: .ordersBadgeReloadRequired, object: nil)
        syncingCoordinator.resynchronize(reason: SyncReason.pullToRefresh.rawValue) {
            sender.endRefreshing()
        }
    }

    private func markOrderAsCompleted(resultID: FetchResultSnapshotObjectID) {
        guard let orderDetailsViewModel = viewModel.detailsViewModel(withID: resultID) else {
            return DDLogError("⛔️ ViewModel for resultID: \(resultID) not found")
        }
        /// Actions that performs the mark completed request remotely.
        let fulfillmentProcess = orderDetailsViewModel.markCompleted(flow: .list)

        /// Messages configuration
        let noticeConfiguration = OrderFulfillmentNoticePresenter.NoticeConfiguration(
            successTitle: Localization.markCompletedNoticeTitle(orderID: orderDetailsViewModel.order.orderID),
            errorTitle: Localization.markCompletedErrorNoticeTitle(orderID: orderDetailsViewModel.order.orderID))

        /// Fires fulfillment action, observes its result and enqueue the appropriate notices.
        let presenter = OrderFulfillmentNoticePresenter(noticeConfiguration: noticeConfiguration)
        presenter.present(process: fulfillmentProcess)
    }

    /// Slightly reveal swipe actions of the first visible cell that contains at least one swipe action.
    /// This action is performed only once, using `swipeActionsGlanced` as a control variable.
    ///
    private func glanceTrailingActionsIfNeeded() {
        if !swipeActionsGlanced {
            swipeActionsGlanced = true
            tableView.glanceTrailingSwipeActions()
        }
    }
}

// MARK: - Sync'ing Helpers
//
extension OrderListViewController: SyncingCoordinatorDelegate {

    /// Synchronizes the Orders for the Default Store (if any).
    ///
    func sync(pageNumber: Int, pageSize: Int, reason: String? = nil, onCompletion: ((Bool) -> Void)? = nil) {
        if pageNumber == syncingCoordinator.pageFirstIndex,
           reason == SyncReason.viewWillAppear.rawValue,
           let lastFullSyncTimestamp = lastFullSyncTimestamp,
           Date().timeIntervalSince(lastFullSyncTimestamp) < minimalIntervalBetweenSync {
            // less than 30 s from last full sync
            onCompletion?(true)
            return
        }

        transitionToSyncingState()
        viewModel.hasErrorLoadingData = false
        viewModel.updateBannerVisibility()

        let action = viewModel.synchronizationAction(
            siteID: siteID,
            pageNumber: pageNumber,
            pageSize: pageSize,
            reason: SyncReason(rawValue: reason ?? "")) { [weak self] totalDuration, error in
                guard let self = self else {
                    return
                }

                if let error = error {
                    DDLogError("⛔️ Error synchronizing orders: \(error)")
                    self.viewModel.hasErrorLoadingData = true
                } else {
                    if pageNumber == self.syncingCoordinator.pageFirstIndex {
                        // save timestamp of last successful update
                        self.lastFullSyncTimestamp = Date()
                    }
                    ServiceLocator.analytics.track(event: .ordersListLoaded(totalDuration: totalDuration,
                                                                            pageNumber: pageNumber,
                                                                            filters: self.viewModel.filters))
                }

                self.transitionToResultsUpdatedState()
                onCompletion?(error == nil)
        }

        ServiceLocator.stores.dispatch(action)
    }

    /// Sets the current top banner in the table view header
    ///
    private func showTopBannerView() {
        guard let topBannerView = topBannerView else { return }

        // Configure header container view
        let headerContainer = UIView(frame: CGRect(x: 0, y: 0, width: Int(tableView.frame.width), height: 0))
        headerContainer.addSubview(topBannerView)
        headerContainer.pinSubviewToAllEdges(topBannerView)

        tableView.tableHeaderView = headerContainer
        tableView.updateHeaderHeight()
    }

    /// Hide the top banner from the table view header
    ///
    private func hideTopBannerView() {
        topBannerView?.removeFromSuperview()
        topBannerView = nil
        if tableView.tableHeaderView != nil {
            // Setting tableHeaderView = nil when having a previous value keeps an extra header space (See p5T066-3c3#comment-12307)
            // This solution avoids it by adding an almost zero height header (Originally from https://stackoverflow.com/a/18938763/428353)
            tableView.tableHeaderView = UIView(frame: CGRect(x: 0, y: 0, width: tableView.bounds.size.width, height: CGFloat.leastNonzeroMagnitude))
        }

        tableView.updateHeaderHeight()
    }
}

// MARK: - Spinner Helpers
//
extension OrderListViewController {

    /// Starts the Footer Spinner animation, whenever `mustStartFooterSpinner` returns *true*.
    ///
    private func ensureFooterSpinnerIsStarted() {
        guard mustStartFooterSpinner() else {
            return
        }

        footerSpinnerView.startAnimating()
    }

    /// Whenever we're sync'ing an Orders Page that's beyond what we're currently displaying, this method will return *true*.
    ///
    private func mustStartFooterSpinner() -> Bool {
        guard let highestPageBeingSynced = syncingCoordinator.highestPageBeingSynced else {
            return false
        }

        return highestPageBeingSynced * SyncingCoordinator.Defaults.pageSize > dataSource.numberOfItems
    }

    /// Stops animating the Footer Spinner.
    ///
    private func ensureFooterSpinnerIsStopped() {
        footerSpinnerView.stopAnimating()
    }
}

// MARK: - Split view helpers
//
private extension OrderListViewController {
    /// Highlights the selected row if any row has been selected and the split view is not collapsed.
    /// Removes the selected state otherwise.
    ///
    func highlightSelectedRowIfNeeded() {
        guard let selectedIndexPath = selectedIndexPath else {
            return
        }
        if splitViewController?.isCollapsed == true {
            tableView.deselectRow(at: selectedIndexPath, animated: false)
        } else {
            tableView.selectRow(at: selectedIndexPath, animated: false, scrollPosition: .none)
        }
    }

    /// Checks to see if the selected item is still at the same index in the list and resets its state if not.
    ///
    func checkSelectedItem() {
        guard let indexPath = selectedIndexPath, let orderID = selectedOrderID else {
            return selectFirstItemIfPossible()
        }

        guard let objectID = dataSource.itemIdentifier(for: indexPath),
            let orderDetailsViewModel = viewModel.detailsViewModel(withID: objectID) else {
            return selectFirstItemIfPossible()
        }

        if orderDetailsViewModel.order.orderID != orderID {
            selectFirstItemIfPossible()
        }
    }

    /// Attempts setting the first item in the list as selected if there's any item at all.
    /// Otherwise, triggers closure to remove the current selected item from the split view's secondary column.
    ///
    func selectFirstItemIfPossible() {
        let firstIndexPath = IndexPath(row: 0, section: 0)
        guard let objectID = dataSource.itemIdentifier(for: firstIndexPath),
              let orderDetailsViewModel = viewModel.detailsViewModel(withID: objectID),
                state != .empty else {
            selectedOrderID = nil
            selectedIndexPath = nil
            return switchDetailsHandler(nil)
        }
        selectedOrderID = orderDetailsViewModel.order.orderID
        selectedIndexPath = firstIndexPath
        switchDetailsHandler(orderDetailsViewModel)
        highlightSelectedRowIfNeeded()
    }
}


// MARK: - Placeholders & Ghostable Table
//
private extension OrderListViewController {

    /// Renders the Placeholder Orders
    ///
    func displayPlaceholderOrders() {
        displayGhostContent()
    }

    /// Removes the Placeholder Orders (and restores the ResultsController <> UITableView link).
    ///
    func removePlaceholderOrders() {
        removeGhostContent()
    }
}

// MARK: - Empty state view configuration
//
private extension OrderListViewController {
    /// Shows the EmptyStateViewController
    ///
    func displayEmptyViewController() {
        let childController = emptyStateViewController

        // Abort if we are already displaying this childController
        guard childController.parent == nil else {
            return
        }
        guard let childView = childController.view else {
            return
        }

        childController.configure(createFilterConfig())

        // Show Error Loading Data banner if the empty state is caused by a sync error
        if viewModel.hasErrorLoadingData {
            childController.showTopBannerView()
        } else {
            childController.hideTopBannerView()
        }

        childView.translatesAutoresizingMaskIntoConstraints = false

        addChild(childController)
        view.addSubview(childView)
        NSLayoutConstraint.activate([
            childView.leadingAnchor.constraint(equalTo: tableView.leadingAnchor),
            childView.trailingAnchor.constraint(equalTo: tableView.trailingAnchor),
            childView.topAnchor.constraint(equalTo: tableView.topAnchor),
            childView.bottomAnchor.constraint(equalTo: tableView.bottomAnchor)
        ])
        childController.didMove(toParent: self)
    }

    func removeEmptyViewController() {
        let childController = emptyStateViewController

        guard childController.parent == self,
            let childView = childController.view else {
            return
        }

        childController.willMove(toParent: nil)
        childView.removeFromSuperview()
        childController.removeFromParent()
    }

    /// Empty state config
    ///
    func createFilterConfig() ->  EmptyStateViewController.Config {
        guard let filters = viewModel.filters, filters.numberOfActiveFilters != 0 else {
            return noOrdersAvailableConfig()
        }

        return noOrdersMatchFilterConfig()
    }

    /// Creates EmptyStateViewController.Config when there are no orders available
    ///
    func noOrdersAvailableConfig() -> EmptyStateViewController.Config {
        .withLink(message: NSAttributedString(string: Localization.allOrdersEmptyStateMessage),
                  image: .emptyOrdersImage,
                  details: Localization.allOrdersEmptyStateDetail,
                  linkTitle: Localization.learnMore,
                  linkURL: WooConstants.URLs.blog.asURL()) { [weak self] refreshControl in
            self?.pullToRefresh(sender: refreshControl)
        }
    }

    /// Creates EmptyStateViewController.Config for no orders matching the filter empty view
    ///
    func noOrdersMatchFilterConfig() -> EmptyStateViewController.Config {
        let boldSearchKeyword = NSAttributedString(string: viewModel.filters?.readableString ?? String(),
                                                   attributes: [.font: EmptyStateViewController.Config.messageFont.bold])
        let message = NSMutableAttributedString(string: Localization.filteredOrdersEmptyStateMessage)
        message.replaceFirstOccurrence(of: "%@", with: boldSearchKeyword)

        return EmptyStateViewController.Config.withButton(
            message: message,
            image: .emptySearchResultsImage,
            details: "",
            buttonTitle: Localization.clearButton,
            onTap: { [weak self] button in
                self?.delegate?.clearFilters()
            },
            onPullToRefresh: { [weak self] refreshControl in
                self?.pullToRefresh(sender: refreshControl)
            })
    }
}

// MARK: - UITableViewDelegate Conformance
//
extension OrderListViewController: UITableViewDelegate {

    func tableView(_ tableView: UITableView, didSelectRowAt indexPath: IndexPath) {
        if splitViewController?.isCollapsed == true || !isSplitViewInOrdersTabEnabled {
            tableView.deselectRow(at: indexPath, animated: true)
        }

        guard state != .placeholder else {
            return
        }

        guard let objectID = dataSource.itemIdentifier(for: indexPath),
            let orderDetailsViewModel = viewModel.detailsViewModel(withID: objectID) else {
                return
        }

        selectedIndexPath = indexPath
        let order = orderDetailsViewModel.order
        ServiceLocator.analytics.track(event: WooAnalyticsEvent.Orders.orderOpen(order: order))
        selectedOrderID = order.orderID

        if isSplitViewInOrdersTabEnabled {
            switchDetailsHandler(orderDetailsViewModel)
        } else {
            let viewController = OrderDetailsViewController(viewModel: orderDetailsViewModel)
            navigationController?.pushViewController(viewController, animated: true)
        }
    }

    func tableView(_ tableView: UITableView, willDisplay cell: UITableViewCell, forRowAt indexPath: IndexPath) {
        guard let itemIndex = dataSource.indexOfItem(for: indexPath) else {
            return
        }

        syncingCoordinator.ensureNextPageIsSynchronized(lastVisibleIndex: itemIndex)
        if isSplitViewInOrdersTabEnabled, indexPath == selectedIndexPath {
            highlightSelectedRowIfNeeded()
        }
    }

    func tableView(_ tableView: UITableView, viewForHeaderInSection section: Int) -> UIView? {
        let reuseIdentifier = TwoColumnSectionHeaderView.reuseIdentifier
        guard let header = tableView.dequeueReusableHeaderFooterView(withIdentifier: reuseIdentifier) as? TwoColumnSectionHeaderView else {
            return nil
        }

        header.leftText = {
            guard let sectionIdentifier = dataSource.sectionIdentifier(for: section) else {
                return nil
            }

            return viewModel.sectionTitleFor(sectionIdentifier: sectionIdentifier)
        }()
        header.rightText = nil

        return header
    }

    func scrollViewDidScroll(_ scrollView: UIScrollView) {
        delegate?.orderListScrollViewDidScroll(scrollView)
    }

    /// Provide an implementation to show cell swipe actions. Return `nil` to provide no action.
    ///
    func tableView(_ tableView: UITableView, trailingSwipeActionsConfigurationForRowAt indexPath: IndexPath) -> UISwipeActionsConfiguration? {
        /// Fetch the order view model and make sure the order is not marked as completed before proceeding.
        ///
        guard let objectID = dataSource.itemIdentifier(for: indexPath),
              let cellViewModel = viewModel.cellViewModel(withID: objectID),
              cellViewModel.status != .completed else {
                  return nil
              }
        let markAsCompletedAction = UIContextualAction(style: .normal, title: Localization.markCompleted, handler: { [weak self] _, _, completionHandler in
            self?.markOrderAsCompleted(resultID: objectID)
            completionHandler(true) // Tells the table that the action was performed and forces it to go back to its original state (un-swiped)
        })
        markAsCompletedAction.backgroundColor = .brand
        markAsCompletedAction.image = .checkmarkImage

        return UISwipeActionsConfiguration(actions: [markAsCompletedAction])
    }
}

// MARK: - Finite State Machine Management
//
private extension OrderListViewController {

    func didEnter(state: State) {
        switch state {
        case .empty:
            displayEmptyViewController()
        case .placeholder:
            displayPlaceholderOrders()
        case .syncing:
            ensureFooterSpinnerIsStarted()
        case .results:
            glanceTrailingActionsIfNeeded()
        }
    }

    func didLeave(state: State) {
        switch state {
        case .empty:
            removeEmptyViewController()
        case .placeholder:
            removePlaceholderOrders()
        case .syncing:
            ensureFooterSpinnerIsStopped()
        case .results:
            break
        }
    }

    /// Should be called before Sync'ing. Transitions to either `results` or `placeholder` state, depending on whether if
    /// we've got cached results, or not.
    ///
    func transitionToSyncingState() {
        state = dataSource.isEmpty ? .placeholder : .syncing
    }

    /// Should be called whenever the results are updated: after Sync'ing (or after applying a filter).
    /// Transitions to `.results` or `.empty`.
    ///
    func transitionToResultsUpdatedState() {
        state = dataSource.isEmpty ? .empty : .results
    }
}

// MARK: - IndicatorInfoProvider Conformance

// This conformance is not used directly by `OrderListViewController`. We only need this because
// `Self` is used as a child of `OrdersTabbedViewController` which is a
// `ButtonBarPagerTabStripViewController`.
extension OrderListViewController: IndicatorInfoProvider {
    /// Return `self.title` under `IndicatorInfo`.
    ///
    func indicatorInfo(for pagerTabStripController: PagerTabStripViewController) -> IndicatorInfo {
        IndicatorInfo(title: title)
    }
}

// MARK: Top Banner Factories
private extension OrderListViewController {
    /// Sets the `topBannerView` property to an error banner.
    ///
    func setErrorTopBanner() {
        topBannerView = ErrorTopBannerFactory.createTopBanner(isExpanded: false, expandedStateChangeHandler: { [weak self] in
            self?.tableView.updateHeaderHeight()
        },
        onTroubleshootButtonPressed: { [weak self] in
            guard let self = self else { return }

            WebviewHelper.launch(WooConstants.URLs.troubleshootErrorLoadingData.asURL(), with: self)
        },
        onContactSupportButtonPressed: { [weak self] in
            guard let self = self else { return }
            ZendeskProvider.shared.showNewRequestIfPossible(from: self, with: nil)
        })
        showTopBannerView()
    }

    /// Sets the `topBannerView` property to an orders banner.
    ///
    func setOrderCreationTopBanner() {
        topBannerView = OrdersTopBannerFactory.createOrdersBanner(onTopButtonPressed: { [weak self] in
            self?.tableView.updateHeaderHeight()
        }, onDismissButtonPressed: { [weak self] in
            self?.viewModel.dismissOrdersBanner()
        }, onGiveFeedbackButtonPressed: { [weak self] in
            let surveyNavigation = SurveyCoordinatingController(survey: .orderCreation)
            self?.present(surveyNavigation, animated: true, completion: nil)
        })
        showTopBannerView()
    }

    /// Sets the `topBannerView` property to an IPP feedback banner.
    ///
    func setIPPFeedbackTopBanner(survey: SurveyViewController.Source) {
        topBannerView = createIPPFeedbackTopBanner(survey: survey)
        showTopBannerView()
    }

<<<<<<< HEAD
    private func createIPPFeedbackTopBanner() -> TopBannerView {
        let shareIPPFeedbackAction = TopBannerViewModel.ActionButton(title: Localization.shareFeedbackButton, action: { [weak self] _ in
            self?.displayIPPFeedbackBannerSurvey()
            // We dismiss the banner at this point as we cannot know if the user successfully submitted it
            self?.viewModel.IPPFeedbackBannerWasDismissed()
=======
    private func createIPPFeedbackTopBanner(survey: SurveyViewController.Source) -> TopBannerView {
        let shareIPPFeedbackAction = TopBannerViewModel.ActionButton(title: Localization.shareFeedbackButton, action: { _ in
            self.displayIPPFeedbackBannerSurvey(survey: survey)
>>>>>>> a8f3e9c3
        })

        var bannerTitle = ""
        var bannerText = ""

        switch survey {
        case .IPP_COD :
            bannerTitle = Localization.inPersonPaymentsCashOnDeliveryBannerTitle
            bannerText = Localization.inPersonPaymentsCashOnDeliveryBannerContent
        case .IPP_firstTransaction:
            bannerTitle = Localization.inPersonPaymentsFirstTransactionBannerTitle
            bannerTitle = Localization.inPersonPaymentsFirstTransactionBannerContent
        case .IPP_powerUsers:
            bannerTitle = Localization.inPersonPaymentsPowerUsersBannerTitle
            bannerTitle = Localization.inPersonPaymentsPowerUsersBannerContent
        default:
            break
        }

        let viewModel = TopBannerViewModel(
            title: bannerTitle,
            infoText: bannerText,
            icon: UIImage.gridicon(.comment),
            isExpanded: true,
            topButton: .dismiss(handler: {
                self.showIPPFeedbackDismissAlert()
            }),
            actionButtons: [shareIPPFeedbackAction]
        )
        let topBannerView = TopBannerView(viewModel: viewModel)
        topBannerView.translatesAutoresizingMaskIntoConstraints = false
        return topBannerView
    }

    private func displayIPPFeedbackBannerSurvey(survey: SurveyViewController.Source) {
        let surveyNavigation = SurveyCoordinatingController(survey: survey)
        self.present(surveyNavigation, animated: true, completion: nil)
    }

    private func showIPPFeedbackDismissAlert() {
        let actionSheet = UIAlertController(
            title: Localization.dismissTitle,
            message: Localization.dismissMessage,
            preferredStyle: .alert
        )

        let remindMeLaterAction = UIAlertAction( title: Localization.remindMeLater, style: .default) { [weak self] _ in
            self?.viewModel.IPPFeedbackBannerRemindMeLaterTapped()
        }
        actionSheet.addAction(remindMeLaterAction)

        let dontShowAgainAction = UIAlertAction( title: Localization.dontShowAgain, style: .default) { [weak self] _ in
            self?.viewModel.IPPFeedbackBannerDontShowAgainTapped()
        }
        actionSheet.addAction(dontShowAgainAction)

        self.present(actionSheet, animated: true)
    }
}

// MARK: - Constants
//
private extension OrderListViewController {
    enum Localization {
        static let allOrdersEmptyStateMessage = NSLocalizedString("Waiting for your first order",
                                                                  comment: "The message shown in the Orders → All Orders tab if the list is empty.")
        static let allOrdersEmptyStateDetail = NSLocalizedString("Explore how you can increase your store sales",
                                                                 comment: "The detailed message shown in the Orders → All Orders tab if the list is empty.")
        static let learnMore = NSLocalizedString("Learn more", comment: "Title of button shown in the Orders → All Orders tab if the list is empty.")
        static let filteredOrdersEmptyStateMessage = NSLocalizedString("We're sorry, we couldn't find any order that match %@",
                   comment: "Message for empty Orders filtered results. The %@ is a placeholder for the filters entered by the user.")
        static let clearButton = NSLocalizedString("Clear Filters",
                                 comment: "Action to remove filters orders on the placeholder overlay when no orders match the filter on the Order List")

        static let markCompleted = NSLocalizedString("Mark Completed", comment: "Title for the swipe order action to mark it as completed")

        static let inPersonPaymentsCashOnDeliveryBannerTitle = NSLocalizedString("Let us know how we can help",
                                                           comment: "Title of the In-Person Payments feedback banner in the Orders tab"
        )

        static let inPersonPaymentsFirstTransactionBannerTitle = NSLocalizedString("Enjoyed your in-person payment?",
                                                            comment: "Title of the In-Person Payments feedback banner in the Orders tab"
        )

        static let inPersonPaymentsPowerUsersBannerTitle = NSLocalizedString("Let us know what you think",
                                                            comment: "Title of the In-Person Payments feedback banner in the Orders tab"
        )

        static let inPersonPaymentsCashOnDeliveryBannerContent = NSLocalizedString("Share your own experience or how you collect in-person payments.",
                                                             comment: "Content of the In-Person Payments feedback banner in the Orders tab"
        )

        static let inPersonPaymentsFirstTransactionBannerContent = NSLocalizedString("Rate your first in-person payment experience.",
                                                              comment: "Content of the In-Person Payments feedback banner in the Orders tab"
        )

        static let inPersonPaymentsPowerUsersBannerContent = NSLocalizedString("Tell us all about your experience with in-person payments.",
                                                              comment: "Content of the In-Person Payments feedback banner in the Orders tab"
        )

        static let shareFeedbackButton = NSLocalizedString("Share feedback",
                                                           comment: "Title of the feedback action button on the In-Person Payments feedback banner"
        )

        static let dismissTitle = NSLocalizedString("Give feedback",
                                                    comment: "Title of the modal confirmation screen when the In-Person Payments feedback banner is dismissed"
        )

        static let dismissMessage = NSLocalizedString("No worries! You can always go to Settings in the Menu to send us feedback.",
                    comment: "Message of the modal confirmation screen when the In-Person Payments feedback banner is dismissed")

        static let remindMeLater = NSLocalizedString("Remind me later",
                                                     comment: "Title of the button shown when the In-Person Payments feedback banner is dismissed."
        )

        static let dontShowAgain = NSLocalizedString("Don't show again",
                                                     comment: "Title of the button shown when the In-Person Payments feedback banner is dismissed."
        )

        static func markCompletedNoticeTitle(orderID: Int64) -> String {
            let format = NSLocalizedString(
                "Order #%1$d marked as completed",
                comment: "Notice title when an order is marked as completed via a swipe action. Parameter: Order Number"
            )
            return String.localizedStringWithFormat(format, orderID)
        }

        static func markCompletedErrorNoticeTitle(orderID: Int64) -> String {
            let format = NSLocalizedString(
                "Error updating Order #%1$d",
                comment: "Notice title when marking an order as completed via a swipe action fails. Parameter: Order Number"
            )
            return String.localizedStringWithFormat(format, orderID)
        }
    }

    enum Settings {
        static let estimatedHeaderHeight = CGFloat(43)
        static let estimatedRowHeight = CGFloat(86)
        static let placeholderRowsPerSection = [3]
    }

    enum State {
        case placeholder
        case syncing
        case results
        case empty
    }
}<|MERGE_RESOLUTION|>--- conflicted
+++ resolved
@@ -801,17 +801,11 @@
         showTopBannerView()
     }
 
-<<<<<<< HEAD
-    private func createIPPFeedbackTopBanner() -> TopBannerView {
+    private func createIPPFeedbackTopBanner(survey: SurveyViewController.Source) -> TopBannerView {
         let shareIPPFeedbackAction = TopBannerViewModel.ActionButton(title: Localization.shareFeedbackButton, action: { [weak self] _ in
-            self?.displayIPPFeedbackBannerSurvey()
+            self?.displayIPPFeedbackBannerSurvey(survey: survey)
             // We dismiss the banner at this point as we cannot know if the user successfully submitted it
             self?.viewModel.IPPFeedbackBannerWasDismissed()
-=======
-    private func createIPPFeedbackTopBanner(survey: SurveyViewController.Source) -> TopBannerView {
-        let shareIPPFeedbackAction = TopBannerViewModel.ActionButton(title: Localization.shareFeedbackButton, action: { _ in
-            self.displayIPPFeedbackBannerSurvey(survey: survey)
->>>>>>> a8f3e9c3
         })
 
         var bannerTitle = ""
