import Combine
import UIKit
import Gridicons
import Yosemite
import WordPressUI
import SafariServices
import SwiftUI
import WooFoundation

private typealias SyncReason = OrderListSyncActionUseCase.SyncReason

protocol OrderListViewControllerDelegate: AnyObject {
    /// Called when `OrderListViewController` (or `OrdersViewController`) is about to fetch Orders from the API.
    ///
    func orderListViewControllerWillSynchronizeOrders(_ viewController: UIViewController)

    /// Called when an order list `UIScrollView`'s `scrollViewDidScroll` event is triggered from the user.
    ///
    func orderListScrollViewDidScroll(_ scrollView: UIScrollView)

    /// Called when a user press a clear filters button. Eg. the clear filters button in the empty screen.
    ///
    func clearFilters()
}

/// OrderListViewController: Displays the list of Orders associated to the active Store / Account.
///
final class OrderListViewController: UIViewController, GhostableViewController {

    weak var delegate: OrderListViewControllerDelegate?

    private let viewModel: OrderListViewModel

    /// Main TableView.
    ///
    @IBOutlet weak var tableView: UITableView!

    /// The data source that is bound to `tableView`.
    private lazy var dataSource: UITableViewDiffableDataSource<String, FetchResultSnapshotObjectID> = {
        let dataSource = UITableViewDiffableDataSource<String, FetchResultSnapshotObjectID>(
            tableView: self.tableView,
            cellProvider: self.makeCellProvider()
        )
        dataSource.defaultRowAnimation = .fade
        return dataSource
    }()

    lazy var ghostTableViewController = GhostTableViewController(options: GhostTableViewOptions(cellClass: OrderTableViewCell.self,
                                                                                                estimatedRowHeight: Settings.estimatedRowHeight,
                                                                                                tableViewStyle: .grouped,
                                                                                                isScrollEnabled: false))

    /// Pull To Refresh Support.
    ///
    private lazy var refreshControl: UIRefreshControl = {
        let refreshControl = UIRefreshControl()
        refreshControl.addTarget(self, action: #selector(pullToRefresh(sender:)), for: .valueChanged)
        return refreshControl
    }()

    /// Footer "Loading More" Spinner.
    ///
    private lazy var footerSpinnerView = FooterSpinnerView()

    /// The view shown if the list is empty.
    ///
    private lazy var emptyStateViewController = EmptyStateViewController(style: .list)

    /// SyncCoordinator: Keeps tracks of which pages have been refreshed, and encapsulates the "What should we sync now" logic.
    ///
    private let syncingCoordinator = SyncingCoordinator()

    /// Timestamp for last successful sync.
    ///
    private var lastFullSyncTimestamp: Date?

    /// Minimum time interval allowed between full sync.
    ///
    private let minimalIntervalBetweenSync: TimeInterval = 30

    /// UI Active State
    ///
    private var state: State = .results {
        didSet {
            guard oldValue != state else {
                return
            }

            didLeave(state: oldValue)
            didEnter(state: state)
        }
    }

    private var cancellables = Set<AnyCancellable>()

    private let siteID: Int64

    /// Current top banner that is displayed.
    ///
    private var topBannerView: UIView?

    /// Callback closure when an order is selected
    ///
    private var switchDetailsHandler: (OrderDetailsViewModel?) -> Void

    /// Currently selected index path in the table view
    ///
    private var selectedIndexPath: IndexPath?

    /// Currently selected order ID in the table view
    ///
    private var selectedOrderID: Int64?

    private lazy var isSplitViewInOrdersTabEnabled: Bool = ServiceLocator.featureFlagService.isFeatureFlagEnabled(.splitViewInOrdersTab)

    /// Tracks if the swipe actions have been glanced to the user.
    ///
    private var swipeActionsGlanced = false

    /// Banner variation that will be shown as In-Person Payments feedback banner. If any.
    ///
    private var inPersonPaymentsSurveyVariation: SurveyViewController.Source?


    // MARK: - View Lifecycle

    /// Designated initializer.
    ///
    init(siteID: Int64,
         title: String,
         viewModel: OrderListViewModel,
         switchDetailsHandler: @escaping (OrderDetailsViewModel?) -> Void) {
        self.siteID = siteID
        self.viewModel = viewModel
        self.switchDetailsHandler = switchDetailsHandler

        super.init(nibName: type(of: self).nibName, bundle: nil)

        self.title = title
    }

    required init?(coder aDecoder: NSCoder) {
        fatalError("Not supported")
    }

    deinit {
        cancellables.forEach {
            $0.cancel()
        }
    }

    override func viewDidLoad() {
        super.viewDidLoad()

        registerTableViewHeadersAndCells()
        configureTableView()

        configureViewModel()
        configureSyncingCoordinator()

        if ServiceLocator.featureFlagService.isFeatureFlagEnabled(.IPPInAppFeedbackBanner) {
            viewModel.feedbackBannerSurveySource(onCompletion: { survey in
                // Only assign the survey once we're sure the data is fetched from storage
                inPersonPaymentsSurveyVariation = survey
                viewModel.trackInPersonPaymentsFeedbackBannerShown(for: survey)
            })
        }
    }

    override func viewWillAppear(_ animated: Bool) {
        super.viewWillAppear(animated)

<<<<<<< HEAD
        syncingCoordinator.resynchronize()
=======
        syncingCoordinator.resynchronize(reason: SyncReason.viewWillAppear.rawValue)

        // Fix any incomplete animation of the refresh control
        // when switching tabs mid-animation
        refreshControl.resetAnimation(in: tableView)

        // Fix any _incomplete_ animation if the orders were deleted and refetched from
        // a different location (or Orders tab).
        //
        // We can remove this once we've replaced XLPagerTabStrip.
        tableView.reloadData()
>>>>>>> 61b54f3f
    }

    override func viewDidLayoutSubviews() {
        super.viewDidLayoutSubviews()
        tableView.updateHeaderHeight()
    }

    override func willTransition(to newCollection: UITraitCollection, with coordinator: UIViewControllerTransitionCoordinator) {
        super.willTransition(to: newCollection, with: coordinator)
        if isSplitViewInOrdersTabEnabled, selectedIndexPath != nil {
            // Reload table view to update selected state on the list when changing rotation
            tableView.reloadData()
        }
    }

    /// Returns a function that creates cells for `dataSource`.
    private func makeCellProvider() -> UITableViewDiffableDataSource<String, FetchResultSnapshotObjectID>.CellProvider {
        return { [weak self] tableView, indexPath, objectID in
            let cell = tableView.dequeueReusableCell(OrderTableViewCell.self, for: indexPath)
            guard let self = self else {
                return cell
            }

            let cellViewModel = self.viewModel.cellViewModel(withID: objectID)

            cell.configureCell(viewModel: cellViewModel)
            cell.layoutIfNeeded()
            return cell
        }
    }
}


// MARK: - User Interface Initialization
//
private extension OrderListViewController {
    /// Initialize ViewModel operations
    ///
    func configureViewModel() {
        viewModel.onShouldResynchronizeIfViewIsVisible = { [weak self] in
            guard let self = self,
                  // Avoid synchronizing if the view is not visible. The refresh will be handled in
                  // `viewWillAppear` instead.
                  self.viewIfLoaded?.window != nil else {
                return
            }

            self.syncingCoordinator.resynchronize()
        }

        viewModel.onShouldResynchronizeIfNewFiltersAreApplied = { [weak self] in
            self?.syncingCoordinator.resynchronize(reason: SyncReason.newFiltersApplied.rawValue)
        }

        viewModel.activate()

        /// Update the `dataSource` whenever there is a new snapshot.
        viewModel.snapshot.sink { [weak self] snapshot in
            guard let self = self else { return }
            self.dataSource.apply(snapshot)

            if self.isSplitViewInOrdersTabEnabled, self.splitViewController?.isCollapsed == false {
                self.checkSelectedItem()
            }

        }.store(in: &cancellables)

        /// Update the top banner when needed
        viewModel.$topBanner
            .sink { [weak self] topBannerType in
                guard let self = self else { return }
                switch topBannerType {
                case .none:
                    self.hideTopBannerView()
                case .error:
                    self.setErrorTopBanner()
                case .orderCreation:
                    self.setOrderCreationTopBanner()
                case .IPPFeedback:
                    guard let survey = self.inPersonPaymentsSurveyVariation else {
                        return
                    }
                    self.setIPPFeedbackTopBanner(survey: survey)
                }
            }
            .store(in: &cancellables)
    }

    /// Setup: Sync'ing Coordinator
    ///
    func configureSyncingCoordinator() {
        syncingCoordinator.delegate = self
    }

    /// Setup: TableView
    ///
    func configureTableView() {
        tableView.delegate = self
        tableView.dataSource = dataSource

        view.backgroundColor = .listBackground
        tableView.accessibilityIdentifier = "orders-table-view"
        tableView.backgroundColor = .listBackground
        tableView.refreshControl = refreshControl
        tableView.tableFooterView = footerSpinnerView
        tableView.estimatedSectionHeaderHeight = Settings.estimatedHeaderHeight
        tableView.sectionHeaderHeight = UITableView.automaticDimension
        tableView.sectionFooterHeight = .leastNonzeroMagnitude
        tableView.rowHeight = UITableView.automaticDimension
        tableView.estimatedRowHeight = UITableView.automaticDimension
    }

    /// Registers all of the available table view cells and headers
    ///
    func registerTableViewHeadersAndCells() {
        tableView.registerNib(for: OrderTableViewCell.self)

        let headerType = TwoColumnSectionHeaderView.self
        tableView.register(headerType.loadNib(), forHeaderFooterViewReuseIdentifier: headerType.reuseIdentifier)
    }
}

// MARK: - Actions
//
extension OrderListViewController {
    @objc func pullToRefresh(sender: UIRefreshControl) {
        ServiceLocator.analytics.track(.ordersListPulledToRefresh)
        delegate?.orderListViewControllerWillSynchronizeOrders(self)
        NotificationCenter.default.post(name: .ordersBadgeReloadRequired, object: nil)
        syncingCoordinator.resynchronize(reason: SyncReason.pullToRefresh.rawValue) {
            sender.endRefreshing()
        }
    }

    private func markOrderAsCompleted(resultID: FetchResultSnapshotObjectID) {
        guard let orderDetailsViewModel = viewModel.detailsViewModel(withID: resultID) else {
            return DDLogError("⛔️ ViewModel for resultID: \(resultID) not found")
        }
        /// Actions that performs the mark completed request remotely.
        let fulfillmentProcess = orderDetailsViewModel.markCompleted(flow: .list)

        /// Messages configuration
        let noticeConfiguration = OrderFulfillmentNoticePresenter.NoticeConfiguration(
            successTitle: Localization.markCompletedNoticeTitle(orderID: orderDetailsViewModel.order.orderID),
            errorTitle: Localization.markCompletedErrorNoticeTitle(orderID: orderDetailsViewModel.order.orderID))

        /// Fires fulfillment action, observes its result and enqueue the appropriate notices.
        let presenter = OrderFulfillmentNoticePresenter(noticeConfiguration: noticeConfiguration)
        presenter.present(process: fulfillmentProcess)
    }

    /// Slightly reveal swipe actions of the first visible cell that contains at least one swipe action.
    /// This action is performed only once, using `swipeActionsGlanced` as a control variable.
    ///
    private func glanceTrailingActionsIfNeeded() {
        if !swipeActionsGlanced {
            swipeActionsGlanced = true
            tableView.glanceTrailingSwipeActions()
        }
    }
}

// MARK: - Sync'ing Helpers
//
extension OrderListViewController: SyncingCoordinatorDelegate {

    /// Synchronizes the Orders for the Default Store (if any).
    ///
    func sync(pageNumber: Int, pageSize: Int, reason: String? = nil, onCompletion: ((Bool) -> Void)? = nil) {
        if pageNumber == syncingCoordinator.pageFirstIndex,
           reason == SyncReason.viewWillAppear.rawValue,
           let lastFullSyncTimestamp = lastFullSyncTimestamp,
           Date().timeIntervalSince(lastFullSyncTimestamp) < minimalIntervalBetweenSync {
            // less than 30 s from last full sync
            onCompletion?(true)
            return
        }

        transitionToSyncingState()
        viewModel.hasErrorLoadingData = false
        viewModel.updateBannerVisibility()

        let action = viewModel.synchronizationAction(
            siteID: siteID,
            pageNumber: pageNumber,
            pageSize: pageSize,
            reason: SyncReason(rawValue: reason ?? "")) { [weak self] totalDuration, error in
                guard let self = self else {
                    return
                }

                if let error = error {
                    DDLogError("⛔️ Error synchronizing orders: \(error)")
                    self.viewModel.hasErrorLoadingData = true
                } else {
                    if pageNumber == self.syncingCoordinator.pageFirstIndex {
                        // save timestamp of last successful update
                        self.lastFullSyncTimestamp = Date()
                    }
                    ServiceLocator.analytics.track(event: .ordersListLoaded(totalDuration: totalDuration,
                                                                            pageNumber: pageNumber,
                                                                            filters: self.viewModel.filters))
                }

                self.transitionToResultsUpdatedState()
                onCompletion?(error == nil)
        }

        ServiceLocator.stores.dispatch(action)
    }

    /// Sets the current top banner in the table view header
    ///
    private func showTopBannerView() {
        guard let topBannerView = topBannerView else { return }

        // Configure header container view
        let headerContainer = UIView(frame: CGRect(x: 0, y: 0, width: Int(tableView.frame.width), height: 0))
        headerContainer.addSubview(topBannerView)
        headerContainer.pinSubviewToAllEdges(topBannerView)

        tableView.tableHeaderView = headerContainer
        tableView.updateHeaderHeight()
    }

    /// Hide the top banner from the table view header
    ///
    private func hideTopBannerView() {
        topBannerView?.removeFromSuperview()
        topBannerView = nil
        if tableView.tableHeaderView != nil {
            // Setting tableHeaderView = nil when having a previous value keeps an extra header space (See p5T066-3c3#comment-12307)
            // This solution avoids it by adding an almost zero height header (Originally from https://stackoverflow.com/a/18938763/428353)
            tableView.tableHeaderView = UIView(frame: CGRect(x: 0, y: 0, width: tableView.bounds.size.width, height: CGFloat.leastNonzeroMagnitude))
        }

        tableView.updateHeaderHeight()
    }
}

// MARK: - Spinner Helpers
//
extension OrderListViewController {

    /// Starts the Footer Spinner animation, whenever `mustStartFooterSpinner` returns *true*.
    ///
    private func ensureFooterSpinnerIsStarted() {
        guard mustStartFooterSpinner() else {
            return
        }

        footerSpinnerView.startAnimating()
    }

    /// Whenever we're sync'ing an Orders Page that's beyond what we're currently displaying, this method will return *true*.
    ///
    private func mustStartFooterSpinner() -> Bool {
        guard let highestPageBeingSynced = syncingCoordinator.highestPageBeingSynced else {
            return false
        }

        return highestPageBeingSynced * SyncingCoordinator.Defaults.pageSize > dataSource.numberOfItems
    }

    /// Stops animating the Footer Spinner.
    ///
    private func ensureFooterSpinnerIsStopped() {
        footerSpinnerView.stopAnimating()
    }
}

// MARK: - Split view helpers
//
private extension OrderListViewController {
    /// Highlights the selected row if any row has been selected and the split view is not collapsed.
    /// Removes the selected state otherwise.
    ///
    func highlightSelectedRowIfNeeded() {
        guard let selectedIndexPath = selectedIndexPath else {
            return
        }
        if splitViewController?.isCollapsed == true {
            tableView.deselectRow(at: selectedIndexPath, animated: false)
        } else {
            tableView.selectRow(at: selectedIndexPath, animated: false, scrollPosition: .none)
        }
    }

    /// Checks to see if the selected item is still at the same index in the list and resets its state if not.
    ///
    func checkSelectedItem() {
        guard let indexPath = selectedIndexPath, let orderID = selectedOrderID else {
            return selectFirstItemIfPossible()
        }

        guard let objectID = dataSource.itemIdentifier(for: indexPath),
            let orderDetailsViewModel = viewModel.detailsViewModel(withID: objectID) else {
            return selectFirstItemIfPossible()
        }

        if orderDetailsViewModel.order.orderID != orderID {
            selectFirstItemIfPossible()
        }
    }

    /// Attempts setting the first item in the list as selected if there's any item at all.
    /// Otherwise, triggers closure to remove the current selected item from the split view's secondary column.
    ///
    func selectFirstItemIfPossible() {
        let firstIndexPath = IndexPath(row: 0, section: 0)
        guard let objectID = dataSource.itemIdentifier(for: firstIndexPath),
              let orderDetailsViewModel = viewModel.detailsViewModel(withID: objectID),
                state != .empty else {
            selectedOrderID = nil
            selectedIndexPath = nil
            return switchDetailsHandler(nil)
        }
        selectedOrderID = orderDetailsViewModel.order.orderID
        selectedIndexPath = firstIndexPath
        switchDetailsHandler(orderDetailsViewModel)
        highlightSelectedRowIfNeeded()
    }
}


// MARK: - Placeholders & Ghostable Table
//
private extension OrderListViewController {

    /// Renders the Placeholder Orders
    ///
    func displayPlaceholderOrders() {
        displayGhostContent()
    }

    /// Removes the Placeholder Orders (and restores the ResultsController <> UITableView link).
    ///
    func removePlaceholderOrders() {
        removeGhostContent()
    }
}

// MARK: - Empty state view configuration
//
private extension OrderListViewController {
    /// Shows the EmptyStateViewController
    ///
    func displayEmptyViewController() {
        let childController = emptyStateViewController

        // Abort if we are already displaying this childController
        guard childController.parent == nil else {
            return
        }
        guard let childView = childController.view else {
            return
        }

        childController.configure(createFilterConfig())

        // Show Error Loading Data banner if the empty state is caused by a sync error
        if viewModel.hasErrorLoadingData {
            childController.showTopBannerView()
        } else {
            childController.hideTopBannerView()
        }

        childView.translatesAutoresizingMaskIntoConstraints = false

        addChild(childController)
        view.addSubview(childView)
        NSLayoutConstraint.activate([
            childView.leadingAnchor.constraint(equalTo: tableView.leadingAnchor),
            childView.trailingAnchor.constraint(equalTo: tableView.trailingAnchor),
            childView.topAnchor.constraint(equalTo: tableView.topAnchor),
            childView.bottomAnchor.constraint(equalTo: tableView.bottomAnchor)
        ])
        childController.didMove(toParent: self)
    }

    func removeEmptyViewController() {
        let childController = emptyStateViewController

        guard childController.parent == self,
            let childView = childController.view else {
            return
        }

        childController.willMove(toParent: nil)
        childView.removeFromSuperview()
        childController.removeFromParent()
    }

    /// Empty state config
    ///
    func createFilterConfig() ->  EmptyStateViewController.Config {
        guard let filters = viewModel.filters, filters.numberOfActiveFilters != 0 else {
            return noOrdersAvailableConfig()
        }

        return noOrdersMatchFilterConfig()
    }

    /// Creates EmptyStateViewController.Config when there are no orders available
    ///
    func noOrdersAvailableConfig() -> EmptyStateViewController.Config {
        .withLink(message: NSAttributedString(string: Localization.allOrdersEmptyStateMessage),
                  image: .emptyOrdersImage,
                  details: Localization.allOrdersEmptyStateDetail,
                  linkTitle: Localization.learnMore,
                  linkURL: WooConstants.URLs.blog.asURL()) { [weak self] refreshControl in
            self?.pullToRefresh(sender: refreshControl)
        }
    }

    /// Creates EmptyStateViewController.Config for no orders matching the filter empty view
    ///
    func noOrdersMatchFilterConfig() -> EmptyStateViewController.Config {
        let boldSearchKeyword = NSAttributedString(string: viewModel.filters?.readableString ?? String(),
                                                   attributes: [.font: EmptyStateViewController.Config.messageFont.bold])
        let message = NSMutableAttributedString(string: Localization.filteredOrdersEmptyStateMessage)
        message.replaceFirstOccurrence(of: "%@", with: boldSearchKeyword)

        return EmptyStateViewController.Config.withButton(
            message: message,
            image: .emptySearchResultsImage,
            details: "",
            buttonTitle: Localization.clearButton,
            onTap: { [weak self] button in
                self?.delegate?.clearFilters()
            },
            onPullToRefresh: { [weak self] refreshControl in
                self?.pullToRefresh(sender: refreshControl)
            })
    }
}

// MARK: - UITableViewDelegate Conformance
//
extension OrderListViewController: UITableViewDelegate {

    func tableView(_ tableView: UITableView, didSelectRowAt indexPath: IndexPath) {
        if splitViewController?.isCollapsed == true || !isSplitViewInOrdersTabEnabled {
            tableView.deselectRow(at: indexPath, animated: true)
        }

        guard state != .placeholder else {
            return
        }

        guard let objectID = dataSource.itemIdentifier(for: indexPath),
            let orderDetailsViewModel = viewModel.detailsViewModel(withID: objectID) else {
                return
        }

        selectedIndexPath = indexPath
        let order = orderDetailsViewModel.order
        ServiceLocator.analytics.track(event: WooAnalyticsEvent.Orders.orderOpen(order: order))
        selectedOrderID = order.orderID

        if isSplitViewInOrdersTabEnabled {
            switchDetailsHandler(orderDetailsViewModel)
        } else {
            let viewController = OrderDetailsViewController(viewModel: orderDetailsViewModel)
            navigationController?.pushViewController(viewController, animated: true)
        }
    }

    func tableView(_ tableView: UITableView, willDisplay cell: UITableViewCell, forRowAt indexPath: IndexPath) {
        guard let itemIndex = dataSource.indexOfItem(for: indexPath) else {
            return
        }

        syncingCoordinator.ensureNextPageIsSynchronized(lastVisibleIndex: itemIndex)
        if isSplitViewInOrdersTabEnabled, indexPath == selectedIndexPath {
            highlightSelectedRowIfNeeded()
        }
    }

    func tableView(_ tableView: UITableView, viewForHeaderInSection section: Int) -> UIView? {
        let reuseIdentifier = TwoColumnSectionHeaderView.reuseIdentifier
        guard let header = tableView.dequeueReusableHeaderFooterView(withIdentifier: reuseIdentifier) as? TwoColumnSectionHeaderView else {
            return nil
        }

        header.leftText = {
            guard let sectionIdentifier = dataSource.sectionIdentifier(for: section) else {
                return nil
            }

            return viewModel.sectionTitleFor(sectionIdentifier: sectionIdentifier)
        }()
        header.rightText = nil

        return header
    }

    func scrollViewDidScroll(_ scrollView: UIScrollView) {
        delegate?.orderListScrollViewDidScroll(scrollView)
    }

    /// Provide an implementation to show cell swipe actions. Return `nil` to provide no action.
    ///
    func tableView(_ tableView: UITableView, trailingSwipeActionsConfigurationForRowAt indexPath: IndexPath) -> UISwipeActionsConfiguration? {
        /// Fetch the order view model and make sure the order is not marked as completed before proceeding.
        ///
        guard let objectID = dataSource.itemIdentifier(for: indexPath),
              let cellViewModel = viewModel.cellViewModel(withID: objectID),
              cellViewModel.status != .completed else {
                  return nil
              }
        let markAsCompletedAction = UIContextualAction(style: .normal, title: Localization.markCompleted, handler: { [weak self] _, _, completionHandler in
            self?.markOrderAsCompleted(resultID: objectID)
            completionHandler(true) // Tells the table that the action was performed and forces it to go back to its original state (un-swiped)
        })
        markAsCompletedAction.backgroundColor = .brand
        markAsCompletedAction.image = .checkmarkImage

        return UISwipeActionsConfiguration(actions: [markAsCompletedAction])
    }
}

// MARK: - Finite State Machine Management
//
private extension OrderListViewController {

    func didEnter(state: State) {
        switch state {
        case .empty:
            displayEmptyViewController()
        case .placeholder:
            displayPlaceholderOrders()
        case .syncing:
            ensureFooterSpinnerIsStarted()
        case .results:
            glanceTrailingActionsIfNeeded()
        }
    }

    func didLeave(state: State) {
        switch state {
        case .empty:
            removeEmptyViewController()
        case .placeholder:
            removePlaceholderOrders()
        case .syncing:
            ensureFooterSpinnerIsStopped()
        case .results:
            break
        }
    }

    /// Should be called before Sync'ing. Transitions to either `results` or `placeholder` state, depending on whether if
    /// we've got cached results, or not.
    ///
    func transitionToSyncingState() {
        state = dataSource.isEmpty ? .placeholder : .syncing
    }

    /// Should be called whenever the results are updated: after Sync'ing (or after applying a filter).
    /// Transitions to `.results` or `.empty`.
    ///
    func transitionToResultsUpdatedState() {
        state = dataSource.isEmpty ? .empty : .results
    }
}

<<<<<<< HEAD
// MARK: - Nested Types
=======
// MARK: - IndicatorInfoProvider Conformance

// This conformance is not used directly by `OrderListViewController`. We only need this because
// `Self` is used as a child of `OrdersTabbedViewController` which is a
// `ButtonBarPagerTabStripViewController`.
extension OrderListViewController: IndicatorInfoProvider {
    /// Return `self.title` under `IndicatorInfo`.
    ///
    func indicatorInfo(for pagerTabStripController: PagerTabStripViewController) -> IndicatorInfo {
        IndicatorInfo(title: title)
    }
}

// MARK: Top Banner Factories
private extension OrderListViewController {
    /// Sets the `topBannerView` property to an error banner.
    ///
    func setErrorTopBanner() {
        topBannerView = ErrorTopBannerFactory.createTopBanner(isExpanded: false, expandedStateChangeHandler: { [weak self] in
            self?.tableView.updateHeaderHeight()
        },
        onTroubleshootButtonPressed: { [weak self] in
            guard let self = self else { return }

            WebviewHelper.launch(WooConstants.URLs.troubleshootErrorLoadingData.asURL(), with: self)
        },
        onContactSupportButtonPressed: { [weak self] in
            guard let self = self else { return }
            if ServiceLocator.featureFlagService.isFeatureFlagEnabled(.supportRequests) {
                let supportForm = SupportFormHostingController(viewModel: .init())
                supportForm.show(from: self)
            } else {
                ZendeskProvider.shared.showNewRequestIfPossible(from: self, with: nil)
            }
        })
        showTopBannerView()
    }

    /// Sets the `topBannerView` property to an orders banner.
    ///
    func setOrderCreationTopBanner() {
        topBannerView = OrdersTopBannerFactory.createOrdersBanner(onTopButtonPressed: { [weak self] in
            self?.tableView.updateHeaderHeight()
        }, onDismissButtonPressed: { [weak self] in
            self?.viewModel.dismissOrdersBanner()
        }, onGiveFeedbackButtonPressed: { [weak self] in
            let surveyNavigation = SurveyCoordinatingController(survey: .orderCreation)
            self?.present(surveyNavigation, animated: true, completion: nil)
        })
        showTopBannerView()
    }

    /// Sets the `topBannerView` property to an IPP feedback banner.
    ///
    func setIPPFeedbackTopBanner(survey: SurveyViewController.Source) {
        topBannerView = createIPPFeedbackTopBanner(survey: survey)
        showTopBannerView()
    }

    private func createIPPFeedbackTopBanner(survey: SurveyViewController.Source) -> TopBannerView {
        var bannerTitle = ""
        var bannerText = ""
        var campaign: FeatureAnnouncementCampaign = .inPersonPaymentsCashOnDelivery

        switch survey {
        case .inPersonPaymentsCashOnDelivery :
            bannerTitle = Localization.inPersonPaymentsCashOnDeliveryBannerTitle
            bannerText = Localization.inPersonPaymentsCashOnDeliveryBannerContent
            campaign = .inPersonPaymentsCashOnDelivery
        case .inPersonPaymentsFirstTransaction:
            bannerTitle = Localization.inPersonPaymentsFirstTransactionBannerTitle
            bannerTitle = Localization.inPersonPaymentsFirstTransactionBannerContent
            campaign = .inPersonPaymentsFirstTransaction
        case .inPersonPaymentsPowerUsers:
            bannerTitle = Localization.inPersonPaymentsPowerUsersBannerTitle
            bannerTitle = Localization.inPersonPaymentsPowerUsersBannerContent
            campaign = .inPersonPaymentsPowerUsers
        default:
            break
        }

        let shareIPPFeedbackAction = TopBannerViewModel.ActionButton(title: Localization.shareFeedbackButton, action: { [weak self] _ in
            self?.displayIPPFeedbackBannerSurvey(survey: survey)
            self?.viewModel.IPPFeedbackBannerCTATapped(for: campaign)
            self?.viewModel.IPPFeedbackBannerWasSubmitted()
        })

        let viewModel = TopBannerViewModel(
            title: bannerTitle,
            infoText: bannerText,
            icon: UIImage.commentContent,
            isExpanded: true,
            topButton: .dismiss(handler: {
                self.showIPPFeedbackDismissAlert(survey: survey, campaign: campaign)
            }),
            actionButtons: [shareIPPFeedbackAction]
        )
        let topBannerView = TopBannerView(viewModel: viewModel)
        topBannerView.translatesAutoresizingMaskIntoConstraints = false
        return topBannerView
    }

    private func displayIPPFeedbackBannerSurvey(survey: SurveyViewController.Source) {
        let surveyNavigation = SurveyCoordinatingController(survey: survey)
        self.present(surveyNavigation, animated: true, completion: nil)
    }

    private func showIPPFeedbackDismissAlert(survey: SurveyViewController.Source, campaign: FeatureAnnouncementCampaign ) {
        let actionSheet = UIAlertController(
            title: Localization.dismissTitle,
            message: Localization.dismissMessage,
            preferredStyle: .alert
        )

        let remindMeLaterAction = UIAlertAction( title: Localization.remindMeLater, style: .default) { [weak self] _ in
            self?.viewModel.IPPFeedbackBannerRemindMeLaterTapped(for: campaign)
        }
        actionSheet.addAction(remindMeLaterAction)

        let dontShowAgainAction = UIAlertAction( title: Localization.dontShowAgain, style: .default) { [weak self] _ in
            self?.viewModel.IPPFeedbackBannerDontShowAgainTapped(for: campaign)
        }
        actionSheet.addAction(dontShowAgainAction)

        self.present(actionSheet, animated: true)
    }
}

// MARK: - Constants
>>>>>>> 61b54f3f
//
private extension OrderListViewController {
    enum Localization {
        static let allOrdersEmptyStateMessage = NSLocalizedString("Waiting for your first order",
                                                                  comment: "The message shown in the Orders → All Orders tab if the list is empty.")
        static let allOrdersEmptyStateDetail = NSLocalizedString("Explore how you can increase your store sales",
                                                                 comment: "The detailed message shown in the Orders → All Orders tab if the list is empty.")
        static let learnMore = NSLocalizedString("Learn more", comment: "Title of button shown in the Orders → All Orders tab if the list is empty.")
        static let filteredOrdersEmptyStateMessage = NSLocalizedString("We're sorry, we couldn't find any order that match %@",
                   comment: "Message for empty Orders filtered results. The %@ is a placeholder for the filters entered by the user.")
        static let clearButton = NSLocalizedString("Clear Filters",
                                 comment: "Action to remove filters orders on the placeholder overlay when no orders match the filter on the Order List")

        static let markCompleted = NSLocalizedString("Mark Completed", comment: "Title for the swipe order action to mark it as completed")

        static let inPersonPaymentsCashOnDeliveryBannerTitle = NSLocalizedString("Let us know how we can help",
                                                           comment: "Title of the In-Person Payments feedback banner in the Orders tab"
        )

        static let inPersonPaymentsFirstTransactionBannerTitle = NSLocalizedString("Enjoyed your in-person payment?",
                                                            comment: "Title of the In-Person Payments feedback banner in the Orders tab"
        )

        static let inPersonPaymentsPowerUsersBannerTitle = NSLocalizedString("Let us know what you think",
                                                            comment: "Title of the In-Person Payments feedback banner in the Orders tab"
        )

        static let inPersonPaymentsCashOnDeliveryBannerContent = NSLocalizedString("Share your own experience or how you collect in-person payments.",
                                                             comment: "Content of the In-Person Payments feedback banner in the Orders tab"
        )

        static let inPersonPaymentsFirstTransactionBannerContent = NSLocalizedString("Rate your first in-person payment experience.",
                                                              comment: "Content of the In-Person Payments feedback banner in the Orders tab"
        )

        static let inPersonPaymentsPowerUsersBannerContent = NSLocalizedString("Tell us all about your experience with in-person payments.",
                                                              comment: "Content of the In-Person Payments feedback banner in the Orders tab"
        )

        static let shareFeedbackButton = NSLocalizedString("Share feedback",
                                                           comment: "Title of the feedback action button on the In-Person Payments feedback banner"
        )

        static let dismissTitle = NSLocalizedString("Give feedback",
                                                    comment: "Title of the modal confirmation screen when the In-Person Payments feedback banner is dismissed"
        )

        static let dismissMessage = NSLocalizedString("No worries! You can always go to Settings in the Menu to send us feedback.",
                    comment: "Message of the modal confirmation screen when the In-Person Payments feedback banner is dismissed")

        static let remindMeLater = NSLocalizedString("Remind me later",
                                                     comment: "Title of the button shown when the In-Person Payments feedback banner is dismissed."
        )

        static let dontShowAgain = NSLocalizedString("Don't show again",
                                                     comment: "Title of the button shown when the In-Person Payments feedback banner is dismissed."
        )

        static func markCompletedNoticeTitle(orderID: Int64) -> String {
            let format = NSLocalizedString(
                "Order #%1$d marked as completed",
                comment: "Notice title when an order is marked as completed via a swipe action. Parameter: Order Number"
            )
            return String.localizedStringWithFormat(format, orderID)
        }

        static func markCompletedErrorNoticeTitle(orderID: Int64) -> String {
            let format = NSLocalizedString(
                "Error updating Order #%1$d",
                comment: "Notice title when marking an order as completed via a swipe action fails. Parameter: Order Number"
            )
            return String.localizedStringWithFormat(format, orderID)
        }
    }

    enum Settings {
        static let estimatedHeaderHeight = CGFloat(43)
        static let estimatedRowHeight = CGFloat(86)
        static let placeholderRowsPerSection = [3]
    }

    enum State {
        case placeholder
        case syncing
        case results
        case empty
    }
}<|MERGE_RESOLUTION|>--- conflicted
+++ resolved
@@ -170,9 +170,6 @@
     override func viewWillAppear(_ animated: Bool) {
         super.viewWillAppear(animated)
 
-<<<<<<< HEAD
-        syncingCoordinator.resynchronize()
-=======
         syncingCoordinator.resynchronize(reason: SyncReason.viewWillAppear.rawValue)
 
         // Fix any incomplete animation of the refresh control
@@ -184,7 +181,6 @@
         //
         // We can remove this once we've replaced XLPagerTabStrip.
         tableView.reloadData()
->>>>>>> 61b54f3f
     }
 
     override func viewDidLayoutSubviews() {
@@ -752,21 +748,6 @@
     }
 }
 
-<<<<<<< HEAD
-// MARK: - Nested Types
-=======
-// MARK: - IndicatorInfoProvider Conformance
-
-// This conformance is not used directly by `OrderListViewController`. We only need this because
-// `Self` is used as a child of `OrdersTabbedViewController` which is a
-// `ButtonBarPagerTabStripViewController`.
-extension OrderListViewController: IndicatorInfoProvider {
-    /// Return `self.title` under `IndicatorInfo`.
-    ///
-    func indicatorInfo(for pagerTabStripController: PagerTabStripViewController) -> IndicatorInfo {
-        IndicatorInfo(title: title)
-    }
-}
 
 // MARK: Top Banner Factories
 private extension OrderListViewController {
@@ -884,7 +865,6 @@
 }
 
 // MARK: - Constants
->>>>>>> 61b54f3f
 //
 private extension OrderListViewController {
     enum Localization {
