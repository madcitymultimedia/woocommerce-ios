--- conflicted
+++ resolved
@@ -803,7 +803,9 @@
             infoText: Localization.feedbackBannerContent,
             icon: UIImage.gridicon(.comment),
             isExpanded: true,
-            topButton: .dismiss(handler: {  }),
+            topButton: .dismiss(handler: {
+                self.dismissIPPFeedbackBannerSurvey()
+            }),
             actionButtons: [shareIPPFeedbackAction]
         )
         let topBannerView = TopBannerView(viewModel: viewModel)
@@ -816,7 +818,6 @@
         let surveyNavigation = SurveyCoordinatingController(survey: .IPPFeedback)
         self.present(surveyNavigation, animated: true, completion: nil)
     }
-<<<<<<< HEAD
 
     private func dismissIPPFeedbackBannerSurvey() {
         let actionSheet = UIAlertController(
@@ -845,8 +846,6 @@
     private func dontShowAgainTapped() {
         viewModel.dismissIPPFeedbackBanner(remindLater: false)
     }
-=======
->>>>>>> a4875743
 }
 
 // MARK: - Constants
@@ -878,10 +877,11 @@
         )
 
         static let dismissTitle = NSLocalizedString("Give feedback",
-                                                    comment: "Title of the modal confirmation screen when the In-Person Payments feedback banner is dismissed")
+                                                    comment: "Title of the modal confirmation screen when the In-Person Payments feedback banner is dismissed"
+        )
 
         static let dismissMessage = NSLocalizedString("No worries! You can always go to Settings in the Menu to send us feedback.",
-            comment: "Message of the modal confirmation screen when the In-Person Payments feedback banner is dismissed")
+                    comment: "Message of the modal confirmation screen when the In-Person Payments feedback banner is dismissed")
 
         static let remindMeLater = NSLocalizedString("Remind me later", comment: "")
 
