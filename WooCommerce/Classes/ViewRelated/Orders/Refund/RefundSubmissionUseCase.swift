import Foundation
import Combine
import Yosemite
import protocol Storage.StorageManagerType

/// Protocol to abstract the `RefundSubmissionUseCase`.
/// TODO: 5983 - Use this to facilitate unit tests.
///
protocol RefundSubmissionProtocol {
    /// Starts the refund submission flow.
    ///
    /// - Parameter refund: the refund to submit.
    /// - Parameter showInProgressUI: called when the in-progress UI should be shown during refund submission.
    /// - Parameter onCompletion: called when the refund completes.
    func submitRefund(_ refund: Refund,
                      showInProgressUI: @escaping (() -> Void),
                      onCompletion: @escaping (Result<Void, Error>) -> Void)
}

/// Use case to submit a refund for an order.
/// If in-person refund is required for the payment method (e.g. Interac in Canada), orchestrates reader connection, refund, UI alerts,
/// submit refund to the site, and analytics.
/// Otherwise, it submits the refund to the site directly with analytics.
final class RefundSubmissionUseCase: NSObject, RefundSubmissionProtocol {
    /// Store's ID.
    private let siteID: Int64

    /// Refund details.
    private let details: Details

    /// Order of the refund.
    private var order: Order {
        details.order
    }

    /// Currency formatted needed for decimal calculations.
    private let currencyFormatter: CurrencyFormatter

    /// Formatted amount to collect.
    private let formattedAmount: String

    /// Stores manager.
    private let stores: StoresManager

    /// Storage manager for fetching payment gateway accounts.
    private let storageManager: StorageManagerType

    /// Analytics manager.
    private let analytics: Analytics

    /// View controller used to present alerts.
    private var rootViewController: UIViewController

    /// Stores the card reader listener subscription while trying to connect to one.
    private var readerSubscription: AnyCancellable?

    /// Stores the connected card reader for analytics.
    private var connectedReader: CardReader?

    /// Alert manager to inform merchants about reader & card actions.
    private let alerts: OrderDetailsPaymentAlertsProtocol

    /// In-person refund orchestrator.
    private lazy var cardPresentRefundOrchestrator = CardPresentRefundOrchestrator(stores: stores)

    /// Controller to connect a card reader for in-person refund.
    private lazy var cardReaderConnectionController =
    CardReaderConnectionController(forSiteID: siteID,
                                   knownReaderProvider: CardReaderSettingsKnownReaderStorage(),
                                   alertsProvider: CardReaderSettingsAlerts(),
                                   configuration: cardPresentConfigurationLoader.configuration,
                                   analyticsTracker: .init(configuration: cardPresentConfigurationLoader.configuration,
                                                           stores: stores,
                                                           analytics: analytics))

    /// IPP Configuration loader.
    private lazy var cardPresentConfigurationLoader = CardPresentConfigurationLoader(stores: stores)

    /// PaymentGatewayAccount Results Controller.
    private lazy var paymentGatewayAccountResultsController: ResultsController<StoragePaymentGatewayAccount> = {
        let predicate = NSPredicate(format: "siteID = %ld", siteID)
        return ResultsController<StoragePaymentGatewayAccount>(storageManager: storageManager, matching: predicate, sortedBy: [])
    }()

    /// Payment Gateway Accounts for the site (i.e. that can be used to refund)
    private var paymentGatewayAccounts: [PaymentGatewayAccount] {
        paymentGatewayAccountResultsController.fetchedObjects
    }

    init(siteID: Int64,
         details: Details,
         rootViewController: UIViewController,
         alerts: OrderDetailsPaymentAlertsProtocol,
         currencyFormatter: CurrencyFormatter,
         currencySettings: CurrencySettings = ServiceLocator.currencySettings,
         stores: StoresManager = ServiceLocator.stores,
         storageManager: StorageManagerType = ServiceLocator.storageManager,
         analytics: Analytics = ServiceLocator.analytics) {
        self.siteID = siteID
        self.details = details
        self.formattedAmount = {
            let currencyCode = currencySettings.currencyCode
            let unit = currencySettings.symbol(from: currencyCode)
            return currencyFormatter.formatAmount(details.amount, with: unit) ?? ""
        }()
        self.rootViewController = rootViewController
        self.alerts = alerts
        self.currencyFormatter = currencyFormatter
        self.stores = stores
        self.storageManager = storageManager
        self.analytics = analytics

        // Instantiates the alerts coordinator.
        let alerts = OrderDetailsPaymentAlerts(transactionType: .refund,
                                               presentingController: rootViewController)
        self.alerts = alerts
    }

    /// Starts the refund submission flow.
    ///
    /// If in-person refund is required:
    /// 1. Connect to a reader
    /// 2. Refund with a card reader
    ///   - If successful: submit the refund to the site
    ///   - If failure: allow the customer to retry
    ///
    /// Otherwise, if in-person refund is not required, the refund is submitted directly to the site.
    ///
    /// - Parameters:
    ///   - refund: the refund to submit.
    ///   - showInProgressUI: called when the in-progress UI should be shown during refund submission.
    ///   - onCompletion: called when the refund completes.
    func submitRefund(_ refund: Refund,
                      showInProgressUI: @escaping (() -> Void),
                      onCompletion: @escaping (Result<Void, Error>) -> Void) {
        if let charge = details.charge, shouldRefundWithCardReader(details: details) {
            guard let refundAmount = currencyFormatter.convertToDecimal(from: details.amount) else {
                DDLogError("Error: attempted to refund an order without a valid amount.")
                onCompletion(.failure(RefundSubmissionError.invalidRefundAmount))
                return
            }
            observeConnectedReadersForAnalytics()
            connectReader { [weak self] result in
                guard let self = self else { return }
                switch result {
                case .success:
                    self.attemptCardPresentRefund(refundAmount: refundAmount as Decimal, charge: charge) { [weak self] result in
                        guard let self = self else { return }
                        switch result {
                        case .success:
                            self.submitRefundToSite(refund: refund) { result in
                                onCompletion(result)
                            }
                        case .failure(let error):
                            onCompletion(.failure(error))
                        }
                    }
                case .failure:
                    onCompletion(result)
                }
            }
        } else {
            showInProgressUI()
            submitRefundToSite(refund: refund, onCompletion: onCompletion)
        }
    }
}

// MARK: Refund Details
extension RefundSubmissionUseCase {
    /// Details about a refund for submission.
    struct Details {
        /// Order to refund.
        let order: Order

        /// Charge of original payment.
        let charge: WCPayCharge?

        /// Total amount to refund.
        let amount: String
    }
}

// MARK: Private functions
private extension RefundSubmissionUseCase {
    /// Determines if in-person refund is required. Currently, only Interac payment method requires in-person refunds.
    /// - Parameter details: details about the refund.
    /// - Returns: whether the refund should be in-person with a card reader.
    func shouldRefundWithCardReader(details: Details) -> Bool {
        let isInterac: Bool = {
            switch details.charge?.paymentMethodDetails {
            case .some(.interacPresent):
                return true
            default:
                return false
            }
        }()
        return isInterac
    }

    /// Attempts to connect to a reader.
    /// Finishes with success immediately if a reader is already connected.
    func connectReader(onCompletion: @escaping (Result<Void, Error>) -> ()) {
        // `checkCardReaderConnected` action will return a publisher that:
        // - Sends one value if there is no reader connected.
        // - Completes when a reader is connected.
        let readerConnected = CardPresentPaymentAction.checkCardReaderConnected { [weak self] connectPublisher in
            guard let self = self else { return }
            self.readerSubscription = connectPublisher
                .sink(receiveCompletion: { [weak self] _ in
                    // Dismisses the current connection alert before notifying the completion.
                    // If no presented controller is found(because the reader was already connected), just notify the completion.
                    if let connectionController = self?.rootViewController.presentedViewController {
                        connectionController.dismiss(animated: true) {
                            onCompletion(.success(()))
                        }
                    } else {
                        onCompletion(.success(()))
                    }

                    // Nil the subscription since we are done with the connection.
                    self?.readerSubscription = nil

                }, receiveValue: { [weak self] _ in
                    guard let self = self else { return }

                    // Attempts reader connection
                    self.cardReaderConnectionController.searchAndConnect(from: self.rootViewController) { [weak self] result in
                        guard let self = self else { return }
                        switch result {
                        case let .success(isConnected):
                            if isConnected == false {
                                self.readerSubscription = nil
                                onCompletion(.failure(RefundSubmissionError.cardReaderDisconnected))
                            }
                        case .failure(let error):
                            self.readerSubscription = nil
                            onCompletion(.failure(error))
                        }
                    }
                })
        }
        stores.dispatch(readerConnected)
    }

    /// Attempts to refund with a card reader when it is connected.
    ///
    /// - Parameters:
    ///   - refundAmount: the amount to refund.
    ///   - charge: the charge of the order for the refund to match the payment method.
    ///   - onCompletion: called when the in-person refund completes.
    func attemptCardPresentRefund(refundAmount: Decimal, charge: WCPayCharge, onCompletion: @escaping (Result<Void, Error>) -> ()) {
        // Fetches payment gateway accounts, at least one is required for in-person refunds.
        try? paymentGatewayAccountResultsController.performFetch()
        guard let paymentGatewayAccount = paymentGatewayAccounts.first else {
            onCompletion(.failure(RefundSubmissionError.unknownPaymentGatewayAccount))
            return
        }

        // Shows reader ready alert.
        self.alerts?.readerIsReady(title: Localization.refundPaymentTitle(username: order.billingAddress?.firstName),
                             amount: formattedAmount,
                             onCancel: { [weak self] in
            self?.cancelRefund()
        })

        // Starts refund process.
        cardPresentRefundOrchestrator.refund(amount: refundAmount,
                                             charge: charge,
                                             paymentGatewayAccount: paymentGatewayAccount,
                                             onWaitingForInput: { [weak self] in
            // Requests card input.
            self?.alerts.tapOrInsertCard(onCancel: { [weak self] in
                self?.cancelRefund()
            })
        }, onProcessingMessage: { [weak self] in
            // Shows waiting message.
            self?.alerts.processingPayment()
        }, onDisplayMessage: { [weak self] message in
            // Shows reader messages (e.g. Remove Card).
            self?.alerts.displayReaderMessage(message: message)
        }, onCompletion: { [weak self] result in
            guard let self = self else { return }
            switch result {
            case .success:
                onCompletion(.success(()))
            case .failure(let error):
                self.handleRefundFailureAndRetryRefund(error, refundAmount: refundAmount, charge: charge, onCompletion: onCompletion)
            }
        })
    }

    /// Logs the failure reason, cancels the current refund, and offers retry if possible.
    func handleRefundFailureAndRetryRefund(_ error: Error, refundAmount: Decimal, charge: WCPayCharge, onCompletion: @escaping (Result<Void, Error>) -> ()) {
        // TODO: 5984 - tracks in-person refund error
        DDLogError("Failed to refund: \(error.localizedDescription)")
        // Informs about the error.
<<<<<<< HEAD
        //TODO: Check which refund errors can't be retried, and use that to call nonRetryableError(from: self.rootViewController, error: cancelError)
        alerts?.error(error: error) { [weak self] in
            // Cancels current refund, if possible.
            self?.cardPresentRefundOrchestrator.cancelRefund { [weak self] _ in
                // Regardless of whether the refund could be cancelled (e.g. it completed but failed), retry the refund.
                self?.attemptCardPresentRefund(refundAmount: refundAmount, charge: charge, onCompletion: onCompletion)
=======
        alerts.error(error: error, tryAgain: { [weak self] in
            // Cancels current payment.
            self?.cardPresentRefundOrchestrator.cancelRefund { [weak self] result in
                guard let self = self else { return }

                switch result {
                case .success:
                    // Retries refund.
                    self.attemptCardPresentRefund(refundAmount: refundAmount, charge: charge, onCompletion: onCompletion)
                case .failure(let cancelError):
                    // Informs that payment can't be retried.
                    self.alerts.nonRetryableError(from: self.rootViewController, error: cancelError)
                    onCompletion(.failure(error))
                }
>>>>>>> 35ce2495
            }
        }, dismissCompletion: {
            onCompletion(.failure(error))
        })
    }

    /// Cancels refund and records analytics.
    func cancelRefund() {
        cardPresentRefundOrchestrator.cancelRefund { _ in
            // TODO: 5984 - tracks in-person refund cancellation
        }
    }

    /// Submits the refund to the site.
    /// - Parameters:
    ///   - refund: the refund to submit.
    ///   - onCompletion: called when the submission completes.
    func submitRefundToSite(refund: Refund, onCompletion: @escaping (Result<Void, Error>) -> Void) {
        let action = RefundAction.createRefund(siteID: details.order.siteID, orderID: details.order.orderID, refund: refund) { [weak self] _, error  in
            guard let self = self else { return }
            if let error = error {
                DDLogError("Error creating refund: \(refund)\nWith Error: \(error)")
                self.trackCreateRefundRequestFailed(error: error)
                return onCompletion(.failure(error))
            }
            onCompletion(.success(()))
            self.trackCreateRefundRequestSuccess()
        }
        stores.dispatch(action)
        trackCreateRefundRequest()
    }
}

// MARK: - Analytics
private extension RefundSubmissionUseCase {
    /// Tracks when the create refund request is made.
    func trackCreateRefundRequest() {
        analytics.track(event: WooAnalyticsEvent.IssueRefund.createRefund(orderID: details.order.orderID,
                                                                          fullyRefunded: details.amount == details.order.total,
                                                                          method: .items,
                                                                          gateway: details.order.paymentMethodID,
                                                                          amount: details.amount))
    }

    /// Tracks when the create refund request succeeds.
    func trackCreateRefundRequestSuccess() {
        analytics.track(event: WooAnalyticsEvent.IssueRefund.createRefundSuccess(orderID: details.order.orderID))
    }

    /// Tracks when the create refund request fails.
    func trackCreateRefundRequestFailed(error: Error) {
        analytics.track(event: WooAnalyticsEvent.IssueRefund.createRefundFailed(orderID: details.order.orderID, error: error))
    }
}

// MARK: Connected Card Readers
private extension RefundSubmissionUseCase {
    func observeConnectedReadersForAnalytics() {
        let action = CardPresentPaymentAction.observeConnectedReaders() { [weak self] readers in
            self?.connectedReader = readers.first
        }
        stores.dispatch(action)
    }
}

// MARK: Definitions
private extension RefundSubmissionUseCase {
    /// Mailing a receipt failed but the SDK didn't return a more specific error
    ///
    enum RefundSubmissionError: Error {
        case cardReaderDisconnected
        case invalidRefundAmount
        case unknownPaymentGatewayAccount
    }

    enum Localization {
        private static let refundPaymentWithoutName = NSLocalizedString("Refund payment",
                                                                        comment: "Alert title when starting the in-person refund flow without a user name.")
        private static let refundPaymentWithName = NSLocalizedString("Refund payment from %1$@",
                                                                     comment: "Alert title when starting the in-person refund flow with a user name.")
        static func refundPaymentTitle(username: String?) -> String {
            guard let username = username, username.isNotEmpty else {
                return refundPaymentWithoutName
            }
            return .localizedStringWithFormat(refundPaymentWithName, username)
        }
    }
}<|MERGE_RESOLUTION|>--- conflicted
+++ resolved
@@ -109,11 +109,6 @@
         self.stores = stores
         self.storageManager = storageManager
         self.analytics = analytics
-
-        // Instantiates the alerts coordinator.
-        let alerts = OrderDetailsPaymentAlerts(transactionType: .refund,
-                                               presentingController: rootViewController)
-        self.alerts = alerts
     }
 
     /// Starts the refund submission flow.
@@ -258,7 +253,7 @@
         }
 
         // Shows reader ready alert.
-        self.alerts?.readerIsReady(title: Localization.refundPaymentTitle(username: order.billingAddress?.firstName),
+        alerts.readerIsReady(title: Localization.refundPaymentTitle(username: order.billingAddress?.firstName),
                              amount: formattedAmount,
                              onCancel: { [weak self] in
             self?.cancelRefund()
@@ -295,29 +290,12 @@
         // TODO: 5984 - tracks in-person refund error
         DDLogError("Failed to refund: \(error.localizedDescription)")
         // Informs about the error.
-<<<<<<< HEAD
         //TODO: Check which refund errors can't be retried, and use that to call nonRetryableError(from: self.rootViewController, error: cancelError)
-        alerts?.error(error: error) { [weak self] in
+        alerts.error(error: error, tryAgain: { [weak self] in
             // Cancels current refund, if possible.
             self?.cardPresentRefundOrchestrator.cancelRefund { [weak self] _ in
                 // Regardless of whether the refund could be cancelled (e.g. it completed but failed), retry the refund.
                 self?.attemptCardPresentRefund(refundAmount: refundAmount, charge: charge, onCompletion: onCompletion)
-=======
-        alerts.error(error: error, tryAgain: { [weak self] in
-            // Cancels current payment.
-            self?.cardPresentRefundOrchestrator.cancelRefund { [weak self] result in
-                guard let self = self else { return }
-
-                switch result {
-                case .success:
-                    // Retries refund.
-                    self.attemptCardPresentRefund(refundAmount: refundAmount, charge: charge, onCompletion: onCompletion)
-                case .failure(let cancelError):
-                    // Informs that payment can't be retried.
-                    self.alerts.nonRetryableError(from: self.rootViewController, error: cancelError)
-                    onCompletion(.failure(error))
-                }
->>>>>>> 35ce2495
             }
         }, dismissCompletion: {
             onCompletion(.failure(error))
