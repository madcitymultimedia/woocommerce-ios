--- conflicted
+++ resolved
@@ -165,10 +165,6 @@
 
     /// This is to update the order detail in split view
     ///
-<<<<<<< HEAD
-    private func handleSwitchingDetails(viewModel: OrderDetailsViewModel) {
-        let orderDetailsViewController = Inject.ViewControllerHost(OrderDetailsViewController(viewModel: viewModel))
-=======
     private func handleSwitchingDetails(viewModel: OrderDetailsViewModel?) {
         guard let viewModel = viewModel else {
             let emptyStateViewController = EmptyStateViewController(style: .basic)
@@ -181,8 +177,7 @@
             return
         }
 
-        let orderDetailsViewController = OrderDetailsViewController(viewModel: viewModel)
->>>>>>> 1edc088c
+        let orderDetailsViewController = Inject.ViewControllerHost(OrderDetailsViewController(viewModel: viewModel))
         let orderDetailsNavigationController = WooNavigationController(rootViewController: orderDetailsViewController)
 
         splitViewController?.showDetailViewController(orderDetailsNavigationController, sender: nil)
