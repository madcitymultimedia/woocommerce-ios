import UIKit
import Yosemite
import Combine
<<<<<<< HEAD
import protocol Storage.StorageManagerType
=======
import Experiments
>>>>>>> ee2216e9

/// The root tab controller for Orders, which contains the `OrderListViewController` .
///
final class OrdersRootViewController: UIViewController {

    // The stack view which will contain the top bar filters and the order list.
    @IBOutlet private weak var stackView: UIStackView!

    // MARK: Child view controller
    private lazy var orderListViewModel = OrderListViewModel(siteID: siteID, filters: filters)

    private lazy var ordersViewController = OrderListViewController(
        siteID: siteID,
        title: Localization.defaultOrderListTitle,
        viewModel: orderListViewModel,
        emptyStateConfig: .simple(
            message: NSAttributedString(string: Localization.allOrdersEmptyStateMessage),
            image: .waitingForCustomersImage
        ),
        switchDetailsHandler: handleSwitchingDetails(viewModel:)
    )

    // Used to trick the navigation bar for large title (ref: issue 3 in p91TBi-45c-p2).
    private let hiddenScrollView = UIScrollView()

    private let siteID: Int64

    private let analytics = ServiceLocator.analytics

    /// Stores any active observation.
    ///
    private var subscriptions = Set<AnyCancellable>()

    /// The top bar for apply filters, that will be embedded inside the stackview, on top of everything.
    ///
    private var filtersBar: FilteredOrdersHeaderBar = {
        let filteredOrdersBar: FilteredOrdersHeaderBar = FilteredOrdersHeaderBar.instantiateFromNib()
        filteredOrdersBar.backgroundColor = .listForeground
        return filteredOrdersBar
    }()

    private var filters: FilterOrderListViewModel.Filters = FilterOrderListViewModel.Filters() {
        didSet {
            if filters != oldValue {
                updateLocalOrdersSettings(filters: filters)
                filtersBar.setNumberOfFilters(filters.numberOfActiveFilters)
                orderListViewModel.updateFilters(filters: filters)
            }
        }
    }

    /// Stores status for order creation availability.
    ///
    private var isOrderCreationEnabled: Bool = false

<<<<<<< HEAD
    private let storageManager: StorageManagerType

    /// Used for looking up the `OrderStatus` to show in the `Order Filters`.
    ///
    /// The `OrderStatus` data is fetched from the API by `OrderListViewModel`.
    ///
    private lazy var statusResultsController: ResultsController<StorageOrderStatus> = {
        let descriptor = NSSortDescriptor(key: "slug", ascending: true)
        let predicate = NSPredicate(format: "siteID == %lld", siteID)

        return ResultsController<StorageOrderStatus>(storageManager: storageManager, matching: predicate, sortedBy: [descriptor])
    }()
=======
    private let featureFlagService: FeatureFlagService
>>>>>>> ee2216e9

    // MARK: View Lifecycle

    init(siteID: Int64,
         storageManager: StorageManagerType = ServiceLocator.storageManager) {
        self.siteID = siteID
<<<<<<< HEAD
        self.storageManager = storageManager
=======
        self.featureFlagService = ServiceLocator.featureFlagService
>>>>>>> ee2216e9
        super.init(nibName: Self.nibName, bundle: nil)

        configureTitle()

        if !featureFlagService.isFeatureFlagEnabled(.splitViewInOrdersTab) {
            configureTabBarItem()
        }
    }

    required init?(coder: NSCoder) {
        fatalError("init(coder:) has not been implemented")
    }

    override func viewDidLoad() {
        super.viewDidLoad()
        configureTitle()
        configureView()
        configureFiltersBar()
        configureChildViewController()

        /// We sync the local order settings for configuring local statuses and date range filters.
        /// If there are some info stored when this screen is loaded, the data will be updated using the stored filters.
        ///
        syncLocalOrdersSettings { [weak self] _ in
            guard let self = self else { return }
            self.configureStatusResultsController()
        }
    }

    override func viewWillAppear(_ animated: Bool) {
        super.viewWillAppear(animated)

        // Needed in ViewWillAppear because this View Controller is never recreated.
        fetchExperimentalTogglesAndConfigureNavigationButtons()

        ServiceLocator.pushNotesManager.resetBadgeCount(type: .storeOrder)
    }

    override var shouldShowOfflineBanner: Bool {
        if featureFlagService.isFeatureFlagEnabled(.splitViewInOrdersTab) {
            return false
        }
        return true
    }

    /// Shows `SearchViewController`.
    ///
    @objc private func displaySearchOrders() {
        analytics.track(.ordersListSearchTapped)

        let searchViewController = SearchViewController<OrderTableViewCell, OrderSearchUICommand>(storeID: siteID,
                                                                                                  command: OrderSearchUICommand(siteID: siteID),
                                                                                                  cellType: OrderTableViewCell.self,
                                                                                                  cellSeparator: .singleLine)
        let navigationController = WooNavigationController(rootViewController: searchViewController)

        present(navigationController, animated: true, completion: nil)
    }

    /// Presents the Details for the Notification with the specified Identifier.
    ///
    func presentDetails(for note: Note) {
        guard let orderID = note.meta.identifier(forKey: .order), let siteID = note.meta.identifier(forKey: .site) else {
            DDLogError("## Notification with [\(note.noteID)] lacks its OrderID!")
            return
        }
        let loaderViewController = OrderLoaderViewController(note: note, orderID: Int64(orderID), siteID: Int64(siteID))
        navigationController?.pushViewController(loaderViewController, animated: true)
    }

    /// Present `FilterListViewController`
    ///
    private func filterButtonTapped() {
        ServiceLocator.analytics.track(.orderListViewFilterOptionsTapped)

        // Fetch stored statuses
        try? statusResultsController.performFetch()
        let allowedStatuses = statusResultsController.fetchedObjects.map { $0 }

        let viewModel = FilterOrderListViewModel(filters: filters, allowedStatuses: allowedStatuses)
        let filterOrderListViewController = FilterListViewController(viewModel: viewModel, onFilterAction: { [weak self] filters in
            self?.filters = filters
            let statuses = (filters.orderStatus ?? []).map { $0.rawValue }.joined(separator: ",")
            let dateRange = filters.dateRange?.analyticsDescription ?? ""
            ServiceLocator.analytics.track(.ordersListFilter,
                                           withProperties: ["status": statuses,
                                                            "date_range": dateRange])
        }, onClearAction: {
        }, onDismissAction: {
        })
        present(filterOrderListViewController, animated: true, completion: nil)
    }

    /// This is to update the order detail in split view
    ///
    private func handleSwitchingDetails(viewModel: OrderDetailsViewModel) {
        let orderDetailsViewController = OrderDetailsViewController(viewModel: viewModel)
        let orderDetailsNavigationController = WooNavigationController(rootViewController: orderDetailsViewController)

        splitViewController?.showDetailViewController(orderDetailsNavigationController, sender: nil)
    }
}

// MARK: - Configuration
//
private extension OrdersRootViewController {

    func configureView() {
        view.backgroundColor = .listBackground
    }

    func configureTitle() {
        title = Localization.defaultOrderListTitle
    }

    /// Set up properties for `self` as a root tab bar controller.
    ///
    func configureTabBarItem() {
        tabBarItem.title = title
        tabBarItem.image = .pagesImage
        tabBarItem.accessibilityIdentifier = "tab-bar-orders-item"
    }

    /// Sets navigation buttons.
    /// Search: Is always present.
    /// Add: Always present.
    ///
    func configureNavigationButtons(isOrderCreationExperimentalToggleEnabled: Bool) {
        let buttons: [UIBarButtonItem] = [
            createAddOrderItem(isOrderCreationEnabled: isOrderCreationExperimentalToggleEnabled),
            createSearchBarButtonItem()
        ]
        navigationItem.rightBarButtonItems = buttons
    }

    func configureFiltersBar() {
        // Display the filtered orders bar
        // if the feature flag is enabled
        let isOrderListFiltersEnabled = featureFlagService.isFeatureFlagEnabled(.orderListFilters)
        if isOrderListFiltersEnabled {
            stackView.addArrangedSubview(filtersBar)
        }
        filtersBar.onAction = { [weak self] in
            self?.filterButtonTapped()
        }
    }

    func configureChildViewController() {
        // Configure large title using the `hiddenScrollView` trick.
        hiddenScrollView.configureForLargeTitleWorkaround()
        // Adds the "hidden" scroll view to the root of the UIViewController for large title workaround.
        view.addSubview(hiddenScrollView)
        view.sendSubviewToBack(hiddenScrollView)
        hiddenScrollView.translatesAutoresizingMaskIntoConstraints = false
        view.pinSubviewToAllEdges(hiddenScrollView, insets: .zero)
        ordersViewController.delegate = self

        // Add contentView to stackview
        let contentView = ordersViewController.view!
        addChild(ordersViewController)
        stackView.addArrangedSubview(contentView)
        ordersViewController.didMove(toParent: self)
    }

    /// Fetches the latest values of order-related experimental feature toggles and re configures navigation buttons.
    ///
    func fetchExperimentalTogglesAndConfigureNavigationButtons() {
        let group = DispatchGroup()
        var isOrderCreationEnabled = false

        group.enter()
        let orderCreationAction = AppSettingsAction.loadOrderCreationSwitchState { result in
            isOrderCreationEnabled = (try? result.get()) ?? false
            group.leave()
        }
        ServiceLocator.stores.dispatch(orderCreationAction)

        group.notify(queue: .main) { [weak self] in
            self?.configureNavigationButtons(isOrderCreationExperimentalToggleEnabled: isOrderCreationEnabled)
        }
    }

    /// Connect hooks on `ResultsController` and query cached data.
    /// This is useful for stay up to date with the remote statuses, resetting the filters if one of the local status filters was deleted remotely.
    ///
    func configureStatusResultsController() {
        statusResultsController.onDidChangeObject = { [weak self] (updatedOrdersStatus, _, _, _) in
            guard let self = self else { return }
            self.resetFiltersIfAnyStatusFilterIsNoMoreExisting(orderStatuses: self.statusResultsController.fetchedObjects)
        }

        try? statusResultsController.performFetch()
        resetFiltersIfAnyStatusFilterIsNoMoreExisting(orderStatuses: statusResultsController.fetchedObjects)
    }

    /// If the current applied status filters does not match the existing status filters fetched from API, we reset them.
    ///
    func resetFiltersIfAnyStatusFilterIsNoMoreExisting(orderStatuses: [OrderStatus]) {
        guard let storedOrderFilters = filters.orderStatus else { return }
        for storedOrderFilter in storedOrderFilters {
            if !orderStatuses.map({$0.status}).contains(storedOrderFilter) {
                clearFilters()
                break
            }
        }
    }
}

extension OrdersRootViewController: OrderListViewControllerDelegate {
    func orderListViewControllerWillSynchronizeOrders(_ viewController: UIViewController) {
        // Do nothing here
    }

    func orderListScrollViewDidScroll(_ scrollView: UIScrollView) {
        hiddenScrollView.updateFromScrollViewDidScrollEventForLargeTitleWorkaround(scrollView)
    }

    func clearFilters() {
        filters = FilterOrderListViewModel.Filters()
    }
}

// MARK: - Stored Order Settings (eg. filters)
private extension OrdersRootViewController {
    /// Fetch local Orders Settings (eg.  status or date range filters stored in Orders settings)
    ///
    func syncLocalOrdersSettings(onCompletion: @escaping (Result<StoredOrderSettings.Setting, Error>) -> Void) {
        let action = AppSettingsAction.loadOrdersSettings(siteID: siteID) { [weak self] (result) in
            switch result {
            case .success(let settings):
                self?.filters = FilterOrderListViewModel.Filters(orderStatus: settings.orderStatusesFilter,
                                                                 dateRange: settings.dateRangeFilter,
                                                                 numberOfActiveFilters: settings.numberOfActiveFilters())
            case .failure(let error):
                assertionFailure("It was not possible to sync local orders settings: \(String(describing: error))")
            }
            onCompletion(result)
        }
        ServiceLocator.stores.dispatch(action)
    }

    /// Update local Orders Settings (eg. status or date range filters stored in Orders settings)
    ///
    func updateLocalOrdersSettings(filters: FilterOrderListViewModel.Filters) {
        let action = AppSettingsAction.upsertOrdersSettings(siteID: siteID,
                                                            orderStatusesFilter: filters.orderStatus, dateRangeFilter: filters.dateRange) { error in
            if error != nil {
                assertionFailure("It was not possible to store order settings due to an error: \(String(describing: error))")
            }
        }
        ServiceLocator.stores.dispatch(action)
    }
}

// MARK: - Creators

private extension OrdersRootViewController {
    /// Create a `UIBarButtonItem` to be used as the search button on the top-left.
    ///
    func createSearchBarButtonItem() -> UIBarButtonItem {
        let button = UIBarButtonItem(image: .searchBarButtonItemImage,
                                     style: .plain,
                                     target: self,
                                     action: #selector(displaySearchOrders))
        button.accessibilityTraits = .button
        button.accessibilityLabel = Localization.accessibilityLabelSearchOrders
        button.accessibilityHint = Localization.accessibilityHintSearchOrders
        button.accessibilityIdentifier = "order-search-button"

        return button
    }

    /// Create a `UIBarButtonItem` to be used as a way to create a new order.
    ///
    func createAddOrderItem(isOrderCreationEnabled: Bool) -> UIBarButtonItem {
        self.isOrderCreationEnabled = isOrderCreationEnabled

        let button = UIBarButtonItem(image: .plusBarButtonItemImage,
                                     style: .plain,
                                     target: self,
                                     action: #selector(presentOrderCreationFlow(sender:)))
        button.accessibilityTraits = .button

        if isOrderCreationEnabled {
            button.accessibilityLabel = NSLocalizedString("Choose new order type", comment: "Opens action sheet to choose a type of a new order")
            button.accessibilityIdentifier = "new-order-type-sheet-button"
        } else {
            button.accessibilityLabel = NSLocalizedString("Add simple payments order", comment: "Navigates to a screen to create a simple payments order")
            button.accessibilityIdentifier = "simple-payments-add-button"
        }
        return button
    }

    /// Presents Order Creation or Simple Payments flows.
    ///
    @objc func presentOrderCreationFlow(sender: UIBarButtonItem) {
        guard let navigationController = navigationController else {
            return
        }

        let coordinatingController = AddOrderCoordinator(siteID: siteID,
                                                         isOrderCreationEnabled: isOrderCreationEnabled,
                                                         sourceBarButtonItem: sender,
                                                         sourceNavigationController: navigationController)
        coordinatingController.onOrderCreated = { [weak self] order in
            guard let self = self else { return }

            self.dismiss(animated: true) {
                self.navigateToOrderDetail(order)
            }
        }
        coordinatingController.start()
    }

    /// Pushes an `OrderDetailsViewController` onto the navigation stack.
    ///
    private func navigateToOrderDetail(_ order: Order) {
        let viewModel = OrderDetailsViewModel(order: order)
        let orderViewController = OrderDetailsViewController(viewModel: viewModel)

        // Cleanup navigation (remove new order flow views) before navigating to order details
        if let navigationController = navigationController, let indexOfSelf = navigationController.viewControllers.firstIndex(of: self) {
            let viewControllersIncludingSelf = navigationController.viewControllers[0...indexOfSelf]
            navigationController.setViewControllers(viewControllersIncludingSelf + [orderViewController], animated: true)
        } else {
            show(orderViewController, sender: self)
        }

        ServiceLocator.analytics.track(.orderOpen, withProperties: ["id": order.orderID, "status": order.status.rawValue])
    }
}

// MARK: - Constants
private extension OrdersRootViewController {
    enum Localization {
        static let defaultOrderListTitle = NSLocalizedString("Orders", comment: "The title of the Orders tab.")
        static let allOrdersEmptyStateMessage =
        NSLocalizedString("Waiting for your first order",
                          comment: "The message shown in the Orders → All Orders tab if the list is empty.")
        static let accessibilityLabelSearchOrders = NSLocalizedString("Search orders", comment: "Search Orders")
        static let accessibilityHintSearchOrders = NSLocalizedString(
            "Retrieves a list of orders that contain a given keyword.",
            comment: "VoiceOver accessibility hint, informing the user the button can be used to search orders."
        )
        static let accessibilityLabelAddSimplePayment = NSLocalizedString("Add simple payments order",
                                                                          comment: "Navigates to a screen to create a simple payments order")
    }
}<|MERGE_RESOLUTION|>--- conflicted
+++ resolved
@@ -1,11 +1,8 @@
 import UIKit
 import Yosemite
 import Combine
-<<<<<<< HEAD
 import protocol Storage.StorageManagerType
-=======
 import Experiments
->>>>>>> ee2216e9
 
 /// The root tab controller for Orders, which contains the `OrderListViewController` .
 ///
@@ -61,7 +58,6 @@
     ///
     private var isOrderCreationEnabled: Bool = false
 
-<<<<<<< HEAD
     private let storageManager: StorageManagerType
 
     /// Used for looking up the `OrderStatus` to show in the `Order Filters`.
@@ -74,20 +70,16 @@
 
         return ResultsController<StorageOrderStatus>(storageManager: storageManager, matching: predicate, sortedBy: [descriptor])
     }()
-=======
+  
     private let featureFlagService: FeatureFlagService
->>>>>>> ee2216e9
 
     // MARK: View Lifecycle
 
     init(siteID: Int64,
          storageManager: StorageManagerType = ServiceLocator.storageManager) {
         self.siteID = siteID
-<<<<<<< HEAD
         self.storageManager = storageManager
-=======
         self.featureFlagService = ServiceLocator.featureFlagService
->>>>>>> ee2216e9
         super.init(nibName: Self.nibName, bundle: nil)
 
         configureTitle()
