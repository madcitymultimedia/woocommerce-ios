import Yosemite
import Combine
import protocol Storage.StorageManagerType

/// View model for `NewOrder`.
///
final class NewOrderViewModel: ObservableObject {
    let siteID: Int64
    private let stores: StoresManager
    private let storageManager: StorageManagerType

    private var cancellables: Set<AnyCancellable> = []

    /// Order details used to create the order
    ///
    @Published var orderDetails = OrderDetails()

    /// Active navigation bar trailing item.
    /// Defaults to no visible button.
    ///
    @Published private(set) var navigationTrailingItem: NavigationItem = .none

    /// Tracks if a network request is being performed.
    ///
    @Published private(set) var performingNetworkRequest = false

    /// Defines the current notice that should be shown.
    /// Defaults to `nil`.
    ///
    @Published var presentNotice: NewOrderNotice?

    // MARK: Status properties

    /// Order creation date. For new order flow it's always current date.
    ///
    let dateString: String = {
        DateFormatter.mediumLengthLocalizedDateFormatter.string(from: Date())
    }()

    /// Representation of order status display properties.
    ///
    @Published private(set) var statusBadgeViewModel: StatusBadgeViewModel = .init(orderStatusEnum: .pending)

    /// Indicates if the order status list (selector) should be shown or not.
    ///
    @Published var shouldShowOrderStatusList: Bool = false

    /// Assign this closure to be notified when a new order is created
    ///
    var onOrderCreated: (Order) -> Void = { _ in }

    /// Status Results Controller.
    ///
    private lazy var statusResultsController: ResultsController<StorageOrderStatus> = {
        let predicate = NSPredicate(format: "siteID == %lld", siteID)
        let descriptor = NSSortDescriptor(key: "slug", ascending: true)
        let resultsController = ResultsController<StorageOrderStatus>(storageManager: storageManager, matching: predicate, sortedBy: [descriptor])

        do {
            try resultsController.performFetch()
        } catch {
            DDLogError("⛔️ Error fetching order statuses: \(error)")
        }

        return resultsController
    }()

    /// Order statuses list
    ///
    private var currentSiteStatuses: [OrderStatus] {
        return statusResultsController.fetchedObjects
    }

    // MARK: Products properties

    /// View model for the product list
    ///
    lazy var addProductViewModel = {
        AddProductToOrderViewModel(siteID: siteID, storageManager: storageManager, stores: stores) { [weak self] product in
            guard let self = self else { return }
            self.addProductToOrder(product)
        }
    }()

    /// View models for each product row in the order.
    ///
    @Published private(set) var productRows: [ProductRowViewModel] = []

    /// Item selected from the list of products in the order.
    /// Used to open the product details in `ProductInOrder`.
    ///
    @Published var selectedOrderItem: NewOrderItem? = nil

    init(siteID: Int64, stores: StoresManager = ServiceLocator.stores, storageManager: StorageManagerType = ServiceLocator.storageManager) {
        self.siteID = siteID
        self.stores = stores
        self.storageManager = storageManager

        configureNavigationTrailingItem()
        configureStatusBadgeViewModel()
        configureProductRowViewModels()
    }

    /// Selects an order item.
    ///
    /// - Parameter id: ID of the order item to select
    func selectOrderItem(_ id: String) {
        selectedOrderItem = orderDetails.items.first(where: { $0.id == id })
    }

    /// Removes an item from the order.
    ///
    /// - Parameter item: Item to remove from the order
    func removeItemFromOrder(_ item: NewOrderItem) {
        orderDetails.items.removeAll(where: { $0 == item })
        configureProductRowViewModels()
    }

    // MARK: - API Requests
    /// Creates an order remotely using the provided order details.
    ///
    func createOrder() {
        performingNetworkRequest = true

        let action = OrderAction.createOrder(siteID: siteID, order: orderDetails.toOrder()) { [weak self] result in
            guard let self = self else { return }
            self.performingNetworkRequest = false

            switch result {
            case .success(let newOrder):
                self.onOrderCreated(newOrder)
            case .failure(let error):
                self.presentNotice = .error
                DDLogError("⛔️ Error creating new order: \(error)")
            }
        }
        stores.dispatch(action)
    }
}

// MARK: - Types
extension NewOrderViewModel {
    /// Representation of possible navigation bar trailing buttons
    ///
    enum NavigationItem: Equatable {
        case none
        case create
        case loading
    }

    /// Type to hold all order detail values
    ///
    struct OrderDetails {
        var status: OrderStatusEnum = .pending
        var items: [NewOrderItem] = []
        var billingAddress: Address?
        var shippingAddress: Address?

        /// Used to create `Order` and check if order details have changed from empty/default values.
        /// Required because `Order` has `Date` properties that have to be the same to be Equatable.
        ///
        let emptyOrder = Order.empty

        func toOrder() -> Order {
            emptyOrder.copy(status: status,
                            items: items.map { $0.orderItem },
                            billingAddress: billingAddress,
                            shippingAddress: shippingAddress)
        }
    }

    /// Representation of possible notices that can be displayed
    ///
    enum NewOrderNotice {
        case error
    }

    /// Representation of order status display properties
    ///
    struct StatusBadgeViewModel {
        let title: String
        let color: UIColor

        init(orderStatus: OrderStatus) {
            title = orderStatus.name ?? orderStatus.slug
            color = {
                switch orderStatus.status {
                case .pending, .completed, .cancelled, .refunded, .custom:
                    return .gray(.shade5)
                case .onHold:
                    return .withColorStudio(.orange, shade: .shade5)
                case .processing:
                    return .withColorStudio(.green, shade: .shade5)
                case .failed:
                    return .withColorStudio(.red, shade: .shade5)
                }
            }()
        }

        init(orderStatusEnum: OrderStatusEnum) {
            let siteOrderStatus = OrderStatus(name: nil, siteID: 0, slug: orderStatusEnum.rawValue, total: 0)
            self.init(orderStatus: siteOrderStatus)
        }
    }

    /// Representation of new items in an order.
    ///
    struct NewOrderItem: Equatable, Identifiable {
        var id: String
        let product: Product
        var quantity: Decimal

        var orderItem: OrderItem {
            product.toOrderItem(quantity: quantity)
        }

        init(product: Product, quantity: Decimal) {
            self.id = UUID().uuidString
            self.product = product
            self.quantity = quantity
        }
    }
}

// MARK: - Helpers
private extension NewOrderViewModel {
    /// Calculates what navigation trailing item should be shown depending on our internal state.
    ///
    func configureNavigationTrailingItem() {
        Publishers.CombineLatest($orderDetails, $performingNetworkRequest)
            .map { orderDetails, performingNetworkRequest -> NavigationItem in
                guard !performingNetworkRequest else {
                    return .loading
                }

                guard orderDetails.emptyOrder != orderDetails.toOrder() else {
                    return .none
                }

                return .create
            }
            .assign(to: &$navigationTrailingItem)
    }

    /// Updates status badge viewmodel based on status order property.
    ///
    func configureStatusBadgeViewModel() {
        $orderDetails
            .map { [weak self] orderDetails in
                guard let siteOrderStatus = self?.currentSiteStatuses.first(where: { $0.status == orderDetails.status }) else {
                    return StatusBadgeViewModel(orderStatusEnum: orderDetails.status)
                }
                return StatusBadgeViewModel(orderStatus: siteOrderStatus)
            }
            .assign(to: &$statusBadgeViewModel)
    }

    /// Adds a selected product (from the product list) to the order.
    ///
    func addProductToOrder(_ product: Product) {
        let newOrderItem = NewOrderItem(product: product, quantity: 1)
        orderDetails.items.append(newOrderItem)
        configureProductRowViewModels()
    }

    /// Configures product row view models for each item in `orderDetails`.
    ///
    func configureProductRowViewModels() {
        productRows = orderDetails.items.enumerated().map { index, item in
<<<<<<< HEAD
            let productRowViewModel = ProductRowViewModel(id: index.description, product: item.product, quantity: item.quantity, canChangeQuantity: true)
=======
            let productRowViewModel = ProductRowViewModel(id: item.id, product: item.product, canChangeQuantity: true)
>>>>>>> 4b99beef

            // Observe changes to the product quantity
            productRowViewModel.$quantity
                .sink { [weak self] newQuantity in
                    self?.orderDetails.items[index].quantity = newQuantity
                }
                .store(in: &cancellables)

            return productRowViewModel
        }
    }
}<|MERGE_RESOLUTION|>--- conflicted
+++ resolved
@@ -267,11 +267,7 @@
     ///
     func configureProductRowViewModels() {
         productRows = orderDetails.items.enumerated().map { index, item in
-<<<<<<< HEAD
-            let productRowViewModel = ProductRowViewModel(id: index.description, product: item.product, quantity: item.quantity, canChangeQuantity: true)
-=======
-            let productRowViewModel = ProductRowViewModel(id: item.id, product: item.product, canChangeQuantity: true)
->>>>>>> 4b99beef
+            let productRowViewModel = ProductRowViewModel(id: item.id, product: item.product, quantity: item.quantity, canChangeQuantity: true)
 
             // Observe changes to the product quantity
             productRowViewModel.$quantity
