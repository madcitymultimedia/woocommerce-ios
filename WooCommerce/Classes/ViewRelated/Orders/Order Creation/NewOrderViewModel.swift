import Yosemite
import Combine
import protocol Storage.StorageManagerType

/// View model for `NewOrder`.
///
final class NewOrderViewModel: ObservableObject {
    let siteID: Int64
    private let stores: StoresManager
    private let storageManager: StorageManagerType
    private let currencyFormatter: CurrencyFormatter

    private var cancellables: Set<AnyCancellable> = []

    /// Active navigation bar trailing item.
    /// Defaults to no visible button.
    ///
    @Published private(set) var navigationTrailingItem: NavigationItem = .none

    /// Tracks if a network request is being performed.
    ///
    @Published private(set) var performingNetworkRequest = false

    /// Defines the current notice that should be shown.
    /// Defaults to `nil`.
    ///
    @Published var notice: Notice?

    // MARK: Status properties

    /// Order creation date. For new order flow it's always current date.
    ///
    let dateString: String = {
        DateFormatter.mediumLengthLocalizedDateFormatter.string(from: Date())
    }()

    /// Representation of order status display properties.
    ///
    @Published private(set) var statusBadgeViewModel: StatusBadgeViewModel = .init(orderStatusEnum: .pending)

    /// Indicates if the order status list (selector) should be shown or not.
    ///
    @Published var shouldShowOrderStatusList: Bool = false

    /// Status Results Controller.
    ///
    private lazy var statusResultsController: ResultsController<StorageOrderStatus> = {
        let predicate = NSPredicate(format: "siteID == %lld", siteID)
        let descriptor = NSSortDescriptor(key: "slug", ascending: true)
        let resultsController = ResultsController<StorageOrderStatus>(storageManager: storageManager, matching: predicate, sortedBy: [descriptor])

        do {
            try resultsController.performFetch()
        } catch {
            DDLogError("⛔️ Error fetching order statuses: \(error)")
        }

        return resultsController
    }()

    /// Order statuses list
    ///
    private var currentSiteStatuses: [OrderStatus] {
        return statusResultsController.fetchedObjects
    }

    // MARK: Products properties

    /// Products Results Controller.
    ///
    private lazy var productsResultsController: ResultsController<StorageProduct> = {
        let predicate = NSPredicate(format: "siteID == %lld", siteID)
        let resultsController = ResultsController<StorageProduct>(storageManager: storageManager, matching: predicate, sortedBy: [])
        return resultsController
    }()

    /// Products list
    ///
    private var allProducts: [Product] {
        productsResultsController.fetchedObjects
    }

    /// Product Variations Results Controller.
    ///
    private lazy var productVariationsResultsController: ResultsController<StorageProductVariation> = {
        let predicate = NSPredicate(format: "siteID == %lld", siteID)
        let resultsController = ResultsController<StorageProductVariation>(storageManager: storageManager, matching: predicate, sortedBy: [])
        return resultsController
    }()

    /// Product Variations list
    ///
    private var allProductVariations: [ProductVariation] {
        productVariationsResultsController.fetchedObjects
    }

    /// View model for the product list
    ///
    lazy var addProductViewModel = {
        AddProductToOrderViewModel(siteID: siteID, storageManager: storageManager, stores: stores) { [weak self] product in
            guard let self = self else { return }
            self.addProductToOrder(product)
        } onVariationSelected: { [weak self] variation in
            guard let self = self else { return }
            self.addProductVariationToOrder(variation)
        }
    }()

    /// View models for each product row in the order.
    ///
    @Published private(set) var productRows: [ProductRowViewModel] = []

    /// Selected product view model to render.
    /// Used to open the product details in `ProductInOrder`.
    ///
    @Published var selectedProductViewModel: ProductInOrderViewModel? = nil

    // MARK: Payment properties

    /// Indicates if the Payment section should be shown
    ///
    var shouldShowPaymentSection: Bool {
        orderSynchronizer.order.items.isNotEmpty
    }

    /// Defines if the view should be disabled.
    /// Currently `true` while performing a network request.
    ///
    var disabled: Bool {
        performingNetworkRequest
    }

    /// Defines the current order status.
    ///
    var currentOrderStatus: OrderStatusEnum {
        orderSynchronizer.order.status
    }

    /// Representation of payment data display properties
    ///
    @Published private(set) var paymentDataViewModel = PaymentDataViewModel()

    /// Saves a shipping line.
    ///
    /// - Parameter shippingLine: Optional shipping line object to save. `nil` will remove existing shipping line.
    func saveShippingLine(_ shippingLine: ShippingLine?) {
        orderDetails.shippingLine = shippingLine
    }

    /// Analytics engine.
    ///
    private let analytics: Analytics

    /// Order Synchronizer helper.
    ///
    private let orderSynchronizer: OrderSynchronizer

    init(siteID: Int64,
         stores: StoresManager = ServiceLocator.stores,
         storageManager: StorageManagerType = ServiceLocator.storageManager,
         currencySettings: CurrencySettings = ServiceLocator.currencySettings,
         analytics: Analytics = ServiceLocator.analytics) {
        self.siteID = siteID
        self.stores = stores
        self.storageManager = storageManager
        self.currencyFormatter = CurrencyFormatter(currencySettings: currencySettings)
        self.analytics = analytics
        self.orderSynchronizer = LocalOrderSynchronizer(siteID: siteID, stores: stores)

        configureNavigationTrailingItem()
        configureStatusBadgeViewModel()
        configureProductRowViewModels()
        configureCustomerDataViewModel()
        configurePaymentDataViewModel()
    }

    /// Selects an order item by setting the `selectedProductViewModel`.
    ///
    /// - Parameter id: ID of the order item to select
    func selectOrderItem(_ id: Int64) {
        selectedProductViewModel = createSelectedProductViewModel(itemID: id)
    }

    /// Removes an item from the order.
    ///
    /// - Parameter item: Item to remove from the order
    func removeItemFromOrder(_ item: OrderItem) {
        guard let input = createUpdateProductInput(item: item, quantity: 0) else { return }
        orderSynchronizer.setProduct.send(input)
        configureProductRowViewModels()
    }

    /// Creates a view model for the `ProductRow` corresponding to an order item.
    ///
    func createProductRowViewModel(for item: OrderItem, canChangeQuantity: Bool) -> ProductRowViewModel? {
        guard let product = allProducts.first(where: { $0.productID == item.productID }) else {
            return nil
        }

        if item.variationID != 0, let variation = allProductVariations.first(where: { $0.productVariationID == item.variationID }) {
            let attributes = ProductVariationFormatter().generateAttributes(for: variation, from: product.attributes)
            return ProductRowViewModel(id: item.itemID,
                                       productVariation: variation,
                                       name: product.name,
                                       quantity: item.quantity,
                                       canChangeQuantity: canChangeQuantity,
                                       displayMode: .attributes(attributes))
        } else {
            return ProductRowViewModel(id: item.itemID, product: product, quantity: item.quantity, canChangeQuantity: canChangeQuantity)
        }
    }

    // MARK: Customer data properties

    /// Representation of customer data display properties.
    ///
    @Published private(set) var customerDataViewModel: CustomerDataViewModel = .init(billingAddress: nil, shippingAddress: nil)

    /// Creates a view model to be used in Address Form for customer address.
    ///
    func createOrderAddressFormViewModel() -> CreateOrderAddressFormViewModel {
        CreateOrderAddressFormViewModel(siteID: siteID,
                                        addressData: .init(billingAddress: orderSynchronizer.order.billingAddress,
                                                           shippingAddress: orderSynchronizer.order.shippingAddress),
                                        onAddressUpdate: { [weak self] updatedAddressData in
            let input = Self.createAddressesInput(from: updatedAddressData)
            self?.orderSynchronizer.setAddresses.send(input)
            self?.trackCustomerDetailsAdded()
        })
    }

    // MARK: - API Requests
    /// Creates an order remotely using the provided order details.
    ///
    func createOrder() {
        performingNetworkRequest = true

        orderSynchronizer.commitAllChanges { [weak self] result in
            guard let self = self else { return }
            self.performingNetworkRequest = false

            switch result {
            case .success(let newOrder):
                self.onOrderCreated(newOrder)
                self.trackCreateOrderSuccess()
            case .failure(let error):
                self.notice = NoticeFactory.createOrderCreationErrorNotice()
                self.trackCreateOrderFailure(error: error)
                DDLogError("⛔️ Error creating new order: \(error)")
            }
        }
        trackCreateButtonTapped()
    }

    /// Assign this closure to be notified when a new order is created
    ///
    var onOrderCreated: (Order) -> Void = { _ in }

    /// Updates the order status & tracks its event
    ///
    func updateOrderStatus(newStatus: OrderStatusEnum) {
        let oldStatus = orderSynchronizer.order.status
        orderSynchronizer.setStatus.send(newStatus)
        analytics.track(event: WooAnalyticsEvent.Orders.orderStatusChange(flow: .creation, orderID: nil, from: oldStatus, to: newStatus))
    }
}

// MARK: - Types
extension NewOrderViewModel {
    /// Representation of possible navigation bar trailing buttons
    ///
    enum NavigationItem: Equatable {
        case none
        case create
        case loading
    }

<<<<<<< HEAD
    /// Type to hold all order detail values
    ///
    struct OrderDetails {
        var status: OrderStatusEnum = .pending
        var items: [NewOrderItem] = []

        var shippingLine: ShippingLine?

        var billingAddress: Address?
        var shippingAddress: Address?

        /// Used to create `Order` and check if order details have changed from empty/default values.
        /// Required because `Order` has `Date` properties that have to be the same to be Equatable.
        ///
        let emptyOrder = Order.empty

        func toOrder() -> Order {
            emptyOrder.copy(status: status,
                            items: items.map { $0.orderItem },
                            billingAddress: billingAddress,
                            shippingAddress: shippingAddress,
                            shippingLines: shippingLine.flatMap { [$0] } ?? [])
        }
    }

=======
>>>>>>> d05affdd
    /// Representation of order status display properties
    ///
    struct StatusBadgeViewModel {
        let title: String
        let color: UIColor

        init(orderStatus: OrderStatus) {
            title = orderStatus.name ?? orderStatus.slug
            color = {
                switch orderStatus.status {
                case .pending, .completed, .cancelled, .refunded, .custom:
                    return .gray(.shade5)
                case .onHold:
                    return .withColorStudio(.orange, shade: .shade5)
                case .processing:
                    return .withColorStudio(.green, shade: .shade5)
                case .failed:
                    return .withColorStudio(.red, shade: .shade5)
                }
            }()
        }

        init(orderStatusEnum: OrderStatusEnum) {
            let siteOrderStatus = OrderStatus(name: nil, siteID: 0, slug: orderStatusEnum.rawValue, total: 0)
            self.init(orderStatus: siteOrderStatus)
        }
    }

    /// Representation of customer data display properties
    ///
    struct CustomerDataViewModel {
        let isDataAvailable: Bool
        let fullName: String?
        let email: String?
        let billingAddressFormatted: String?
        let shippingAddressFormatted: String?

        init(fullName: String? = nil, email: String? = nil, billingAddressFormatted: String? = nil, shippingAddressFormatted: String? = nil) {
            self.isDataAvailable = fullName != nil || email != nil || billingAddressFormatted != nil || shippingAddressFormatted != nil
            self.fullName = fullName
            self.email = email
            self.billingAddressFormatted = billingAddressFormatted
            self.shippingAddressFormatted = shippingAddressFormatted
        }

        init(billingAddress: Address?, shippingAddress: Address?) {
            let availableFullName = billingAddress?.fullName ?? shippingAddress?.fullName

            self.init(fullName: availableFullName?.isNotEmpty == true ? availableFullName : nil,
                      email: billingAddress?.hasEmailAddress == true ? billingAddress?.email : nil,
                      billingAddressFormatted: billingAddress?.fullNameWithCompanyAndAddress,
                      shippingAddressFormatted: shippingAddress?.fullNameWithCompanyAndAddress)
        }
    }

    /// Representation of payment data display properties
    ///
    struct PaymentDataViewModel {
        let itemsTotal: String
        let orderTotal: String

        let shouldShowShippingTotal: Bool
        let shippingTotal: String

        init(itemsTotal: String = "",
             shouldShowShippingTotal: Bool = false,
             shippingTotal: String = "",
             orderTotal: String = "",
             currencyFormatter: CurrencyFormatter = CurrencyFormatter(currencySettings: ServiceLocator.currencySettings)) {
            self.itemsTotal = currencyFormatter.formatAmount(itemsTotal) ?? ""
            self.shouldShowShippingTotal = shouldShowShippingTotal
            self.shippingTotal = currencyFormatter.formatAmount(shippingTotal) ?? ""
            self.orderTotal = currencyFormatter.formatAmount(orderTotal) ?? ""
        }
    }
}

// MARK: - Helpers
private extension NewOrderViewModel {
    /// Calculates what navigation trailing item should be shown depending on our internal state.
    ///
    func configureNavigationTrailingItem() {
        Publishers.CombineLatest(orderSynchronizer.orderPublisher, $performingNetworkRequest)
            .map { order, performingNetworkRequest -> NavigationItem in
                guard !performingNetworkRequest else {
                    return .loading
                }

                guard OrderFactory.emptyNewOrder != order else {
                    return .none
                }

                return .create
            }
            .assign(to: &$navigationTrailingItem)
    }

    /// Updates status badge viewmodel based on status order property.
    ///
    func configureStatusBadgeViewModel() {
        orderSynchronizer.orderPublisher
            .map { [weak self] order in
                guard let siteOrderStatus = self?.currentSiteStatuses.first(where: { $0.status == order.status }) else {
                    return StatusBadgeViewModel(orderStatusEnum: order.status)
                }
                return StatusBadgeViewModel(orderStatus: siteOrderStatus)
            }
            .assign(to: &$statusBadgeViewModel)
    }

    /// Adds a selected product (from the product list) to the order.
    ///
    func addProductToOrder(_ product: Product) {
        let input = OrderSyncProductInput(product: .product(product), quantity: 1)
        orderSynchronizer.setProduct.send(input)
        configureProductRowViewModels()

        analytics.track(event: WooAnalyticsEvent.Orders.orderProductAdd(flow: .creation))
    }

    /// Adds a selected product variation (from the product list) to the order.
    ///
    func addProductVariationToOrder(_ variation: ProductVariation) {
        let input = OrderSyncProductInput(product: .variation(variation), quantity: 1)
        orderSynchronizer.setProduct.send(input)
        configureProductRowViewModels()

        analytics.track(event: WooAnalyticsEvent.Orders.orderProductAdd(flow: .creation))
    }

    /// Configures product row view models for each item in `orderDetails`.
    ///
    func configureProductRowViewModels() {
        updateProductsResultsController()
        updateProductVariationsResultsController()
        productRows = orderSynchronizer.order.items.compactMap { item in
            guard let productRowViewModel = createProductRowViewModel(for: item, canChangeQuantity: true) else {
                return nil
            }

            // Observe changes to the product quantity
            productRowViewModel.$quantity
                .sink { [weak self] newQuantity in
                    guard let self = self, let newInput = self.createUpdateProductInput(item: item, quantity: newQuantity) else {
                        return
                    }
                    self.orderSynchronizer.setProduct.send(newInput)
                }
                .store(in: &cancellables)

            return productRowViewModel
        }
    }

    /// Updates customer data viewmodel based on order addresses.
    ///
    func configureCustomerDataViewModel() {
        orderSynchronizer.orderPublisher
            .map {
                CustomerDataViewModel(billingAddress: $0.billingAddress, shippingAddress: $0.shippingAddress)
            }
            .assign(to: &$customerDataViewModel)
    }

    /// Updates payment section view model based on items in the order.
    ///
    func configurePaymentDataViewModel() {
        orderSynchronizer.orderPublisher
            .map { [weak self] order in
                guard let self = self else {
                    return PaymentDataViewModel()
                }

                let itemsTotal = order.items
                    .map { $0.subtotal }
                    .compactMap { self.currencyFormatter.convertToDecimal(from: $0) }
                    .reduce(NSDecimalNumber(value: 0), { $0.adding($1) })

                let shippingTotal = orderDetails.shippingLine.flatMap { self.currencyFormatter.convertToDecimal(from: $0.total) } ?? NSDecimalNumber(value: 0)
                let orderTotal = itemsTotal.adding(shippingTotal)

                return PaymentDataViewModel(itemsTotal: itemsTotal.stringValue,
                                            shouldShowShippingTotal: orderDetails.shippingLine != nil,
                                            shippingTotal: shippingTotal.stringValue,
                                            orderTotal: orderTotal.stringValue,
                                            currencyFormatter: self.currencyFormatter)
            }
            .assign(to: &$paymentDataViewModel)
    }

    /// Tracks when customer details have been added
    ///
    func trackCustomerDetailsAdded() {
        let areAddressesDifferent: Bool = {
            guard let billingAddress = orderSynchronizer.order.billingAddress, let shippingAddress = orderSynchronizer.order.shippingAddress else {
                return false
            }
            return billingAddress != shippingAddress
        }()
        analytics.track(event: WooAnalyticsEvent.Orders.orderCustomerAdd(flow: .creation, hasDifferentShippingDetails: areAddressesDifferent))
    }

    /// Tracks when the create order button is tapped.
    ///
    /// Warning: This methods assume that `orderSynchronizer.order.items.count` is equal to the product count,
    /// As the module evolves to handle more types of items, we need to update the property to something like `itemsCount`
    /// or figure out a better way to get the product count.
    ///
    func trackCreateButtonTapped() {
        let hasCustomerDetails = orderSynchronizer.order.billingAddress != nil || orderSynchronizer.order.shippingAddress != nil
        analytics.track(event: WooAnalyticsEvent.Orders.orderCreateButtonTapped(status: orderSynchronizer.order.status,
                                                                                productCount: orderSynchronizer.order.items.count,
                                                                                hasCustomerDetails: hasCustomerDetails))
    }

    /// Tracks an order creation success
    ///
    func trackCreateOrderSuccess() {
        analytics.track(event: WooAnalyticsEvent.Orders.orderCreationSuccess())
    }

    /// Tracks an order creation failure
    ///
    func trackCreateOrderFailure(error: Error) {
        analytics.track(event: WooAnalyticsEvent.Orders.orderCreationFailed(errorContext: String(describing: error),
                                                                            errorDescription: error.localizedDescription))
    }

    /// Creates an `OrderSyncAddressesInput` type from a `NewOrderAddressData` type.
    /// Expects `billing` and `shipping` addresses to exists together,
    ///
    static func createAddressesInput(from data: CreateOrderAddressFormViewModel.NewOrderAddressData) -> OrderSyncAddressesInput? {
        guard let billingAddress = data.billingAddress, let shippingAddress = data.shippingAddress else {
            return nil
        }
        return OrderSyncAddressesInput(billing: billingAddress, shipping: shippingAddress)
    }

    /// Creates a new `OrderSyncProductInput` type meant to update an existing input from `OrderSynchronizer`
    /// If the referenced product can't be found, `nil` is returned.
    ///
    private func createUpdateProductInput(item: OrderItem, quantity: Decimal) -> OrderSyncProductInput? {
        // Finds the product or productVariation associated with the order item.
        let product: OrderSyncProductInput.ProductType? = {
            if item.variationID != 0, let variation = allProductVariations.first(where: { $0.productVariationID == item.variationID }) {
                return .variation(variation)
            }

            if let product = allProducts.first(where: { $0.productID == item.productID }) {
                return .product(product)
            }

            return nil
        }()

        guard let product = product else {
            DDLogError("⛔️ Product with ID: \(item.productID) not found.")
            return nil
        }

        // Return a new input with the new quantity but with the same item id to properly reference the update.
        return OrderSyncProductInput(id: item.itemID, product: product, quantity: quantity)
    }

    /// Creates a `ProductInOrderViewModel` based on the provided order item id.
    ///
    func createSelectedProductViewModel(itemID: Int64) -> ProductInOrderViewModel? {
        // Find order item based on the provided id.
        // Creates the product row view model needed for `ProductInOrderViewModel`.
        guard
            let orderItem = orderSynchronizer.order.items.first(where: { $0.itemID == itemID }),
            let rowViewModel = createProductRowViewModel(for: orderItem, canChangeQuantity: false)
        else {
            return nil
        }

        return ProductInOrderViewModel(productRowViewModel: rowViewModel) { [weak self] in
            self?.removeItemFromOrder(orderItem)
        }
    }
}

private extension NewOrderViewModel {
    /// Fetches products from storage.
    ///
    func updateProductsResultsController() {
        do {
            try productsResultsController.performFetch()
        } catch {
            DDLogError("⛔️ Error fetching products for new order: \(error)")
        }
    }

    /// Fetches product variations from storage.
    ///
    func updateProductVariationsResultsController() {
        do {
            try productVariationsResultsController.performFetch()
        } catch {
            DDLogError("⛔️ Error fetching product variations for new order: \(error)")
        }
    }
}

// MARK: Constants

extension NewOrderViewModel {
    /// New Order notices
    ///
    enum NoticeFactory {
        /// Returns a default order creation error notice.
        ///
        static func createOrderCreationErrorNotice() -> Notice {
            Notice(title: Localization.errorMessage, feedbackType: .error)
        }
    }
}

private extension NewOrderViewModel {
    enum Localization {
        static let errorMessage = NSLocalizedString("Unable to create new order", comment: "Notice displayed when order creation fails")
    }
}<|MERGE_RESOLUTION|>--- conflicted
+++ resolved
@@ -123,6 +123,19 @@
         orderSynchronizer.order.items.isNotEmpty
     }
 
+    /// Representation of payment data display properties
+    ///
+    @Published private(set) var paymentDataViewModel = PaymentDataViewModel()
+
+    /// Saves a shipping line.
+    ///
+    /// - Parameter shippingLine: Optional shipping line object to save. `nil` will remove existing shipping line.
+    func saveShippingLine(_ shippingLine: ShippingLine?) {
+        orderSynchronizer.setShipping.send(shippingLine)
+    }
+
+    // MARK: -
+
     /// Defines if the view should be disabled.
     /// Currently `true` while performing a network request.
     ///
@@ -134,17 +147,6 @@
     ///
     var currentOrderStatus: OrderStatusEnum {
         orderSynchronizer.order.status
-    }
-
-    /// Representation of payment data display properties
-    ///
-    @Published private(set) var paymentDataViewModel = PaymentDataViewModel()
-
-    /// Saves a shipping line.
-    ///
-    /// - Parameter shippingLine: Optional shipping line object to save. `nil` will remove existing shipping line.
-    func saveShippingLine(_ shippingLine: ShippingLine?) {
-        orderDetails.shippingLine = shippingLine
     }
 
     /// Analytics engine.
@@ -275,34 +277,6 @@
         case loading
     }
 
-<<<<<<< HEAD
-    /// Type to hold all order detail values
-    ///
-    struct OrderDetails {
-        var status: OrderStatusEnum = .pending
-        var items: [NewOrderItem] = []
-
-        var shippingLine: ShippingLine?
-
-        var billingAddress: Address?
-        var shippingAddress: Address?
-
-        /// Used to create `Order` and check if order details have changed from empty/default values.
-        /// Required because `Order` has `Date` properties that have to be the same to be Equatable.
-        ///
-        let emptyOrder = Order.empty
-
-        func toOrder() -> Order {
-            emptyOrder.copy(status: status,
-                            items: items.map { $0.orderItem },
-                            billingAddress: billingAddress,
-                            shippingAddress: shippingAddress,
-                            shippingLines: shippingLine.flatMap { [$0] } ?? [])
-        }
-    }
-
-=======
->>>>>>> d05affdd
     /// Representation of order status display properties
     ///
     struct StatusBadgeViewModel {
@@ -481,11 +455,15 @@
                     .compactMap { self.currencyFormatter.convertToDecimal(from: $0) }
                     .reduce(NSDecimalNumber(value: 0), { $0.adding($1) })
 
-                let shippingTotal = orderDetails.shippingLine.flatMap { self.currencyFormatter.convertToDecimal(from: $0.total) } ?? NSDecimalNumber(value: 0)
+                let shippingTotal = order.shippingLines
+                    .map { $0.total }
+                    .compactMap { self.currencyFormatter.convertToDecimal(from: $0) }
+                    .reduce(NSDecimalNumber(value: 0), { $0.adding($1) })
+
                 let orderTotal = itemsTotal.adding(shippingTotal)
 
                 return PaymentDataViewModel(itemsTotal: itemsTotal.stringValue,
-                                            shouldShowShippingTotal: orderDetails.shippingLine != nil,
+                                            shouldShowShippingTotal: order.shippingLines.isNotEmpty,
                                             shippingTotal: shippingTotal.stringValue,
                                             orderTotal: orderTotal.stringValue,
                                             currencyFormatter: self.currencyFormatter)
