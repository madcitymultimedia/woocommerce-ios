--- conflicted
+++ resolved
@@ -473,7 +473,28 @@
     }
 }
 
-<<<<<<< HEAD
+private extension NewOrderViewModel {
+    /// Fetches products from storage.
+    ///
+    func updateProductsResultsController() {
+        do {
+            try productsResultsController.performFetch()
+        } catch {
+            DDLogError("⛔️ Error fetching products for new order: \(error)")
+        }
+    }
+
+    /// Fetches product variations from storage.
+    ///
+    func updateProductVariationsResultsController() {
+        do {
+            try productVariationsResultsController.performFetch()
+        } catch {
+            DDLogError("⛔️ Error fetching product variations for new order: \(error)")
+        }
+    }
+}
+
 // MARK: Constants
 
 extension NewOrderViewModel {
@@ -491,26 +512,5 @@
 private extension NewOrderViewModel {
     enum Localization {
         static let errorMessage = NSLocalizedString("Unable to create new order", comment: "Notice displayed when order creation fails")
-=======
-private extension NewOrderViewModel {
-    /// Fetches products from storage.
-    ///
-    func updateProductsResultsController() {
-        do {
-            try productsResultsController.performFetch()
-        } catch {
-            DDLogError("⛔️ Error fetching products for new order: \(error)")
-        }
-    }
-
-    /// Fetches product variations from storage.
-    ///
-    func updateProductVariationsResultsController() {
-        do {
-            try productVariationsResultsController.performFetch()
-        } catch {
-            DDLogError("⛔️ Error fetching product variations for new order: \(error)")
-        }
->>>>>>> 4eaa1417
     }
 }