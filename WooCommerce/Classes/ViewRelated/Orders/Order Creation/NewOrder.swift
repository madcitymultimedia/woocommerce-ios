--- conflicted
+++ resolved
@@ -60,18 +60,13 @@
 
                         Spacer(minLength: Layout.sectionSpacing)
 
-<<<<<<< HEAD
-                        OrderCustomerSection(viewModel: viewModel.customerDataViewModel,
-=======
                         if viewModel.shouldShowPaymentSection {
                             OrderPaymentSection(viewModel: viewModel.paymentDataViewModel)
 
                             Spacer(minLength: Layout.sectionSpacing)
                         }
 
-                        OrderCustomerSection(geometry: geometry,
-                                             viewModel: viewModel.customerDataViewModel,
->>>>>>> c04248d7
+                        OrderCustomerSection(viewModel: viewModel.customerDataViewModel,
                                              addressFormViewModel: viewModel.createOrderAddressFormViewModel())
                     }
                 }
