import SwiftUI
import Combine

/// Hosting controller that wraps an `NewOrder` view.
///
final class NewOrderHostingController: UIHostingController<NewOrder> {

    /// References to keep the Combine subscriptions alive within the lifecycle of the object.
    ///
    private var subscriptions: Set<AnyCancellable> = []

    init(viewModel: NewOrderViewModel) {
        super.init(rootView: NewOrder(viewModel: viewModel))
    }

    required dynamic init?(coder aDecoder: NSCoder) {
        fatalError("init(coder:) has not been implemented")
    }
}

/// View to create a new manual order
///
struct NewOrder: View {
    @ObservedObject var viewModel: NewOrderViewModel

    /// Fix for breaking navbar button
    @State private var navigationButtonID = UUID()

    var body: some View {
        GeometryReader { geometry in
            ScrollViewReader { scroll in
                ScrollView {
                    VStack(spacing: Layout.noSpacing) {
                        OrderStatusSection(viewModel: viewModel)

                        Spacer(minLength: Layout.sectionSpacing)

                        ProductsSection(geometry: geometry, scroll: scroll, viewModel: viewModel, navigationButtonID: $navigationButtonID)

                        Spacer(minLength: Layout.sectionSpacing)

<<<<<<< HEAD
                        OrderPaymentSection(viewModel: viewModel.paymentDataViewModel,
                                            saveShippingLineClosure: viewModel.saveShippingLine,
                                            saveFeeClosure: viewModel.saveFeeLine)
=======
                        if viewModel.shouldShowPaymentSection {
                            OrderPaymentSection(viewModel: viewModel.paymentDataViewModel,
                                                saveShippingLineClosure: viewModel.saveShippingLine,
                                                saveFeeLineClosure: viewModel.saveFeeLine)
>>>>>>> 07bf257c

                        Spacer(minLength: Layout.sectionSpacing)

                        OrderCustomerSection(viewModel: viewModel)
                    }
                }
                .background(Color(.listBackground).ignoresSafeArea())
                .ignoresSafeArea(.container, edges: [.horizontal])
            }
        }
        .navigationTitle(Localization.title)
        .navigationBarTitleDisplayMode(.inline)
        .toolbar {
            ToolbarItem(placement: .confirmationAction) {
                switch viewModel.navigationTrailingItem {
                case .none:
                    EmptyView()
                case .create:
                    Button(Localization.createButton) {
                        viewModel.createOrder()
                    }.id(navigationButtonID)
                case .loading:
                    ProgressView()
                }
            }
        }
        .wooNavigationBarStyle()
        .notice($viewModel.notice)
        .disabled(viewModel.disabled)
    }
}

// MARK: Order Sections
/// Represents the Products section
///
private struct ProductsSection: View {
    let geometry: GeometryProxy
    let scroll: ScrollViewProxy

    /// View model to drive the view content
    @ObservedObject var viewModel: NewOrderViewModel

    /// Fix for breaking navbar button
    @Binding var navigationButtonID: UUID

    /// Defines whether `AddProduct` modal is presented.
    ///
    @State private var showAddProduct: Bool = false

    /// ID for Add Product button
    ///
    @Namespace var addProductButton

    var body: some View {
        Group {
            Divider()

            VStack(alignment: .leading, spacing: NewOrder.Layout.verticalSpacing) {
                Text(NewOrder.Localization.products)
                    .headlineStyle()

                ForEach(viewModel.productRows) { productRow in
                    ProductRow(viewModel: productRow)
                        .onTapGesture {
                            viewModel.selectOrderItem(productRow.id)
                        }
                        .sheet(item: $viewModel.selectedProductViewModel) { productViewModel in
                            ProductInOrder(viewModel: productViewModel)
                        }

                    Divider()
                }

                Button(NewOrder.Localization.addProduct) {
                    showAddProduct.toggle()
                }
                .id(addProductButton)
                .buttonStyle(PlusButtonStyle())
                .sheet(isPresented: $showAddProduct, onDismiss: {
                    scroll.scrollTo(addProductButton)
                }, content: {
                    AddProductToOrder(isPresented: $showAddProduct, viewModel: viewModel.addProductViewModel)
                        .onDisappear {
                            viewModel.addProductViewModel.clearSearch()
                            navigationButtonID = UUID()
                        }
                })
            }
            .padding(.horizontal, insets: geometry.safeAreaInsets)
            .padding()
            .background(Color(.listForeground))

            Divider()
        }
    }
}

// MARK: Constants
private extension NewOrder {
    enum Layout {
        static let sectionSpacing: CGFloat = 16.0
        static let verticalSpacing: CGFloat = 22.0
        static let noSpacing: CGFloat = 0.0
    }

    enum Localization {
        static let title = NSLocalizedString("New Order", comment: "Title for the order creation screen")
        static let createButton = NSLocalizedString("Create", comment: "Button to create an order on the New Order screen")
        static let products = NSLocalizedString("Products", comment: "Title text of the section that shows the Products when creating a new order")
        static let addProduct = NSLocalizedString("Add Product", comment: "Title text of the button that adds a product when creating a new order")
    }
}

struct NewOrder_Previews: PreviewProvider {
    static var previews: some View {
        let viewModel = NewOrderViewModel(siteID: 123)

        NavigationView {
            NewOrder(viewModel: viewModel)
        }

        NavigationView {
            NewOrder(viewModel: viewModel)
        }
        .environment(\.sizeCategory, .accessibilityExtraExtraLarge)
        .previewDisplayName("Accessibility")

        NavigationView {
            NewOrder(viewModel: viewModel)
        }
        .environment(\.colorScheme, .dark)
        .previewDisplayName("Dark")

        NavigationView {
            NewOrder(viewModel: viewModel)
        }
        .environment(\.layoutDirection, .rightToLeft)
        .previewDisplayName("Right to left")
    }
}<|MERGE_RESOLUTION|>--- conflicted
+++ resolved
@@ -39,16 +39,9 @@
 
                         Spacer(minLength: Layout.sectionSpacing)
 
-<<<<<<< HEAD
                         OrderPaymentSection(viewModel: viewModel.paymentDataViewModel,
                                             saveShippingLineClosure: viewModel.saveShippingLine,
-                                            saveFeeClosure: viewModel.saveFeeLine)
-=======
-                        if viewModel.shouldShowPaymentSection {
-                            OrderPaymentSection(viewModel: viewModel.paymentDataViewModel,
-                                                saveShippingLineClosure: viewModel.saveShippingLine,
-                                                saveFeeLineClosure: viewModel.saveFeeLine)
->>>>>>> 07bf257c
+                                            saveFeeLineClosure: viewModel.saveFeeLine)
 
                         Spacer(minLength: Layout.sectionSpacing)
 
