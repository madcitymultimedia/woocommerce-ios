--- conflicted
+++ resolved
@@ -56,15 +56,11 @@
 
                         Spacer(minLength: Layout.sectionSpacing)
 
-<<<<<<< HEAD
                         ProductsSection(geometry: geometry, scroll: scroll, viewModel: viewModel, navigationButtonID: $navigationButtonID)
-=======
-                        ProductsSection(geometry: geometry, scroll: scroll, viewModel: viewModel)
 
                         Spacer(minLength: Layout.sectionSpacing)
 
                         CustomerSection(geometry: geometry)
->>>>>>> b02b44df
                     }
                 }
                 .background(Color(.listBackground).ignoresSafeArea())
