--- conflicted
+++ resolved
@@ -92,16 +92,11 @@
             .assign(to: &$order)
 
         setProduct.withLatestFrom(orderPublisher)
-<<<<<<< HEAD
-            .map { productInput, order in
-                ProductInputTransformer.update(input: productInput, on: order, updateZeroQuantities: true)
-=======
             .map { [weak self] productInput, order in
                 guard let self = self else { return order }
-                let updatedOrder = ProductInputTransformer.update(input: productInput, on: order)
+                let updatedOrder = ProductInputTransformer.update(input: productInput, on: order, updateZeroQuantities: true)
                 // Calculate order total locally while order is being synced
                 return OrderTotalsCalculator(for: updatedOrder, using: self.currencyFormatter).updateOrderTotal()
->>>>>>> 30a01294
             }
             .assign(to: &$order)
 
