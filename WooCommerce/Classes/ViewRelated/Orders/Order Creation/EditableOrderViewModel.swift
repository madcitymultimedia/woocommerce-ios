--- conflicted
+++ resolved
@@ -167,22 +167,7 @@
 
     /// View model for the product list
     ///
-<<<<<<< HEAD
     lazy var handleProductsViewModel = {
-        ProductSelectorViewModel(siteID: siteID,
-                                 purchasableItemsOnly: true,
-                                 storageManager: storageManager,
-                                 stores: stores,
-                                 onProductSelected: { [weak self] product in
-            guard let self = self else { return }
-            self.handleProduct(product)
-        },
-                                 onVariationSelected: { [weak self] variation, parentProduct in
-            guard let self = self else { return }
-            self.handleProductVariation(variation, parent: parentProduct)
-        })
-=======
-    lazy var addProductViewModel = {
         ProductSelectorViewModel(
             siteID: siteID,
             purchasableItemsOnly: true,
@@ -197,8 +182,7 @@
             onVariationSelected: { [weak self] variation, parentProduct in
                 guard let self = self else { return }
                 self.addProductVariationToOrder(variation, parent: parentProduct)
-            })
->>>>>>> 47c84cac
+        })
     }()
 
     /// View models for each product row in the order.
