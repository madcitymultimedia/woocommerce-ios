import Yosemite
import PassKit

/// Contains data associated with a payment that has been collected, processed, and captured.
struct CardPresentCapturedPaymentData {
    /// Currently used for analytics.
    let paymentMethod: PaymentMethod

    /// Used for receipt generation for display in the app.
    let receiptParameters: CardPresentReceiptParameters
}

/// Orchestrates the sequence of actions required to capture a payment:
/// 1. Check if there is a card reader connected
/// 2. Launch the reader discovering and pairing UI if there is no reader connected
/// 3. Obtain a Payment Intent from the card reader (i.e., create a payment intent, collect a payment method, and process the payment)
/// 4. Submit the Payment Intent to WCPay to capture a payment
/// Steps 1 and 2 will be implemented as part of https://github.com/woocommerce/woocommerce-ios/issues/4062
final class PaymentCaptureOrchestrator {
    private let currencyFormatter = CurrencyFormatter(currencySettings: ServiceLocator.currencySettings)
    private let personNameComponentsFormatter = PersonNameComponentsFormatter()
    private let paymentReceiptEmailParameterDeterminer = PaymentReceiptEmailParameterDeterminer()

    private let celebration = PaymentCaptureCelebration()

    private var walletSuppressionRequestToken: PKSuppressionRequestToken?

    private let stores: StoresManager

    init(stores: StoresManager = ServiceLocator.stores) {
        self.stores = stores
    }

    func collectPayment(for order: Order,
                        paymentGatewayAccount: PaymentGatewayAccount,
                        paymentMethodTypes: [String],
                        onWaitingForInput: @escaping () -> Void,
                        onProcessingMessage: @escaping () -> Void,
                        onDisplayMessage: @escaping (String) -> Void,
                        onCompletion: @escaping (Result<CardPresentCapturedPaymentData, Error>) -> Void) {
        /// Bail out if the order amount is below the minimum allowed:
        /// https://stripe.com/docs/currencies#minimum-and-maximum-charge-amounts
        guard isTotalAmountValid(order: order) else {
            DDLogError("💳 Error: failed to capture payment for order. Order amount is below minimum")
            onCompletion(.failure(minimumAmountError(order: order, minimumAmount: Constants.minimumAmount)))
            return
        }

        /// Set state of CardPresentPaymentStore
        ///
        let setAccount = CardPresentPaymentAction.use(paymentGatewayAccount: paymentGatewayAccount)

        stores.dispatch(setAccount)

        paymentParameters(
                order: order,
                statementDescriptor: paymentGatewayAccount.statementDescriptor,
                paymentMethodTypes: paymentMethodTypes
        ) { [weak self] result in
            guard let self = self else { return }

            switch result {
            case let .success(parameters):
                /// Briefly suppress pass (wallet) presentation so that the merchant doesn't attempt to pay for the buyer's order when the
                /// reader begins to collect payment.
                ///
                self.suppressPassPresentation()

                let paymentAction = CardPresentPaymentAction.collectPayment(
                    siteID: order.siteID,
                    orderID: order.orderID,
                    parameters: parameters,
                    onCardReaderMessage: { (event) in
                        switch event {
                        case .waitingForInput:
                            onWaitingForInput()
                        case .displayMessage(let message):
                            onDisplayMessage(message)
                        default:
                            break
                        }
                    },
                    onCompletion: { [weak self] result in
                        self?.allowPassPresentation()
                        onProcessingMessage()
                        self?.completePaymentIntentCapture(
                            order: order,
                            captureResult: result,
                            onCompletion: onCompletion
                        )
                    }
                )

<<<<<<< HEAD
        stores.dispatch(paymentAction)
=======
                ServiceLocator.stores.dispatch(paymentAction)
            case let .failure(error):
                onCompletion(Result.failure(error))
             }
        }
>>>>>>> 667d162a
    }

    func cancelPayment(onCompletion: @escaping (Result<Void, Error>) -> Void) {
        let action = CardPresentPaymentAction.cancelPayment() { [weak self] result in
            self?.allowPassPresentation()
            onCompletion(result)
        }
        stores.dispatch(action)
    }

    func emailReceipt(for order: Order, params: CardPresentReceiptParameters, onContent: @escaping (String) -> Void) {
        let action = ReceiptAction.generateContent(order: order, parameters: params) { emailContent in
            onContent(emailContent)
        }

        stores.dispatch(action)
    }

    func saveReceipt(for order: Order, params: CardPresentReceiptParameters) {
        let action = ReceiptAction.saveReceipt(order: order, parameters: params)

        stores.dispatch(action)
    }
}

private extension PaymentCaptureOrchestrator {
    /// Suppress wallet presentation. This requires a special entitlement from Apple:
    /// `com.apple.developer.passkit.pass-presentation-suppression`
    /// See Woo-*.entitlements in WooCommerce/Resources
    ///
    func suppressPassPresentation() {
        /// iPads don't support NFC passes. Attempting to call `requestAutomaticPassPresentationSuppression` on them will
        /// return 0 `notSupported`
        ///
        guard !UIDevice.isPad() else {
            return
        }

        guard !PKPassLibrary.isSuppressingAutomaticPassPresentation() else {
            return
        }

        walletSuppressionRequestToken = PKPassLibrary.requestAutomaticPassPresentationSuppression() { result in
            guard result == .success else {
                DDLogWarn("Automatic pass presentation suppression request failed. Reason: \(result.rawValue)")

                let logProperties: [String: Any] = ["PKAutomaticPassPresentationSuppressionResult": result.rawValue]
                ServiceLocator.crashLogging.logMessage(
                    "Automatic pass presentation suppression request failed",
                    properties: logProperties,
                    level: .warning
                )
                return
            }
        }
    }

    /// Restore wallet presentation.
    func allowPassPresentation() {
        /// iPads don't have passes (wallets) to present
        ///
        guard !UIDevice.isPad() else {
            return
        }

        guard let walletSuppressionRequestToken = walletSuppressionRequestToken, walletSuppressionRequestToken != 0 else {
            return
        }

        PKPassLibrary.endAutomaticPassPresentationSuppression(withRequestToken: walletSuppressionRequestToken)
    }
}

private extension PaymentCaptureOrchestrator {
    func completePaymentIntentCapture(order: Order,
                                    captureResult: Result<PaymentIntent, Error>,
                                    onCompletion: @escaping (Result<CardPresentCapturedPaymentData, Error>) -> Void) {
        switch captureResult {
        case .failure(let error):
            onCompletion(.failure(error))
        case .success(let paymentIntent):
            submitPaymentIntent(siteID: order.siteID,
                                order: order,
                                paymentIntent: paymentIntent,
                                onCompletion: onCompletion)
        }
    }

    func submitPaymentIntent(siteID: Int64,
                             order: Order,
                             paymentIntent: PaymentIntent,
                             onCompletion: @escaping (Result<CardPresentCapturedPaymentData, Error>) -> Void) {
        let action = CardPresentPaymentAction.captureOrderPayment(siteID: siteID,
                                                                     orderID: order.orderID,
                                                                     paymentIntentID: paymentIntent.id) { [weak self] result in
            guard let self = self else {
                return
            }

            guard let paymentMethod = paymentIntent.paymentMethod(),
                  let receiptParameters = paymentIntent.receiptParameters() else {
                let error = CardReaderServiceError.paymentCapture()

                DDLogError("⛔️ Payment completed without required metadata: \(error)")

                onCompletion(.failure(error))
                return
            }

            switch result {
            case .success:
                self.celebrate() // plays a sound, haptic
                self.saveReceipt(for: order, params: receiptParameters)
                onCompletion(.success(.init(paymentMethod: paymentMethod,
                                            receiptParameters: receiptParameters)))
            case .failure(let error):
                onCompletion(.failure(CardReaderServiceError.paymentCaptureWithPaymentMethod(underlyingError: error, paymentMethod: paymentMethod)))
                return
            }
        }

        stores.dispatch(action)
    }

    func paymentParameters(order: Order,
                           statementDescriptor: String?,
                           paymentMethodTypes: [String],
                           onCompletion: @escaping ((Result<PaymentParameters, Error>) -> Void)) {
        guard let orderTotal = currencyFormatter.convertToDecimal(from: order.total) else {
            DDLogError("Error: attempted to collect payment for an order without a valid total.")
            onCompletion(Result.failure(NotValidAmountError.other))

            return
        }

<<<<<<< HEAD
        let metadata = PaymentIntent.initMetadata(
            store: stores.sessionManager.defaultSite?.name,
            customerName: buildCustomerNameFromBillingAddress(order.billingAddress),
            customerEmail: order.billingAddress?.email,
            siteURL: stores.sessionManager.defaultSite?.url,
            orderID: order.orderID,
            paymentType: PaymentIntent.PaymentTypes.single
        )

        return PaymentParameters(amount: orderTotal as Decimal,
                                 currency: order.currency,
                                 receiptDescription: receiptDescription(orderNumber: order.number),
                                 statementDescription: statementDescriptor,
                                 paymentMethodTypes: paymentMethodTypes,
                                 metadata: metadata)
=======
        paymentReceiptEmailParameterDeterminer.receiptEmail(from: order) { result in
            var receiptEmail: String?
            if case let .success(email) = result {
                receiptEmail = email
            }

            let metadata = PaymentIntent.initMetadata(
                store: ServiceLocator.stores.sessionManager.defaultSite?.name,
                customerName: self.buildCustomerNameFromBillingAddress(order.billingAddress),
                customerEmail: order.billingAddress?.email,
                siteURL: ServiceLocator.stores.sessionManager.defaultSite?.url,
                orderID: order.orderID,
                paymentType: PaymentIntent.PaymentTypes.single
            )

            let parameters = PaymentParameters(amount: orderTotal as Decimal,
                                               currency: order.currency,
                                               receiptDescription: self.receiptDescription(orderNumber: order.number),
                                               statementDescription: statementDescriptor,
                                               receiptEmail: receiptEmail,
                                               paymentMethodTypes: paymentMethodTypes,
                                               metadata: metadata)

            onCompletion(Result.success(parameters))
        }
>>>>>>> 667d162a
    }

    func receiptDescription(orderNumber: String) -> String? {
        guard let storeName = stores.sessionManager.defaultSite?.name else {
            return nil
        }

        return String.localizedStringWithFormat(Localization.receiptDescription,
                                                orderNumber,
                                                storeName)
    }

    func celebrate() {
        celebration.celebrate()
    }

    private func buildCustomerNameFromBillingAddress(_ address: Address?) -> String {
        var personNameComponents = PersonNameComponents()
        personNameComponents.givenName = address?.firstName
        personNameComponents.familyName = address?.lastName
        return personNameComponentsFormatter.string(from: personNameComponents)
    }
}

private extension PaymentCaptureOrchestrator {
    enum Constants {
        /// Minimum order amount in USD:
        /// https://stripe.com/docs/currencies#minimum-and-maximum-charge-amounts
        static let minimumAmount = NSDecimalNumber(string: "0.5")
    }

    func isTotalAmountValid(order: Order) -> Bool {
        guard let orderTotal = currencyFormatter.convertToDecimal(from: order.total) else {
            return false
        }

        return orderTotal as Decimal >= Constants.minimumAmount as Decimal
    }

    func minimumAmountError(order: Order, minimumAmount: NSDecimalNumber) -> Error {
        guard let minimum = currencyFormatter.formatAmount(minimumAmount, with: order.currency) else {
            return NotValidAmountError.other
        }

        return NotValidAmountError.belowMinimumAmount(amount: minimum)
    }
}

private extension PaymentCaptureOrchestrator {
    enum Localization {
        static let receiptDescription = NSLocalizedString("In-Person Payment for Order #%1$@ for %2$@",
                                                          comment: "Message included in emailed receipts. "
                                                            + "Reads as: In-Person Payment for "
                                                            + "Order @{number} for @{store name} "
                                                            + "Parameters: %1$@ - order number, "
                                                            + "%2$@ - store name")
    }
}

extension PaymentCaptureOrchestrator {
    enum NotValidAmountError: Error, LocalizedError {
        case belowMinimumAmount(amount: String)
        case other

        var errorDescription: String? {
            switch self {
            case .belowMinimumAmount(let amount):
                return String.localizedStringWithFormat(Localization.belowMinimumAmount, amount)
            case .other:
                return Localization.defaultMessage
            }
        }

        private enum Localization {
            static let defaultMessage = NSLocalizedString(
                "Unable to process payment. Order total amount is not valid.",
                comment: "Error message when the order amount is not valid."
            )

            static let belowMinimumAmount = NSLocalizedString(
                "Unable to process payment. Order total amount is below the minimum amount you can charge, which is %1$@",
                comment: "Error message when the order amount is below the minimum amount allowed."
            )
        }
    }
}<|MERGE_RESOLUTION|>--- conflicted
+++ resolved
@@ -91,15 +91,11 @@
                     }
                 )
 
-<<<<<<< HEAD
-        stores.dispatch(paymentAction)
-=======
-                ServiceLocator.stores.dispatch(paymentAction)
+                self.stores.dispatch(paymentAction)
             case let .failure(error):
                 onCompletion(Result.failure(error))
              }
         }
->>>>>>> 667d162a
     }
 
     func cancelPayment(onCompletion: @escaping (Result<Void, Error>) -> Void) {
@@ -235,34 +231,19 @@
             return
         }
 
-<<<<<<< HEAD
-        let metadata = PaymentIntent.initMetadata(
-            store: stores.sessionManager.defaultSite?.name,
-            customerName: buildCustomerNameFromBillingAddress(order.billingAddress),
-            customerEmail: order.billingAddress?.email,
-            siteURL: stores.sessionManager.defaultSite?.url,
-            orderID: order.orderID,
-            paymentType: PaymentIntent.PaymentTypes.single
-        )
-
-        return PaymentParameters(amount: orderTotal as Decimal,
-                                 currency: order.currency,
-                                 receiptDescription: receiptDescription(orderNumber: order.number),
-                                 statementDescription: statementDescriptor,
-                                 paymentMethodTypes: paymentMethodTypes,
-                                 metadata: metadata)
-=======
-        paymentReceiptEmailParameterDeterminer.receiptEmail(from: order) { result in
+        paymentReceiptEmailParameterDeterminer.receiptEmail(from: order) { [weak self] result in
+            guard let self = self else { return }
+
             var receiptEmail: String?
             if case let .success(email) = result {
                 receiptEmail = email
             }
 
             let metadata = PaymentIntent.initMetadata(
-                store: ServiceLocator.stores.sessionManager.defaultSite?.name,
+                store: self.stores.sessionManager.defaultSite?.name,
                 customerName: self.buildCustomerNameFromBillingAddress(order.billingAddress),
                 customerEmail: order.billingAddress?.email,
-                siteURL: ServiceLocator.stores.sessionManager.defaultSite?.url,
+                siteURL: self.stores.sessionManager.defaultSite?.url,
                 orderID: order.orderID,
                 paymentType: PaymentIntent.PaymentTypes.single
             )
@@ -277,7 +258,6 @@
 
             onCompletion(Result.success(parameters))
         }
->>>>>>> 667d162a
     }
 
     func receiptDescription(orderNumber: String) -> String? {
