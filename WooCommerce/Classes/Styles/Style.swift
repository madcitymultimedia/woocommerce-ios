--- conflicted
+++ resolved
@@ -192,13 +192,10 @@
 
         static let goldStarColor         = UIColor(red: 238.0/255.0, green: 180.0/255.0, blue: 34.0/255.0, alpha: 1.0)
         static let grayStarColor         = UIColor(red: 89.0/255.0, green: 89.0/255.0, blue: 89.0/255.0, alpha: 1.0)
-<<<<<<< HEAD
-        static let murielYellow30        = UIColor(red: 0.86, green: 0.68, blue: 0.09, alpha: 1.0)
-=======
 
         // Muriel theme in https://color-studio.blog/
         static let murielRed50                 = UIColor(red: 0.84, green: 0.21, blue: 0.22, alpha: 1)
->>>>>>> b319406c
+        static let murielYellow30        = UIColor(red: 0.86, green: 0.68, blue: 0.09, alpha: 1.0)
     }
 }
 
