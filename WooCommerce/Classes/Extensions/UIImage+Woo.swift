import Foundation
import UIKit
import Gridicons


/// WooCommerce UIImage Assets
///
extension UIImage {

    /// Add Icon
    ///
    static var addOutlineImage: UIImage {
        return UIImage.gridicon(.addOutline)
    }

    /// Alarm Bell Ring Image
    ///
    static var alarmBellRingImage: UIImage {
        return UIImage(named: "icon-alarm-bell-ring")!
    }

    /// Arrow Up Icon
    ///
    static var arrowUp: UIImage {
        return UIImage.gridicon(.arrowUp)
    }

    /// Align justify Icon
    ///
    static var alignJustifyImage: UIImage {
        return UIImage.gridicon(.alignJustify)
    }

    /// Analytics Image
    ///
    static var analyticsImage: UIImage {
        return UIImage(named: "icon-analytics")!
    }

    /// Notice Icon
    ///
    static var noticeImage: UIImage {
        return UIImage.gridicon(.notice)
    }

    /// Aside Image
    ///
    static var asideImage: UIImage {
        return UIImage.gridicon(.aside)
            .imageFlippedForRightToLeftLayoutDirection()
    }

    /// Bell Icon
    ///
    static var bellImage: UIImage {
        return UIImage.gridicon(.bell)
    }

    /// Short Description Icon
    ///
    static var shortDescriptionImage: UIImage {
        return UIImage.gridicon(.alignLeft, size: CGSize(width: 24, height: 24)).imageFlippedForRightToLeftLayoutDirection()
    }

    /// Camera Icon
    ///
    static var cameraImage: UIImage {
        return UIImage.gridicon(.camera)
            .imageFlippedForRightToLeftLayoutDirection()
            .applyTintColor(.placeholderImage)!
    }

    /// Product categories Icon
    ///
    static var categoriesIcon: UIImage {
        return UIImage.gridicon(.folder).imageFlippedForRightToLeftLayoutDirection()
    }

    /// Product tags Icon
    ///
    static var tagsIcon: UIImage {
        return UIImage.gridicon(.tag).imageFlippedForRightToLeftLayoutDirection()
    }

    /// Add Image icon
    ///
    static var addImage: UIImage {
        let tintColor = UIColor.neutral(.shade40)
        return UIImage.gridicon(.addImage).imageWithTintColor(tintColor)!
    }

    /// Checkmark image, no style applied
    ///
    static var checkmarkImage: UIImage {
        return UIImage.gridicon(.checkmark)
    }

    /// Checkmark image that is shown in a cell's image overlay
    ///
    static var checkmarkInCellImageOverlay: UIImage {
        return UIImage.gridicon(.checkmark, size: CGSize(width: 22, height: 22))
            .imageWithTintColor(.listBackground)!
    }

    /// Green circle with checkmark
    ///
    static var checkCircleImage: UIImage {
        return UIImage(named: "check-circle-done")!
    }

    /// Circle without checkmark
    ///
    static var checkEmptyCircleImage: UIImage {
        return UIImage(named: "check-circle-empty")!
    }

    static var checkPartialCircleImage: UIImage {
        return UIImage(named: "check-circle-partial")!
    }

    /// Large checkmark image that is shown upon success
    ///
    static var checkSuccessImage: UIImage {
        return UIImage(named: "check-success")!
    }

    /// WooCommerce Styled Checkmark
    ///
    static var checkmarkStyledImage: UIImage {
        let tintColor = UIColor.primary
        return checkmarkImage.imageWithTintColor(tintColor)!
    }


    /// Chevron Pointing Right
    ///
    static var chevronImage: UIImage {
        return UIImage.gridicon(.chevronRight)
    }

    /// Chevron Pointing Left
    ///
    static var chevronLeftImage: UIImage {
        return UIImage.gridicon(.chevronLeft)
    }

    /// Chevron Pointing Down
    ///
    static var chevronDownImage: UIImage {
        return UIImage.gridicon(.chevronDown)
    }

    /// Chevron Pointing Up
    ///
    static var chevronUpImage: UIImage {
        return UIImage.gridicon(.chevronUp)
    }

    /// Close bar button item
    ///
    static var closeButton: UIImage {
        return UIImage.gridicon(.cross)
    }

    /// Cloud Outline Icon
    ///
    static var cloudOutlineImage: UIImage {
        return UIImage.gridicon(.cloudOutline)
    }

    /// Copy Icon - used in `UIBarButtonItem`
    ///
    static var copyBarButtonItemImage: UIImage {
        return UIImage(systemName: "doc.on.doc")!
    }

    /// Coupon Icon - used in hub menu
    ///
    static var couponImage: UIImage {
        return UIImage(named: "icon-coupon")!
    }

    /// Connection Icon
    ///
    static var connectionImage: UIImage {
        return UIImage(named: "icon-connection")!
    }

    /// Gear Icon - used in `UIBarButtonItem`
    ///
    static var gearBarButtonItemImage: UIImage {
        return UIImage(systemName: "gear", withConfiguration: Configurations.barButtonItemSymbol)!
    }

    /// Comment Icon
    ///
    static var commentImage: UIImage {
        return UIImage.gridicon(.comment)
    }

    /// Credit Card Icon
    ///
    static var creditCardImage: UIImage {
        UIImage.gridicon(.creditCard)
    }

    /// Customize Icon
    ///
    static var customizeImage: UIImage {
        UIImage.gridicon(.customize)
            .imageFlippedForRightToLeftLayoutDirection()
    }

    /// Delete Icon
    ///
    static var deleteImage: UIImage {
        let tintColor = UIColor.primary
        return UIImage.gridicon(.crossCircle)
            .imageWithTintColor(tintColor)!
            .imageFlippedForRightToLeftLayoutDirection()
    }

    /// Delete cell image shown in a cell's accessory view
    ///
    static var deleteCellImage: UIImage {
        return UIImage.gridicon(.cross, size: CGSize(width: 22, height: 22))
    }

    /// Ellipsis Icon
    ///
    static var ellipsisImage: UIImage {
        return UIImage.gridicon(.ellipsis)
            .imageFlippedForRightToLeftLayoutDirection()
    }

    /// Empty Coupons Icon
    ///
    static var emptyCouponsImage: UIImage {
        return UIImage(named: "woo-empty-coupons")!
    }

    /// Empty Inbox Notes Icon
    ///
    static var emptyInboxNotesImage: UIImage {
        UIImage(named: "woo-empty-inbox-notes")!
    }

    /// Empty Products Icon
    ///
    static var emptyProductsImage: UIImage {
        return UIImage(named: "woo-empty-products")!
    }

    /// Empty Products Tab Icon
    ///
    static var emptyProductsTabImage: UIImage {
        return UIImage(named: "woo-empty-products-tab")!
    }

    /// Empty Reviews Icon
    ///
    static var emptyReviewsImage: UIImage {
        return UIImage(named: "woo-empty-reviews")!
    }

    /// An image showing a hand holding a magnifying glass over a page.
    ///
    static var emptySearchResultsImage: UIImage {
        UIImage(named: "woo-empty-search-results")!
    }

    /// An image showing a bar chart. This is used to show an empty All Orders tab.
    ///
    static var emptyOrdersImage: UIImage {
        UIImage(named: "woo-empty-orders")!
    }

    /// Error State Image
    ///
    static var errorStateImage: UIImage {
        return UIImage(named: "woo-error-state")!
    }

    /// External Link Icon
    ///
    static var externalImage: UIImage {
        return UIImage.gridicon(.external)
            .imageFlippedForRightToLeftLayoutDirection()
    }

    /// External Product
    ///
    static var externalProductImage: UIImage {
        return UIImage(named: "icon-external-product")!.withRenderingMode(.alwaysTemplate)
    }

    /// Filter Icon
    ///
    static var filterImage: UIImage {
        return UIImage.gridicon(.filter)
    }

    /// Fixed cart discount icon
    ///
    static var fixedCartDiscountIcon: UIImage {
        return UIImage(named: "icon-fixed-cart-discount")!
    }

    /// Fixed product discount icon
    ///
    static var fixedProductDiscountIcon: UIImage {
        return UIImage(named: "icon-fixed-product-discount")!
    }

    /// Percentage discount icon
    ///
    static var percentageDiscountIcon: UIImage {
        return UIImage(named: "icon-percentage-discount")!
    }

    /// Gift Icon (with a red dot at the top right corner)
    ///
    static var giftWithTopRightRedDotImage: UIImage {
        guard let image = UIImage.gridicon(.gift, size: CGSize(width: 24, height: 24))
            // Applies a constant gray color that looks fine in both Light/Dark modes, since we are generating an image with multiple colors.
            .applyTintColor(.gray(.shade30))?
            .imageWithTopRightDot(imageOrigin: CGPoint(x: 0, y: 2),
                                  finalSize: CGSize(width: 26, height: 26)) else {
                                    fatalError()
        }
        return image
    }

    /// Gravatar Placeholder Image
    ///
    static var gravatarPlaceholderImage: UIImage {
        return UIImage(named: "gravatar")!
    }

    /// Heart Outline
    ///
    static var heartOutlineImage: UIImage {
        return UIImage.gridicon(.heartOutline)
    }

    /// House Image
    ///
    static var houseImage: UIImage {
        UIImage.gridicon(.house)
    }

    /// House Outlined Image
    ///
    static var houseOutlinedImage: UIImage {
        UIImage(imageLiteralResourceName: "icon-house-outlined")
    }

    /// Mailbox Icon - used in hub menu
    ///
    static var mailboxImage: UIImage {
        return UIImage(named: "icon-mailbox")!
    }

    /// Store Image
    ///
    static var storeImage: UIImage {
        UIImage(named: "icon-store")!
    }

    /// Cog Image
    ///
    static var cogImage: UIImage {
        return UIImage.gridicon(.cog)
    }

    /// Login prologue curved rectangle
    ///
    static var curvedRectangle: UIImage {
        return UIImage(named: "prologue-curved-rectangle")!
    }

    /// Login prologue analytics image
    ///
    static var prologueAnalyticsImage: UIImage {
        return UIImage(named: "login-prologue-analytics")!
            .imageFlippedForRightToLeftLayoutDirection()
    }

    /// Login prologue orders image
    ///
    static var prologueOrdersImage: UIImage {
        return UIImage(named: "login-prologue-orders")!
            .imageFlippedForRightToLeftLayoutDirection()
    }

    /// Login prologue products image
    ///
    static var prologueProductsImage: UIImage {
        return UIImage(named: "login-prologue-products")!
            .imageFlippedForRightToLeftLayoutDirection()
    }

    /// Login prologue reviews image
    ///
    static var prologueReviewsImage: UIImage {
        return UIImage(named: "login-prologue-reviews")!
            .imageFlippedForRightToLeftLayoutDirection()
    }

    /// Inventory Icon
    ///
    static var inventoryImage: UIImage {
        return UIImage.gridicon(.listCheckmark, size: CGSize(width: 24, height: 24))
    }

    /// Linked Products Icon
    ///
    static var linkedProductsImage: UIImage {
        return UIImage.gridicon(.reblog, size: CGSize(width: 24, height: 24))
    }

    /// Jetpack Logo Image
    ///
    static var jetpackLogoImage: UIImage {
        return UIImage(named: "icon-jetpack-gray")!
    }

    static var jetpackGreenLogoImage: UIImage {
        return UIImage(named: "icon-jetpack-green")!
    }

    static var enableAnalyticsImage: UIImage {
        return UIImage(named: "woo-analytics")!
    }

    /// Info Icon
    ///
    static var infoImage: UIImage {
        return UIImage.gridicon(.info, size: CGSize(width: 24, height: 24))
    }

    /// Info Outline Icon
    ///
    static var infoOutlineImage: UIImage {
        return UIImage.gridicon(.infoOutline)
    }

    /// Info Outline Icon (footnote)
    ///
    static var infoOutlineFootnoteImage: UIImage {
        .gridicon(.infoOutline, size: CGSize(width: 20, height: 20))
    }

    /// Credit card tapping on a card reader
    ///
    static var cardPresentImage: UIImage {
        return UIImage(named: "woo-payments-card")!
    }

    /// Searching for Card Reader, Card Reader with radio waves
    ///
    static var cardReaderScanning: UIImage {
        return UIImage(named: "card-reader-scanning")!
    }

    /// Found Card Reader
    ///
    static var cardReaderFound: UIImage {
        return UIImage(named: "card-reader-found")!
    }

    /// Person with mobile device standing next to card reader with radio waves
    ///
    static var cardReaderConnect: UIImage {
        return UIImage(named: "card-reader-connect")!
    }

    /// Connecting to Card Reader, Card Reader with radio waves
    ///
    static var cardReaderConnecting: UIImage {
        return UIImage(named: "card-reader-connecting")!
    }

    /// Card Reader Update background
    ///
    static var cardReaderUpdateProgressBackground: UIImage {
        return UIImage(named: "card-reader-update-progress-background")!
    }

    /// Card Reader Update arrow
    ///
    static var cardReaderUpdateProgressArrow: UIImage {
        return UIImage(named: "card-reader-update-progress-arrow")!
    }

    /// Card Reader Update checkmark
    ///
    static var cardReaderUpdateProgressCheckmark: UIImage {
        return UIImage(named: "card-reader-update-progress-checkmark")!
    }

    /// Card Reader Low Battery
    ///
    static var cardReaderLowBattery: UIImage {
        return UIImage(named: "card-reader-low-battery")!
    }

    /// Shopping cart
    ///
    static var shoppingCartIcon: UIImage {
        return UIImage(named: "icon-shopping-cart")!
            .withRenderingMode(.alwaysTemplate)
            .imageFlippedForRightToLeftLayoutDirection()
    }

    /// Credit card
    ///
    static var creditCardIcon: UIImage {
        return UIImage(named: "icon-card")!
            .withRenderingMode(.alwaysTemplate)
            .imageFlippedForRightToLeftLayoutDirection()
    }

    /// Card Reader Manual
    ///
    static var cardReaderManualIcon: UIImage {
        return UIImage(named: "icon-card-reader-manual")!
            .withRenderingMode(.alwaysTemplate)
            .imageFlippedForRightToLeftLayoutDirection()
    }

    /// Credit card give icon
    ///
    static var creditCardGiveIcon: UIImage {
        return UIImage(named: "credit-card-give")!
            .withRenderingMode(.alwaysTemplate)
            .imageFlippedForRightToLeftLayoutDirection()
    }

    /// Files Download Icon
    ///
    static var cloudImage: UIImage {
        return UIImage.gridicon(.cloud)
    }

    /// Hub Menu tab icon
    ///
    static var hubMenu: UIImage {
        return UIImage(named: "icon-hub-menu")!
    }

    /// Menu Icon
    ///
    static var menuImage: UIImage {
        return UIImage.gridicon(.menu)
    }

    /// Lightning icon on offline banner
    ///
    static var lightningImage: UIImage {
        return UIImage.gridicon(.offline).imageFlippedForRightToLeftLayoutDirection()
    }

    /// Invisible Image
    ///
    static var invisibleImage: UIImage {
        return UIImage.gridicon(.image)
    }

    /// Link Image
    ///
    static var linkImage: UIImage {
        return UIImage.gridicon(.link)
    }

    /// Location Image
    ///
    static var locationImage: UIImage {
        UIImage.gridicon(.location)
    }

    /// Login magic link
    ///
    static var loginMagicLinkImage: UIImage {
        return UIImage(named: "logic-magic-link")!
    }

    /// Login site address info
    ///
    static var loginSiteAddressInfoImage: UIImage {
        return UIImage(named: "login-site-address-info")!
    }

    /// Login error: no Jetpack
    ///
    static var loginNoJetpackError: UIImage {
        return UIImage(named: "woo-no-jetpack-error")!.imageFlippedForRightToLeftLayoutDirection()
    }

    /// Login error: no WordPress
    ///
    static var loginNoWordPressError: UIImage {
        return UIImage(named: "woo-wp-no-site")!.imageFlippedForRightToLeftLayoutDirection()
    }

    /// Plugins error
    ///
    static var pluginListError: UIImage {
        return UIImage(named: "woo-plugins-error")!.imageFlippedForRightToLeftLayoutDirection()
    }

    static var incorrectRoleError: UIImage {
        return UIImage(named: "woo-incorrect-role-error")!.imageFlippedForRightToLeftLayoutDirection()
    }

    /// Mail Icon
    ///
    static var mailImage: UIImage {
        return UIImage.gridicon(.mail)
    }

    /// More Icon
    ///
    static var moreImage: UIImage {
        let tintColor = UIColor.primary
        return ellipsisImage.imageWithTintColor(tintColor)!
    }

    /// Payment celebration
    ///
    static var celebrationImage: UIImage {
        return UIImage(named: "woo-celebration")!
    }

    /// Payment error
    ///
    static var paymentErrorImage: UIImage {
        return UIImage(named: "woo-payments-error")!
    }

    /// Payments loading
    ///
    static var paymentsLoading: UIImage {
        return UIImage(named: "woo-payments-loading")!
    }

    /// WooCommerce Stripe Gateway plugin
    ///
    static var stripePlugin: UIImage {
        return UIImage(named: "stripe-payments-plugin")!
    }

    /// WooCommerce Payments plugin
    ///
    static var wcPayPlugin: UIImage {
        return UIImage(named: "woo-payments-plugin")!
    }

    /// Price Icon
    ///
    static var priceImage: UIImage {
        return UIImage.gridicon(.money, size: CGSize(width: 24, height: 24))
    }

    /// Print Icon
    ///
    static var print: UIImage {
        return UIImage.gridicon(.print)
    }

    /// Product Deleted Icon
    ///
    static var productDeletedImage: UIImage {
        UIImage(named: "woo-product-deleted")!
    }

    /// Product Error Icon
    ///
    static var productErrorImage: UIImage {
        UIImage(named: "woo-product-error")!
    }

    /// Product Reviews Icon
    ///
    static var productReviewsImage: UIImage {
        let tintColor = UIColor.gray(.shade30)
        return UIImage.gridicon(.starOutline, size: CGSize(width: 24, height: 24)).imageWithTintColor(tintColor)!
    }

    /// Product Placeholder Image
    ///
    static var productPlaceholderImage: UIImage {
        return UIImage.gridicon(.product)
    }

    /// Product Placeholder Image on Products Tab Cell
    ///
    static var productsTabProductCellPlaceholderImage: UIImage {
        let tintColor = UIColor.listSmallIcon
        return UIImage.gridicon(.product, size: CGSize(width: 20, height: 20))
            .imageWithTintColor(tintColor)!
    }

    /// Simple Payments Icon
    ///
    static var simplePaymentsImage: UIImage {
        return UIImage(named: "icon-simple-payments")!.withRenderingMode(.alwaysTemplate)
    }

    /// Work In Progress banner icon on the Products Tab
    ///
    static var workInProgressBanner: UIImage {
        let tintColor = UIColor.gray(.shade30)
        return UIImage(named: "icon-tools")!
            .imageWithTintColor(tintColor)!
    }

    /// Product Image
    ///
    static var productImage: UIImage {
        return UIImage.gridicon(.product)
    }

    /// Pencil Icon
    ///
    static var pencilImage: UIImage {
        let tintColor = UIColor.primary
        return UIImage.gridicon(.pencil)
            .imageWithTintColor(tintColor)!
            .imageFlippedForRightToLeftLayoutDirection()
    }

    /// Pages Icon
    ///
    static var pagesImage: UIImage {
        return UIImage.gridicon(.pages)
            .imageFlippedForRightToLeftLayoutDirection()
    }

    /// Pages Icon (footnote)
    ///
    static var pagesFootnoteImage: UIImage {
        return UIImage.gridicon(.pages, size: CGSize(width: 20, height: 20))
            .imageFlippedForRightToLeftLayoutDirection()
    }

    /// Plus Icon
    ///
    static var plusImage: UIImage {
        return UIImage.gridicon(.plus)
    }

    /// Plus Icon - used in `UIBarButtonItem`
    ///
    static var plusBarButtonItemImage: UIImage {
        return UIImage(systemName: "plus", withConfiguration: Configurations.barButtonItemSymbol)!
    }

    /// Small Plus Icon
    ///
    static var plusSmallImage: UIImage {
        return UIImage.gridicon(.plusSmall)
    }

    /// Small Minus Icon
    ///
    static var minusSmallImage: UIImage {
        return UIImage.gridicon(.minusSmall)
    }

    /// Rectangle on rectangle, angled
    ///
    static var rectangleOnRectangleAngled: UIImage {
        return UIImage(systemName: "rectangle.on.rectangle.angled", withConfiguration: Configurations.barButtonItemSymbol)!
            .imageFlippedForRightToLeftLayoutDirection()
    }

    /// Search Icon - used in `UIBarButtonItem`
    ///
    static var searchBarButtonItemImage: UIImage {
        return UIImage(systemName: "magnifyingglass", withConfiguration: Configurations.barButtonItemSymbol)!
            .imageFlippedForRightToLeftLayoutDirection()
    }

    /// Shipping Icon
    ///
    static var shippingImage: UIImage {
        return UIImage.gridicon(.shipping, size: CGSize(width: 24, height: 24)).imageFlippedForRightToLeftLayoutDirection()
    }

    /// Shipping class list selector empty icon
    ///
    static var shippingClassListSelectorEmptyImage: UIImage {
        return UIImage.gridicon(.shipping, size: CGSize(width: 80, height: 80))
    }

    /// Spam Icon
    ///
    static var spamImage: UIImage {
        return UIImage.gridicon(.spam)
    }

    /// Scan Icon
    ///
    static var scanImage: UIImage {
        return UIImage(named: "icon-scan")!
    }

    /// WordPress Logo Icon
    ///
    static var wordPressLogoImage: UIImage {
        return UIImage.gridicon(.mySites)
    }

    static var shippingLabelCreationInfoImage: UIImage {
        UIImage(named: "woo-shipping-label-creation")!
    }

    /// Globe Image
    ///
    static var globeImage: UIImage {
        UIImage.gridicon(.globe)
    }

    /// Returns a star icon with the given size
    ///
    /// - Parameters:
    ///   - size: desired size of the resulting star icon
    /// - Returns: a bitmap image
    ///
    static func starImage(size: Double) -> UIImage {
        let starSize = CGSize(width: size, height: size)
        return UIImage.gridicon(.star, size: starSize)
    }

    /// Returns a star outline icon with the given size
    ///
    /// - Parameters:
    ///   - size: desired size of the resulting star icon, defaults to `Gridicon.defaultSize.height`
    /// - Returns: a bitmap image
    ///
    static func starOutlineImage(size: Double = Double(Gridicon.defaultSize.height)) -> UIImage {
        let starSize = CGSize(width: size, height: size)
        return UIImage.gridicon(.starOutline, size: starSize)
    }

    /// Stripe icon
    ///
    static var stripeIcon: UIImage {
        return UIImage(named: "stripe-icon")!
    }

    /// Sync Icon
    ///
    static var syncIcon: UIImage {
        return UIImage.gridicon(.sync)
    }

    /// Stats Icon
    ///
    static var statsImage: UIImage {
        return UIImage.gridicon(.stats)
        .imageFlippedForRightToLeftLayoutDirection()
    }

    /// Stats Alt Icon
    ///
    static var statsAltImage: UIImage {
        return UIImage.gridicon(.statsAlt)
        .imageFlippedForRightToLeftLayoutDirection()
    }

    /// Trash Can Icon
    ///
    static var trashImage: UIImage {
        return UIImage.gridicon(.trash)
    }

    /// Widgets Icon
    ///
    static var widgetsImage: UIImage {
        return UIImage(named: "icon-widgets")!.withRenderingMode(.alwaysTemplate)
    }

    static var syncDotIcon: UIImage {
        return UIImage(imageLiteralResourceName: "icon-sync-dot")
    }

    /// Variations Icon
    ///
    static var variationsImage: UIImage {
        return UIImage.gridicon(.types).imageFlippedForRightToLeftLayoutDirection()
    }

    /// Visibility Image
    ///
    static var visibilityImage: UIImage {
        return UIImage.gridicon(.visible)
    }

    /// Stripe icon
    ///
    static var wcpayIcon: UIImage {
        return UIImage(named: "wcpay-icon")!
    }

    /// No store image
    ///
    static var noStoreImage: UIImage {
        return UIImage(imageLiteralResourceName: "woo-no-store").imageFlippedForRightToLeftLayoutDirection()
    }

    /// Megaphone Icon
    ///
    static var megaphoneIcon: UIImage {
        return UIImage(imageLiteralResourceName: "megaphone").imageFlippedForRightToLeftLayoutDirection()
    }

    /// Speaker icon
    ///
    static var speakerIcon: UIImage {
        return UIImage.gridicon(.speaker).imageFlippedForRightToLeftLayoutDirection()
    }

    /// Multiple Users Image
    ///
    static var multipleUsersImage: UIImage {
        return UIImage(named: "icon-multiple-users")!
    }

    /// Error image
    ///
    static var errorImage: UIImage {
        return UIImage(imageLiteralResourceName: "woo-error").imageFlippedForRightToLeftLayoutDirection()
    }

    /// Empty box image
    ///
    static var emptyBoxImage: UIImage {
        UIImage(imageLiteralResourceName: "empty-box")
    }

    /// Creates a bitmap image of the Woo "bubble" logo based on a vector image in our asset catalog.
    ///
    /// - Parameters:
    ///   - size: desired size of the resulting bitmap image
    ///   - tintColor: desired tint color of the resulting bitmap image
    /// - Returns: a bitmap image
    ///
    static func wooLogoImage(withSize size: CGSize = Metrics.defaultWooLogoSize, tintColor: UIColor = .white) -> UIImage? {
        let rect = CGRect(origin: .zero, size: size)
        let vectorImage = UIImage(named: "woo-logo")!
        let renderer = UIGraphicsImageRenderer(size: size)
        let im2 = renderer.image { ctx in
            vectorImage.draw(in: rect)
        }

        return im2.imageWithTintColor(tintColor)
    }

    /// Waiting for Customers Image
    ///
    static var waitingForCustomersImage: UIImage {
        return UIImage(named: "woo-waiting-customers")!
    }

    /// Install WCShip banner Image
    ///
    static var installWCShipImage: UIImage {
        return UIImage(named: "woo-wcship-install-banner")!
    }

    /// What is Jetpack Image
    ///
    static var whatIsJetpackImage: UIImage {
        return UIImage(named: "woo-what-is-jetpack")!
    }

    /// Welcome Image
    ///
    static var welcomeImage: UIImage {
        UIImage(imageLiteralResourceName: "img-welcome")
    }

<<<<<<< HEAD
    /// Icon Circular Rate Discount (used in WCShip onboarding)
    ///
    static var circularRateDiscountIcon: UIImage {
        return UIImage(named: "icon-circular-rate-discount")!
    }

    /// Icon Circular Document (used in WCShip onboarding)
    ///
    static var circularDocumentIcon: UIImage {
        return UIImage(named: "icon-circular-document")!
    }

    /// Icon Circular Time (used in WCShip onboarding)
    ///
    static var circularTimeIcon: UIImage {
        return UIImage(named: "icon-circular-time")!
=======
    /// Lock Image
    ///
    static var lockImage: UIImage {
        UIImage.gridicon(.lock, size: CGSize(width: 24, height: 24))
>>>>>>> 31f79fae
    }
}

private extension UIImage {

    enum Metrics {
        static let defaultWooLogoSize = CGSize(width: 30, height: 18)
    }

    enum Configurations {
        static let barButtonItemSymbol = UIImage.SymbolConfiguration(pointSize: 22, weight: .regular, scale: .medium)
    }
}<|MERGE_RESOLUTION|>--- conflicted
+++ resolved
@@ -982,7 +982,6 @@
         UIImage(imageLiteralResourceName: "img-welcome")
     }
 
-<<<<<<< HEAD
     /// Icon Circular Rate Discount (used in WCShip onboarding)
     ///
     static var circularRateDiscountIcon: UIImage {
@@ -999,12 +998,11 @@
     ///
     static var circularTimeIcon: UIImage {
         return UIImage(named: "icon-circular-time")!
-=======
+
     /// Lock Image
     ///
     static var lockImage: UIImage {
         UIImage.gridicon(.lock, size: CGSize(width: 24, height: 24))
->>>>>>> 31f79fae
     }
 }
 
