import Foundation
import UIKit
import Gridicons


/// WooCommerce UIImage Assets
///
extension UIImage {

    /// Add Icon
    ///
    static var addOutlineImage: UIImage {
        return UIImage.gridicon(.addOutline)
    }

    /// Alarm Bell Ring Image
    ///
    static var alarmBellRingImage: UIImage {
        return UIImage(named: "icon-alarm-bell-ring")!
    }

    /// Arrow Up Icon
    ///
    static var arrowUp: UIImage {
        return UIImage.gridicon(.arrowUp)
    }

    /// Align justify Icon
    ///
    static var alignJustifyImage: UIImage {
        return UIImage.gridicon(.alignJustify)
    }

    /// Analytics Image
    ///
    static var analyticsImage: UIImage {
        return UIImage(named: "icon-analytics")!
    }

    /// App icon (iPhone size)
    ///
    static var appIconDefault: UIImage {
        return UIImage(named: "AppIcon60x60")!
    }

    /// Currency Image
    ///
    static var currencyImage: UIImage {
        UIImage(named: "icon-currency")!
    }

    /// Notice Icon
    ///
    static var noticeImage: UIImage {
        return UIImage.gridicon(.notice)
    }

    /// Aside Image
    ///
    static var asideImage: UIImage {
        return UIImage.gridicon(.aside)
            .imageFlippedForRightToLeftLayoutDirection()
    }

    /// Bell Icon
    ///
    static var bellImage: UIImage {
        return UIImage.gridicon(.bell)
    }

    /// Short Description Icon
    ///
    static var shortDescriptionImage: UIImage {
        return UIImage.gridicon(.alignLeft, size: CGSize(width: 24, height: 24)).imageFlippedForRightToLeftLayoutDirection()
    }

    /// Camera Icon
    ///
    static var cameraImage: UIImage {
        return UIImage.gridicon(.camera)
            .imageFlippedForRightToLeftLayoutDirection()
            .withTintColor(.placeholderImage)
    }

    /// Product categories Icon
    ///
    static var categoriesIcon: UIImage {
        return UIImage.gridicon(.folder).imageFlippedForRightToLeftLayoutDirection()
    }

    /// Product tags Icon
    ///
    static var tagsIcon: UIImage {
        return UIImage.gridicon(.tag).imageFlippedForRightToLeftLayoutDirection()
    }

    /// Add Image icon
    ///
    static var addImage: UIImage {
        let tintColor = UIColor.neutral(.shade40)
        return UIImage.gridicon(.addImage).imageWithTintColor(tintColor)!
    }

    /// Blank Product
    ///
    static var blankProductImage: UIImage {
        return UIImage(named: "icon-blank-product")!.withRenderingMode(.alwaysTemplate)
    }

    /// Checkmark image, no style applied
    ///
    static var checkmarkImage: UIImage {
        return UIImage.gridicon(.checkmark)
    }

    /// Checkmark image that is shown in a cell's image overlay
    ///
    static var checkmarkInCellImageOverlay: UIImage {
        return UIImage.gridicon(.checkmark, size: CGSize(width: 22, height: 22))
            .imageWithTintColor(.listBackground)!
    }

    /// Green circle with checkmark
    ///
    static var checkCircleImage: UIImage {
        return UIImage(named: "check-circle-done")!
    }

    /// Circle without checkmark
    ///
    static var checkEmptyCircleImage: UIImage {
        return UIImage(named: "check-circle-empty")!
    }

    static var checkPartialCircleImage: UIImage {
        return UIImage(named: "check-circle-partial")!
    }

    /// Large checkmark image that is shown upon success
    ///
    static var checkSuccessImage: UIImage {
        return UIImage(named: "check-success")!
    }

    /// WooCommerce Styled Checkmark
    ///
    static var checkmarkStyledImage: UIImage {
        let tintColor = UIColor.primary
        return checkmarkImage.imageWithTintColor(tintColor)!
    }


    /// Chevron Pointing Right
    ///
    static var chevronImage: UIImage {
        return UIImage.gridicon(.chevronRight)
    }

    /// Chevron Pointing Left
    ///
    static var chevronLeftImage: UIImage {
        return UIImage.gridicon(.chevronLeft)
    }

    /// Chevron Pointing Down
    ///
    static var chevronDownImage: UIImage {
        return UIImage.gridicon(.chevronDown)
    }

    /// Chevron Pointing Up
    ///
    static var chevronUpImage: UIImage {
        return UIImage.gridicon(.chevronUp)
    }

    /// Close bar button item
    ///
    static var closeButton: UIImage {
        return UIImage.gridicon(.cross)
    }

    /// Cloud Outline Icon
    ///
    static var cloudOutlineImage: UIImage {
        return UIImage.gridicon(.cloudOutline)
    }

    /// Copy Icon - used in `UIBarButtonItem`
    ///
    static var copyBarButtonItemImage: UIImage {
        return UIImage(systemName: "doc.on.doc")!
    }

    /// Coupon Icon - used in hub menu
    ///
    static var couponImage: UIImage {
        return UIImage(named: "icon-coupon")!
    }

    /// Connection Icon
    ///
    static var connectionImage: UIImage {
        return UIImage(named: "icon-connection")!
    }

    /// Gear Icon - used in `UIBarButtonItem`
    ///
    static var gearBarButtonItemImage: UIImage {
        return UIImage(systemName: "gear", withConfiguration: Configurations.barButtonItemSymbol)!
    }

    /// Comment Icon
    ///
    static var commentImage: UIImage {
        return UIImage.gridicon(.comment)
    }

    /// Comment Content Icon
    ///
    static var commentContent: UIImage {
        return UIImage(named: "icon-comment-content") ?? UIImage.gridicon(.comment)
    }

    /// Credit Card Icon
    ///
    static var creditCardImage: UIImage {
        UIImage.gridicon(.creditCard)
    }

    /// Customize Icon
    ///
    static var customizeImage: UIImage {
        UIImage.gridicon(.customize)
            .imageFlippedForRightToLeftLayoutDirection()
    }

    /// Delete Icon
    ///
    static var deleteImage: UIImage {
        let tintColor = UIColor.primary
        return UIImage.gridicon(.crossCircle)
            .imageWithTintColor(tintColor)!
            .imageFlippedForRightToLeftLayoutDirection()
    }

    /// Delete cell image shown in a cell's accessory view
    ///
    static var deleteCellImage: UIImage {
        return UIImage.gridicon(.cross, size: CGSize(width: 22, height: 22))
    }

    /// Domain credit image.
    ///
    static var domainCreditImage: UIImage {
        return UIImage(named: "domain-credit")!
    }

    /// Domain purchase success image.
    ///
    static var domainPurchaseSuccessImage: UIImage {
        return UIImage(named: "domain-purchase-success")!
    }

    static var emailImage: UIImage {
        UIImage(named: "email")!
    }

    /// Domain search placeholder image.
    ///
    static var domainSearchPlaceholderImage: UIImage {
        return UIImage(named: "domain-search-placeholder")!
    }

    /// Ellipsis Icon
    ///
    static var ellipsisImage: UIImage {
        return UIImage.gridicon(.ellipsis)
            .imageFlippedForRightToLeftLayoutDirection()
    }

    /// Empty Coupons Icon
    ///
    static var emptyCouponsImage: UIImage {
        return UIImage(named: "woo-empty-coupons")!
    }

    /// Empty Inbox Notes Icon
    ///
    static var emptyInboxNotesImage: UIImage {
        UIImage(named: "woo-empty-inbox-notes")!
    }

    /// Empty Products Icon
    ///
    static var emptyProductsImage: UIImage {
        return UIImage(named: "woo-empty-products")!
    }

    /// Empty Products Tab Icon
    ///
    static var emptyProductsTabImage: UIImage {
        return UIImage(named: "woo-empty-products-tab")!
    }

    /// Empty Reviews Icon
    ///
    static var emptyReviewsImage: UIImage {
        return UIImage(named: "woo-empty-reviews")!
    }

    /// An image showing a hand holding a magnifying glass over a page.
    ///
    static var emptySearchResultsImage: UIImage {
        UIImage(named: "woo-empty-search-results")!
    }

    /// An image showing a bar chart. This is used to show an empty All Orders tab.
    ///
    static var emptyOrdersImage: UIImage {
        UIImage(named: "woo-empty-orders")!
    }

    /// Error State Image
    ///
    static var errorStateImage: UIImage {
        return UIImage(named: "woo-error-state")!
    }

    /// External Link Icon
    ///
    static var externalImage: UIImage {
        return UIImage.gridicon(.external)
            .imageFlippedForRightToLeftLayoutDirection()
    }

    /// External Product
    ///
    static var externalProductImage: UIImage {
        return UIImage(named: "icon-external-product")!.withRenderingMode(.alwaysTemplate)
    }

    /// Filter Icon
    ///
    static var filterImage: UIImage {
        return UIImage.gridicon(.filter)
    }

    /// Fixed cart discount icon
    ///
    static var fixedCartDiscountIcon: UIImage {
        return UIImage(named: "icon-fixed-cart-discount")!
    }

    /// Fixed product discount icon
    ///
    static var fixedProductDiscountIcon: UIImage {
        return UIImage(named: "icon-fixed-product-discount")!
    }

    /// Percentage discount icon
    ///
    static var percentageDiscountIcon: UIImage {
        return UIImage(named: "icon-percentage-discount")!
    }

    /// Gift Icon (with a red dot at the top right corner)
    ///
    static var giftWithTopRightRedDotImage: UIImage {
        guard let image = UIImage.gridicon(.gift, size: CGSize(width: 24, height: 24))
            // Applies a constant gray color that looks fine in both Light/Dark modes, since we are generating an image with multiple colors.
            .withTintColor(.gray(.shade30))
            .imageWithTopRightDot(imageOrigin: CGPoint(x: 0, y: 2),
                                  finalSize: CGSize(width: 26, height: 26)) else {
                                    fatalError()
        }
        return image
    }

    /// Gravatar Placeholder Image
    ///
    static var gravatarPlaceholderImage: UIImage {
        return UIImage(named: "gravatar")!
    }

    /// Heart Outline
    ///
    static var heartOutlineImage: UIImage {
        return UIImage.gridicon(.heartOutline)
    }

    /// Help Outline
    ///
    static var helpOutlineImage: UIImage {
        return UIImage.gridicon(.helpOutline)
    }

    /// House Image
    ///
    static var houseImage: UIImage {
        UIImage.gridicon(.house)
    }

    /// House Outlined Image
    ///
    static var houseOutlinedImage: UIImage {
        UIImage(imageLiteralResourceName: "icon-house-outlined")
    }

    /// Mailbox Icon - used in hub menu
    ///
    static var mailboxImage: UIImage {
        return UIImage(named: "icon-mailbox")!
    }

    /// Store plan image used in the store creation flow.
    ///
    static var storeCreationPlanImage: UIImage {
        UIImage(named: "store-creation-plan")!
    }

    /// Store Image
    ///
    static var storeImage: UIImage {
        UIImage(named: "icon-store")!
    }

<<<<<<< HEAD
    /// Store details Image
    ///
    static var storeDetailsImage: UIImage {
        UIImage(named: "icon-store-details")!
=======
    /// Add product image
    ///
    static var addProductImage: UIImage {
        UIImage(named: "icon-add-product")!
>>>>>>> 05d9b609
    }

    /// Launch store Image
    ///
    static var launchStoreImage: UIImage {
        UIImage(named: "icon-launch-store")!
    }

    /// Customize domain image
    ///
    static var customizeDomainsImage: UIImage {
        UIImage(named: "icon-customize-domain")!
    }

    /// Get paid image
    ///
    static var getPaidImage: UIImage {
        UIImage(named: "icon-get-paid")!
    }

    /// Store summary image used in the store creation flow.
    ///
    static var storeSummaryImage: UIImage {
        return UIImage(named: "store-summary")!
    }

    /// Cog Image
    ///
    static var cogImage: UIImage {
        return UIImage.gridicon(.cog)
    }

    /// Login prologue curved rectangle
    ///
    static var curvedRectangle: UIImage {
        return UIImage(named: "prologue-curved-rectangle")!
    }

    /// Login prologue analytics image
    ///
    static var prologueAnalyticsImage: UIImage {
        return UIImage(named: "login-prologue-analytics")!
            .imageFlippedForRightToLeftLayoutDirection()
    }

    /// Login prologue orders image
    ///
    static var prologueOrdersImage: UIImage {
        return UIImage(named: "login-prologue-orders")!
            .imageFlippedForRightToLeftLayoutDirection()
    }

    /// Login prologue products image
    ///
    static var prologueProductsImage: UIImage {
        return UIImage(named: "login-prologue-products")!
            .imageFlippedForRightToLeftLayoutDirection()
    }

    /// Login prologue reviews image
    ///
    static var prologueReviewsImage: UIImage {
        return UIImage(named: "login-prologue-reviews")!
            .imageFlippedForRightToLeftLayoutDirection()
    }

    /// Login prologue Woo Mobile
    ///
    static var prologueWooMobileImage: UIImage {
        UIImage(named: "login-prologue-woo-mobile")!
            .imageFlippedForRightToLeftLayoutDirection()
    }

    /// Inventory Icon
    ///
    static var inventoryImage: UIImage {
        return UIImage.gridicon(.listCheckmark, size: CGSize(width: 24, height: 24))
    }

    /// Linked Products Icon
    ///
    static var linkedProductsImage: UIImage {
        return UIImage.gridicon(.reblog, size: CGSize(width: 24, height: 24))
    }

    /// Jetpack Logo Image
    ///
    static var jetpackLogoImage: UIImage {
        return UIImage(named: "icon-jetpack-gray")!
    }

    static var jetpackGreenLogoImage: UIImage {
        return UIImage(named: "icon-jetpack-green")!
    }

    static var enableAnalyticsImage: UIImage {
        return UIImage(named: "woo-analytics")!
    }

    /// Info Icon
    ///
    static var infoImage: UIImage {
        return UIImage.gridicon(.info, size: CGSize(width: 24, height: 24))
    }

    /// Info Outline Icon
    ///
    static var infoOutlineImage: UIImage {
        return UIImage.gridicon(.infoOutline)
    }

    /// Info Outline Icon (footnote)
    ///
    static var infoOutlineFootnoteImage: UIImage {
        .gridicon(.infoOutline, size: CGSize(width: 20, height: 20))
    }

    /// Credit card tapping on a card reader
    ///
    static var cardPresentImage: UIImage {
        return UIImage(named: "woo-payments-card")!
    }

    static var walletImage: UIImage {
        return UIImage(named: "woo-payments-wallet")!
    }

    /// Searching for Card Reader, Card Reader with radio waves
    ///
    static var cardReaderScanning: UIImage {
        return UIImage(named: "card-reader-scanning")!
    }

    /// Found Card Reader
    ///
    static var cardReaderFound: UIImage {
        return UIImage(named: "card-reader-found")!
    }

    /// Person with mobile device standing next to card reader with radio waves
    ///
    static var cardReaderConnect: UIImage {
        return UIImage(named: "card-reader-connect")!
    }

    /// Connecting to Card Reader, Card Reader with radio waves
    ///
    static var cardReaderConnecting: UIImage {
        return UIImage(named: "card-reader-connecting")!
    }

    /// Card Reader Update background
    ///
    static var cardReaderUpdateProgressBackground: UIImage {
        return UIImage(named: "card-reader-update-progress-background")!
    }

    /// Card Reader Update arrow
    ///
    static var cardReaderUpdateProgressArrow: UIImage {
        return UIImage(named: "card-reader-update-progress-arrow")!
    }

    /// Card Reader Update checkmark
    ///
    static var cardReaderUpdateProgressCheckmark: UIImage {
        return UIImage(named: "card-reader-update-progress-checkmark")!
    }

    /// Card Reader Low Battery
    ///
    static var cardReaderLowBattery: UIImage {
        return UIImage(named: "card-reader-low-battery")!
    }

    /// Card Reader image - BBPOS Chipper 2X BT
    ///
    static var cardReaderImageBBPOSChipper: UIImage {
        return UIImage(named: "card-reader-bbpos-chipper")!
    }

    /// Card Reader image - Stripe Reader M2
    ///
    static var cardReaderImageM2: UIImage {
        return UIImage(named: "card-reader-m2")!
    }

    /// Card Reader image - Wisepad 3
    ///
    static var cardReaderImageWisepad3: UIImage {
        return UIImage(named: "card-reader-wisepad3")!
    }

    /// Shopping cart
    ///
    static var shoppingCartIcon: UIImage {
        return UIImage(named: "icon-shopping-cart")!
            .withRenderingMode(.alwaysTemplate)
            .imageFlippedForRightToLeftLayoutDirection()
    }

    /// Credit card
    ///
    static var creditCardIcon: UIImage {
        return UIImage(named: "icon-card")!
            .withRenderingMode(.alwaysTemplate)
            .imageFlippedForRightToLeftLayoutDirection()
    }

    /// Card Reader Manual
    ///
    static var cardReaderManualIcon: UIImage {
        return UIImage(named: "icon-card-reader-manual")!
            .withRenderingMode(.alwaysTemplate)
            .imageFlippedForRightToLeftLayoutDirection()
    }

    /// Credit card give icon
    ///
    static var creditCardGiveIcon: UIImage {
        return UIImage(named: "credit-card-give")!
            .withRenderingMode(.alwaysTemplate)
            .imageFlippedForRightToLeftLayoutDirection()
    }

    /// Cash give icon
    ///
    static var moneyIcon: UIImage {
        return UIImage(named: "icon-money")!
            .withRenderingMode(.alwaysTemplate)
    }

    /// Files Download Icon
    ///
    static var cloudImage: UIImage {
        return UIImage.gridicon(.cloud)
    }

    /// Hub Menu tab icon
    ///
    static var hubMenu: UIImage {
        return UIImage(named: "icon-hub-menu")!
    }

    /// Menu Icon
    ///
    static var menuImage: UIImage {
        return UIImage.gridicon(.menu)
    }

    /// Lightning icon on offline banner
    ///
    static var lightningImage: UIImage {
        return UIImage.gridicon(.offline).imageFlippedForRightToLeftLayoutDirection()
    }

    /// Invisible Image
    ///
    static var invisibleImage: UIImage {
        return UIImage.gridicon(.image)
    }

    /// Link Image
    ///
    static var linkImage: UIImage {
        return UIImage.gridicon(.link)
    }

    /// Location Image
    ///
    static var locationImage: UIImage {
        UIImage.gridicon(.location)
    }

    /// Login magic link
    ///
    static var loginMagicLinkImage: UIImage {
        return UIImage(named: "logic-magic-link")!
    }

    /// Login site address info
    ///
    static var loginSiteAddressInfoImage: UIImage {
        return UIImage(named: "login-site-address-info")!
    }

    /// Login error: no Jetpack
    ///
    static var loginNoJetpackError: UIImage {
        return UIImage(named: "woo-no-jetpack-error")!.imageFlippedForRightToLeftLayoutDirection()
    }

    /// Login error: no WordPress
    ///
    static var loginNoWordPressError: UIImage {
        return UIImage(named: "woo-wp-no-site")!.imageFlippedForRightToLeftLayoutDirection()
    }

    /// Plugins error
    ///
    static var pluginListError: UIImage {
        return UIImage(named: "woo-plugins-error")!.imageFlippedForRightToLeftLayoutDirection()
    }

    static var incorrectRoleError: UIImage {
        return UIImage(named: "woo-incorrect-role-error")!.imageFlippedForRightToLeftLayoutDirection()
    }

    /// Mail Icon
    ///
    static var mailImage: UIImage {
        return UIImage.gridicon(.mail)
    }

    /// More Icon
    ///
    static var moreImage: UIImage {
        let tintColor = UIColor.primary
        return ellipsisImage.imageWithTintColor(tintColor)!
    }

    /// The Multiple stores icon on the Jetpack benefit modal
    ///
    static var multipleStoresImage: UIImage {
        return UIImage(named: "multiple-stores")!
    }

    /// Select multiple items icon
    ///
    static var multiSelectIcon: UIImage {
        return UIImage(named: "icon-multiselect")!
    }

    /// Payment celebration
    ///
    static var celebrationImage: UIImage {
        return UIImage(named: "woo-celebration")!
    }

    /// Payment error
    ///
    static var paymentErrorImage: UIImage {
        return UIImage(named: "woo-payments-error")!
    }

    /// Payments loading
    ///
    static var paymentsLoading: UIImage {
        return UIImage(named: "woo-payments-loading")!
    }

    /// WooCommerce Stripe Gateway plugin
    ///
    static var stripePlugin: UIImage {
        return UIImage(named: "stripe-payments-plugin")!
    }

    /// WooCommerce Payments plugin
    ///
    static var wcPayPlugin: UIImage {
        return UIImage(named: "woo-payments-plugin")!
    }

    /// Price Icon
    ///
    static var priceImage: UIImage {
        return UIImage.gridicon(.money, size: CGSize(width: 24, height: 24))
    }

    /// Print Icon
    ///
    static var print: UIImage {
        return UIImage.gridicon(.print)
    }

    /// Product Deleted Icon
    ///
    static var productDeletedImage: UIImage {
        UIImage(named: "woo-product-deleted")!
    }

    /// Product Error Icon
    ///
    static var productErrorImage: UIImage {
        UIImage(named: "woo-product-error")!
    }

    /// Product Reviews Icon
    ///
    static var productReviewsImage: UIImage {
        let tintColor = UIColor.gray(.shade30)
        return UIImage.gridicon(.starOutline, size: CGSize(width: 24, height: 24)).imageWithTintColor(tintColor)!
    }

    /// Product Placeholder Image
    ///
    static var productPlaceholderImage: UIImage {
        return UIImage.gridicon(.product)
    }

    /// Product Placeholder Image on Products Tab Cell
    ///
    static var productsTabProductCellPlaceholderImage: UIImage {
        let tintColor = UIColor.listSmallIcon
        return UIImage.gridicon(.product, size: CGSize(width: 20, height: 20))
            .imageWithTintColor(tintColor)!
    }

    /// Simple Payments Icon
    ///
    static var simplePaymentsImage: UIImage {
        return UIImage(named: "icon-simple-payments")!.withRenderingMode(.alwaysTemplate)
    }

    /// Work In Progress banner icon on the Products Tab
    ///
    static var workInProgressBanner: UIImage {
        let tintColor = UIColor.gray(.shade30)
        return UIImage(named: "icon-tools")!
            .imageWithTintColor(tintColor)!
    }

    /// Product Image
    ///
    static var productImage: UIImage {
        return UIImage.gridicon(.product)
    }

    /// Pencil Icon
    ///
    static var pencilImage: UIImage {
        let tintColor = UIColor.primary
        return UIImage.gridicon(.pencil)
            .imageWithTintColor(tintColor)!
            .imageFlippedForRightToLeftLayoutDirection()
    }

    /// Pages Icon
    ///
    static var pagesImage: UIImage {
        return UIImage.gridicon(.pages)
            .imageFlippedForRightToLeftLayoutDirection()
    }

    /// Pages Icon (footnote)
    ///
    static var pagesFootnoteImage: UIImage {
        return UIImage.gridicon(.pages, size: CGSize(width: 20, height: 20))
            .imageFlippedForRightToLeftLayoutDirection()
    }

    /// Plus Icon
    ///
    static var plusImage: UIImage {
        return UIImage.gridicon(.plus)
    }

    /// Plus Icon - used in `UIBarButtonItem`
    ///
    static var plusBarButtonItemImage: UIImage {
        return UIImage(systemName: "plus", withConfiguration: Configurations.barButtonItemSymbol)!
    }

    /// Small Plus Icon
    ///
    static var plusSmallImage: UIImage {
        return UIImage.gridicon(.plusSmall)
    }

    /// Small Minus Icon
    ///
    static var minusSmallImage: UIImage {
        return UIImage.gridicon(.minusSmall)
    }

    /// Rectangle on rectangle, angled
    ///
    static var rectangleOnRectangleAngled: UIImage {
        return UIImage(systemName: "rectangle.on.rectangle.angled", withConfiguration: Configurations.barButtonItemSymbol)!
            .imageFlippedForRightToLeftLayoutDirection()
    }

    /// Reply Icon
    ///
    static var replyImage: UIImage {
        return UIImage.gridicon(.reply)
    }

    /// Search Icon - used in `UIBarButtonItem`
    ///
    static var searchBarButtonItemImage: UIImage {
        return UIImage(systemName: "magnifyingglass", withConfiguration: Configurations.barButtonItemSymbol)!
            .imageFlippedForRightToLeftLayoutDirection()
    }

    /// Shipping Icon
    ///
    static var shippingImage: UIImage {
        return UIImage.gridicon(.shipping, size: CGSize(width: 24, height: 24)).imageFlippedForRightToLeftLayoutDirection()
    }

    /// Shipping class list selector empty icon
    ///
    static var shippingClassListSelectorEmptyImage: UIImage {
        return UIImage.gridicon(.shipping, size: CGSize(width: 80, height: 80))
    }

    /// Spam Icon
    ///
    static var spamImage: UIImage {
        return UIImage.gridicon(.spam)
    }

    /// Scan Icon
    ///
    static var scanImage: UIImage {
        return UIImage(named: "icon-scan")!
    }

    /// WordPress Logo Icon
    ///
    static var wordPressLogoImage: UIImage {
        return UIImage.gridicon(.mySites)
    }

    static var shippingLabelCreationInfoImage: UIImage {
        UIImage(named: "woo-shipping-label-creation")!
    }

    /// Globe Image
    ///
    static var globeImage: UIImage {
        UIImage.gridicon(.globe)
    }

    /// Returns a star icon with the given size
    ///
    /// - Parameters:
    ///   - size: desired size of the resulting star icon
    /// - Returns: a bitmap image
    ///
    static func starImage(size: Double) -> UIImage {
        let starSize = CGSize(width: size, height: size)
        return UIImage.gridicon(.star, size: starSize)
    }

    /// Returns a star outline icon with the given size
    ///
    /// - Parameters:
    ///   - size: desired size of the resulting star icon, defaults to `Gridicon.defaultSize.height`
    /// - Returns: a bitmap image
    ///
    static func starOutlineImage(size: Double = Double(Gridicon.defaultSize.height)) -> UIImage {
        let starSize = CGSize(width: size, height: size)
        return UIImage.gridicon(.starOutline, size: starSize)
    }

    /// Stripe icon
    ///
    static var stripeIcon: UIImage {
        return UIImage(named: "stripe-icon")!
    }

    /// Sync Icon
    ///
    static var syncIcon: UIImage {
        return UIImage.gridicon(.sync)
    }

    /// Stats Icon
    ///
    static var statsImage: UIImage {
        return UIImage.gridicon(.stats)
        .imageFlippedForRightToLeftLayoutDirection()
    }

    /// Stats Alt Icon
    ///
    static var statsAltImage: UIImage {
        return UIImage.gridicon(.statsAlt)
        .imageFlippedForRightToLeftLayoutDirection()
    }

    /// Trash Can Icon
    ///
    static var trashImage: UIImage {
        return UIImage.gridicon(.trash)
    }

    /// Widgets Icon
    ///
    static var widgetsImage: UIImage {
        return UIImage(named: "icon-widgets")!.withRenderingMode(.alwaysTemplate)
    }

    static var syncDotIcon: UIImage {
        return UIImage(imageLiteralResourceName: "icon-sync-dot")
    }

    /// Variations Icon
    ///
    static var variationsImage: UIImage {
        return UIImage.gridicon(.types).imageFlippedForRightToLeftLayoutDirection()
    }

    /// Visibility Image
    ///
    static var visibilityImage: UIImage {
        return UIImage.gridicon(.visible)
    }

    /// Stripe icon
    ///
    static var wcpayIcon: UIImage {
        return UIImage(named: "wcpay-icon")!
    }

    /// No store image
    ///
    static var noStoreImage: UIImage {
        return UIImage(imageLiteralResourceName: "woo-no-store").imageFlippedForRightToLeftLayoutDirection()
    }

    /// Megaphone Icon
    ///
    static var megaphoneIcon: UIImage {
        return UIImage(imageLiteralResourceName: "megaphone").imageFlippedForRightToLeftLayoutDirection()
    }

    /// Speaker icon
    ///
    static var speakerIcon: UIImage {
        return UIImage.gridicon(.speaker).imageFlippedForRightToLeftLayoutDirection()
    }

    /// Multiple Users Image
    ///
    static var multipleUsersImage: UIImage {
        return UIImage(named: "icon-multiple-users")!
    }

    /// Error image
    ///
    static var errorImage: UIImage {
        return UIImage(imageLiteralResourceName: "woo-error").imageFlippedForRightToLeftLayoutDirection()
    }

    /// Empty box image
    ///
    static var emptyBoxImage: UIImage {
        UIImage(imageLiteralResourceName: "empty-box")
    }

    /// Creates a bitmap image of the Woo "bubble" logo based on a vector image in our asset catalog.
    ///
    /// - Parameters:
    ///   - size: desired size of the resulting bitmap image
    ///   - tintColor: desired tint color of the resulting bitmap image
    /// - Returns: a bitmap image
    ///
    static func wooLogoImage(withSize size: CGSize = Metrics.defaultWooLogoSize, tintColor: UIColor = .white) -> UIImage? {
        let rect = CGRect(origin: .zero, size: size)
        let vectorImage = UIImage(named: "woo-logo")!
        let renderer = UIGraphicsImageRenderer(size: size)
        let im2 = renderer.image { ctx in
            vectorImage.draw(in: rect)
        }

        return im2.imageWithTintColor(tintColor)
    }

    /// Woo logo that is displayed on the login prologue.
    ///
    static var wooLogoPrologueImage: UIImage {
        UIImage(named: "prologue-logo")!
    }

    /// Waiting for Customers Image
    ///
    static var waitingForCustomersImage: UIImage {
        return UIImage(named: "woo-waiting-customers")!
    }

    /// Install WCShip banner Image
    ///
    static var installWCShipImage: UIImage {
        return UIImage(named: "woo-wcship-install-banner")!
    }

    /// Payments Feature Banner
    ///
    static var paymentsFeatureBannerImage: UIImage {
        return UIImage(named: "woo-payments-feature-banner")!
    }

    /// What is Jetpack Image
    ///
    static var whatIsJetpackImage: UIImage {
        return UIImage(named: "woo-what-is-jetpack")!
    }

    /// Welcome Image
    ///
    static var welcomeImage: UIImage {
        UIImage(imageLiteralResourceName: "img-welcome")
    }

    /// Icon Circular Rate Discount (used in WCShip onboarding)
    ///
    static var circularRateDiscountIcon: UIImage {
        return UIImage(named: "icon-circular-rate-discount")!
    }

    /// Icon Circular Document (used in WCShip onboarding)
    ///
    static var circularDocumentIcon: UIImage {
        return UIImage(named: "icon-circular-document")!
    }

    /// Icon Circular Time (used in WCShip onboarding)
    ///
    static var circularTimeIcon: UIImage {
        return UIImage(named: "icon-circular-time")!
    }

    /// Lock Image
    ///
    static var lockImage: UIImage {
        UIImage.gridicon(.lock, size: CGSize(width: 24, height: 24))
    }

    /// Sites Image
    ///
    static var sitesImage: UIImage {
        UIImage.gridicon(.site).imageFlippedForRightToLeftLayoutDirection()
    }

    /// Image on the empty store picker screen
    ///
    static var emptyStorePickerImage: UIImage {
        UIImage(named: "woo-empty-store-picker")!
    }

    /// Image on the Jetpack required screen
    ///
    static var jetpackSetupImage: UIImage {
        UIImage(named: "woo-jetpack-setup")!
    }

    /// Image on the Jetpack required screen when a Jetpack connection is missing
    ///
    static var jetpackConnectionImage: UIImage {
        UIImage(named: "woo-jetpack-connection")!
    }

    /// WordPress.com logo image.
    ///
    static var wpcomLogoImage: UIImage {
        UIImage(named: "wpcom-logo")!
    }

    /// Image on the Jetpack setup interrupted screen
    ///
    static var jetpackSetupInterruptedImage: UIImage {
        UIImage(named: "woo-jetpack-setup-interrupted")!
    }

    /// Calendar Icon
    ///
    static var calendar: UIImage {
        return UIImage.gridicon(.calendar)
    }

    // MARK: - Tap on Mobile flow images
    /// Select reader type
    ///
    static var cardPaymentsSelectReaderType: UIImage {
        return UIImage(named: "card-payments-select-reader-type")!
    }

    /// Preparing built-in card reader: intended for use before we're ready to take payment
    ///
    static var preparingBuiltInReader: UIImage {
        return UIImage(named: "built-in-reader-preparing")!
    }

    /// Built-in reader Processing: intended for use when a payment is
    /// underway with the iPhone's built in reader.
    ///
    static var builtInReaderProcessing: UIImage {
        return UIImage(named: "built-in-reader-processing")!
    }

    /// Built-in reader Success: intended for use when a transaction is complete
    /// with the built-in reader
    ///
    static var builtInReaderSuccess: UIImage {
        return UIImage(named: "built-in-reader-payment-success")!
    }

    static var builtInReaderError: UIImage {
        return UIImage(named: "built-in-reader-error")!
    }

    static var setUpBuiltInReader: UIImage {
        return UIImage(named: "built-in-reader-set-up")!
    }

    static var iconBolt: UIImage {
        UIImage(imageLiteralResourceName: "icon-bolt")
    }
}

private extension UIImage {

    enum Metrics {
        static let defaultWooLogoSize = CGSize(width: 30, height: 18)
    }

    enum Configurations {
        static let barButtonItemSymbol = UIImage.SymbolConfiguration(pointSize: 22, weight: .regular, scale: .medium)
    }
}<|MERGE_RESOLUTION|>--- conflicted
+++ resolved
@@ -425,17 +425,16 @@
         UIImage(named: "icon-store")!
     }
 
-<<<<<<< HEAD
     /// Store details Image
     ///
     static var storeDetailsImage: UIImage {
         UIImage(named: "icon-store-details")!
-=======
+    }
+
     /// Add product image
     ///
     static var addProductImage: UIImage {
         UIImage(named: "icon-add-product")!
->>>>>>> 05d9b609
     }
 
     /// Launch store Image
