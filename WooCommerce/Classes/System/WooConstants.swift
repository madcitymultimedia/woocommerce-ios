import Foundation


/// WooCommerce Constants
///
enum WooConstants {

    /// App Display Name, used on the About screen
    ///
    static let appDisplayName = "WooCommerce"

    /// CoreData Stack Name
    ///
    static let databaseStackName = "WooCommerce"

    /// Keychain Access's Service Name
    ///
    static let keychainServiceName = "com.automattic.woocommerce"

    /// Keychain Access's Key for Apple ID
    ///
    static let keychainAppleIDKey = "AppleID"

    /// Keychain Access's Key for anonymous ID
    ///
    static let anonymousIDKey = "anonymousID"

    /// Keychain Access's Key for auth token
    ///
    static let authToken = "authToken"

    /// Shared UsersDefaults Suite Name
    ///
    static let sharedUserDefaultsSuiteName = "group.com.automattic.woocommerce"

    /// Push Notifications ApplicationID
    ///
#if DEBUG
    static let pushApplicationID = "com.automattic.woocommerce:dev"
#else
    static let pushApplicationID = "com.automattic.woocommerce"
#endif

    /// Number of section events required before an app review prompt appears
    ///
    static let notificationEventCount = 5

    /// Number of system-wide significant events required
    /// before an app review prompt appears
    ///
    static let systemEventCount = 10

    /// Store Info Widget Identifier.
    ///
    static let storeInfoWidgetKind = "StoreInfoWidget"
}

// MARK: URLs
//
extension WooConstants {

    /// List of trusted URLs
    ///
    enum URLs: String, CaseIterable {

        /// "What is WordPress.com?" webpage URL.
        ///
        /// Displayed by the Authenticator in the Continue with WordPress.com flow.
        ///
        case whatIsWPCom = "https://woocommerce.com/document/what-is-a-wordpress-com-account/"

        /// Terms of Service Website. Displayed by the Authenticator (when / if needed).
        ///
        case termsOfService = "https://wordpress.com/tos/"

        /// Cookie policy URL
        ///
        case cookie = "https://automattic.com/cookies/"

        /// Privacy policy URL
        ///
        case privacy = "https://automattic.com/privacy/"

        /// Privacy policy for California users URL
        ///
        case californiaPrivacy = "https://automattic.com/privacy/#california-consumer-privacy-act-ccpa"

        /// Help Center URL
        ///
        case helpCenter = "https://docs.woocommerce.com/document/woocommerce-ios/"

        /// Help Center for "Enter your Store Address" screen
        ///
        case helpCenterForEnterStoreAddress = "https://woocommerce.com/document/android-ios-apps-login-help-faq/#enter-store-address"

        /// Help Center for "Enter WordPress.com email" screen
        ///
        /// - Used for providing help in the "Enter WordPress.com email screen" when user tries to login using WordPress.com email address
        ///
        // swiftlint:disable:next line_length
        case helpCenterForWPCOMEmailScreen = "https://woocommerce.com/document/android-ios-apps-login-help-faq/#login-with-wordpress-com"

        /// Help Center for "Enter WordPress.com email" screen
        ///
        /// - Used for providing help in the "Ente WordPress.comr email screen" when user tries to login using the store address
        ///
        // swiftlint:disable:next line_length
        case helpCenterForWPCOMEmailFromSiteAddressFlow = "https://woocommerce.com/document/android-ios-apps-login-help-faq/#enter-wordpress-com-email-address-login-using-store-address-flow"

<<<<<<< HEAD
        /// Help Center for "Open magic link from email " screen
        ///
        case helpCenterForOpenEmail = "https://woocommerce.com/document/android-ios-apps-login-help-faq/#open-mail-to-find-login-link"
=======
        /// Help Center for "Enter WordPress.com password" screen
        ///
        case helpCenterForWPCOMPasswordScreen = "https://woocommerce.com/document/android-ios-apps-login-help-faq/#enter-wordpress-com-password"
>>>>>>> b667f11b

        /// Help Center for "Enter Store Credentials" screen
        ///
        case helpCenterForEnterStoreCredentials = "https://woocommerce.com/document/android-ios-apps-login-help-faq/#enter-store-credentials"

        /// Help Center for "Jetpack required error" screen
        ///
        case helpCenterForJetpackRequiredError = "https://woocommerce.com/document/android-ios-apps-login-help-faq/#jetpack-required"

        /// Help Center for "Store picker" screen
        ///
        case helpCenterForStorePicker = "https://woocommerce.com/document/android-ios-apps-login-help-faq/#pick-store-after-entering-password"

        /// URL used for Learn More button in Orders empty state.
        ///
        case blog = "https://woocommerce.com/blog/"

        /// Jetpack Setup URL when there are no stores available
        ///
        case emptyStoresJetpackSetup = "https://docs.woocommerce.com/document/jetpack-setup-instructions-for-the-woocommerce-mobile-app/"

        /// URL for in-app feedback survey
        ///
#if DEBUG
        case inAppFeedback = "https://automattic.survey.fm/woo-app-general-feedback-test-survey"
#else
        case inAppFeedback = "https://automattic.survey.fm/woo-app-general-feedback-user-survey"
#endif

        /// URL for the products feedback survey
        ///
        case productsFeedback = "https://automattic.survey.fm/woo-app-feature-feedback-products"

        /// URL for the shipping labels M3 feedback survey
        ///
#if DEBUG
        case shippingLabelsRelease3Feedback = "https://automattic.survey.fm/woo-app-testing-feature-feedback-shipping-labels"
#else
        case shippingLabelsRelease3Feedback = "https://automattic.survey.fm/woo-app-feature-feedback-shipping-labels"
#endif

        /// URL for the order add-on i1 feedback survey
        ///
#if DEBUG
        case orderAddOnI1Feedback = "https://automattic.survey.fm/woo-app-addons-testing"
#else
        case orderAddOnI1Feedback = "https://automattic.survey.fm/woo-app-addons-production"
#endif

        /// URL for shipping label creation information
        ///
        case shippingLabelCreationInfo = "https://woocommerce.com/products/shipping"

        /// URL for product review information
        ///
        case productReviewInfo = "https://woocommerce.com/posts/reviews-woocommerce-best-practices/"

        /// URL for troubleshooting documentation used in Error Loading Data banner
        ///
        case troubleshootErrorLoadingData = "https://docs.woocommerce.com/document/android-ios-apps-troubleshooting-error-fetching-orders/"

        /// URL for roles and permissions information
        ///
        case rolesAndPermissionsInfo = "https://woocommerce.com/posts/a-guide-to-woocommerce-user-roles-permissions-and-security/"

        /// URL for making the login on WordPress.com
        ///
        case loginWPCom = "https://wordpress.com/wp-login.php"

        /// URL for adding a payment method in WCShip extension
        ///
        case addPaymentMethodWCShip = "https://wordpress.com/me/purchases/add-payment-method"

        /// URL for WCPay IPP documentation
        ///
        case inPersonPaymentsLearnMoreWCPay = "https://docs.woocommerce.com/document/getting-started-with-in-person-payments-with-woocommerce-payments/"

        /// URL for Stripe IPP documentation
        ///
        case inPersonPaymentsLearnMoreStripe = "https://docs.woocommerce.com/document/stripe/accept-in-person-payments-with-stripe/"

        /// URL for the order creation feedback survey (full order creation and simple payments)
        ///
#if DEBUG
        case orderCreationFeedback = "https://automattic.survey.fm/woo-app-order-creation-testing"
#else
        case orderCreationFeedback = "https://automattic.survey.fm/woo-app-order-creation-production"
#endif

#if DEBUG
        case couponManagementFeedback = "https://automattic.survey.fm/woo-app-coupon-management-testing"
#else
        case couponManagementFeedback = "https://automattic.survey.fm/woo-app-coupon-management-production"
#endif
        /// URL for the Enable Cash on Delivery (or Pay in Person) onboarding step's learn more link using the Stripe plugin
        /// 
        case stripeCashOnDeliveryLearnMore = "https://woocommerce.com/document/stripe/accept-in-person-payments-with-stripe/#section-8"

        /// URL for the Enable Cash on Delivery (or Pay in Person) onboarding step's learn more link using the WCPay plugin
        ///
        case wcPayCashOnDeliveryLearnMore =
                "https://woocommerce.com/document/payments/getting-started-with-in-person-payments-with-woocommerce-payments/#add-cod-payment-method"

        /// Returns the URL version of the receiver
        ///
        func asURL() -> URL {
            Self.trustedURL(self.rawValue)
        }
    }
}

// MARK: - Utils

private extension WooConstants.URLs {
    /// Convert a `string` to a `URL`. Crash if it is malformed.
    ///
    private static func trustedURL(_ url: String) -> URL {
        if let url = URL(string: url) {
            return url
        } else {
            fatalError("Expected URL \(url) to be a well-formed URL.")
        }
    }
}<|MERGE_RESOLUTION|>--- conflicted
+++ resolved
@@ -107,15 +107,13 @@
         // swiftlint:disable:next line_length
         case helpCenterForWPCOMEmailFromSiteAddressFlow = "https://woocommerce.com/document/android-ios-apps-login-help-faq/#enter-wordpress-com-email-address-login-using-store-address-flow"
 
-<<<<<<< HEAD
         /// Help Center for "Open magic link from email " screen
         ///
         case helpCenterForOpenEmail = "https://woocommerce.com/document/android-ios-apps-login-help-faq/#open-mail-to-find-login-link"
-=======
+
         /// Help Center for "Enter WordPress.com password" screen
         ///
         case helpCenterForWPCOMPasswordScreen = "https://woocommerce.com/document/android-ios-apps-login-help-faq/#enter-wordpress-com-password"
->>>>>>> b667f11b
 
         /// Help Center for "Enter Store Credentials" screen
         ///
