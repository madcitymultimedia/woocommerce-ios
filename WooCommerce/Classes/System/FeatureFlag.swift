--- conflicted
+++ resolved
@@ -13,20 +13,4 @@
     /// Store stats
     ///
     case stats
-<<<<<<< HEAD
-
-    /// Returns a boolean indicating if the feature is enabled
-    ///
-    var enabled: Bool {
-        switch self {
-        case .productList:
-            return BuildConfiguration.current == .localDeveloper
-        case .stats:
-            return BuildConfiguration.current == .localDeveloper
-        default:
-            return true
-        }
-    }
-=======
->>>>>>> b79efa6c
 }