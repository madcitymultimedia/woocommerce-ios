import Combine
import UIKit
import Yosemite
import protocol Experiments.FeatureFlagService
import protocol Storage.StorageManagerType

/// Coordinates navigation for store creation flow, with the assumption that the app is already authenticated with a WPCOM user.
final class StoreCreationCoordinator: Coordinator {
    /// Navigation source to store creation.
    enum Source {
        /// Initiated from the logged-out state.
        case loggedOut(source: LoggedOutStoreCreationCoordinator.Source)
        /// Initiated from the store picker in logged-in state.
        case storePicker
    }

    let navigationController: UINavigationController

    // MARK: - Store creation M1

    @Published private var possibleSiteURLsFromStoreCreation: Set<String> = []
    private var possibleSiteURLsFromStoreCreationSubscription: AnyCancellable?

    // MARK: - Store creation M2

    @MainActor
    private lazy var iapManager: InAppPurchasesForWPComPlansProtocol = {
        InAppPurchasesForWPComPlansManager(stores: stores)
    }()

    @Published private var siteIDFromStoreCreation: Int64?
    private var jetpackSiteSubscription: AnyCancellable?

    private let stores: StoresManager
    private let analytics: Analytics
    private let source: Source
    private let storePickerViewModel: StorePickerViewModel
    private let switchStoreUseCase: SwitchStoreUseCaseProtocol
    private let featureFlagService: FeatureFlagService

    init(source: Source,
         navigationController: UINavigationController,
         storageManager: StorageManagerType = ServiceLocator.storageManager,
         stores: StoresManager = ServiceLocator.stores,
         analytics: Analytics = ServiceLocator.analytics,
         featureFlagService: FeatureFlagService = ServiceLocator.featureFlagService) {
        self.source = source
        self.navigationController = navigationController
        // Passing the `standard` configuration to include sites without WooCommerce (`isWooCommerceActive = false`).
        self.storePickerViewModel = .init(configuration: .standard,
                                          stores: stores,
                                          storageManager: storageManager,
                                          analytics: analytics)
        self.switchStoreUseCase = SwitchStoreUseCase(stores: stores, storageManager: storageManager)
        self.stores = stores
        self.analytics = analytics
        self.featureFlagService = featureFlagService
    }

    func start() {
        guard featureFlagService.isFeatureFlagEnabled(.storeCreationM2) else {
            return startStoreCreationM1()
        }
        // TODO: 8108 - show in-progress UI while fetching IAP status
        Task { @MainActor in
            do {
                guard await iapManager.inAppPurchasesAreSupported() else {
                    throw PlanPurchaseError.iapNotSupported
                }
                let products = try await iapManager.fetchProducts()
                guard let product = products.first,
                      product.id == Constants.planIdentifier else {
                    throw PlanPurchaseError.noMatchingProduct
                }
                guard try await iapManager.userIsEntitledToProduct(with: product.id) == false else {
                    throw PlanPurchaseError.productNotEligible
                }
                startStoreCreationM2(planToPurchase: product)
            } catch {
                startStoreCreationM1()
            }
        }
    }
}

private extension StoreCreationCoordinator {
    func startStoreCreationM1() {
        observeSiteURLsFromStoreCreation()

        let viewModel = StoreCreationWebViewModel { [weak self] result in
            self?.handleStoreCreationResult(result)
        }
        possibleSiteURLsFromStoreCreation = []
        let webViewController = AuthenticatedWebViewController(viewModel: viewModel)
        webViewController.addCloseNavigationBarButton(target: self, action: #selector(handleStoreCreationCloseAction))
        let webNavigationController = WooNavigationController(rootViewController: webViewController)
        // Disables interactive dismissal of the store creation modal.
        webNavigationController.isModalInPresentation = true

        presentStoreCreation(viewController: webNavigationController)
    }

    func startStoreCreationM2(planToPurchase: WPComPlanProduct) {
        let storeCreationNavigationController = UINavigationController()
        storeCreationNavigationController.navigationBar.prefersLargeTitles = true

<<<<<<< HEAD
        let domainSelector = DomainSelectorHostingController(viewModel: .init(),
                                                             onDomainSelection: { [weak self] domain in
            guard let self else { return }
            // TODO: add a store name screen before the domain selector screen.
            await self.createStoreAndContinueToStoreSummary(from: storeCreationNavigationController,
                                                            name: "Test store",
                                                            domain: domain,
                                                            planToPurchase: planToPurchase)
        }, onSkip: {
            // TODO-8045: skip to the next step of store creation with an auto-generated domain.
        })
        storeCreationNavigationController.pushViewController(domainSelector, animated: false)
=======
        let storeNameForm = StoreNameFormHostingController { [weak self] storeName in
            self?.showDomainSelector(from: storeCreationNavigationController,
                                     storeName: storeName)
        } onClose: { [weak self] in
            self?.showDiscardChangesAlert()
        }
        storeCreationNavigationController.pushViewController(storeNameForm, animated: false)

>>>>>>> 72499a7f
        presentStoreCreation(viewController: storeCreationNavigationController)
    }

    func presentStoreCreation(viewController: UIViewController) {
        // If the navigation controller is already presenting another view, the view needs to be dismissed before store
        // creation view can be presented.
        if navigationController.presentedViewController != nil {
            navigationController.dismiss(animated: true) { [weak self] in
                self?.navigationController.present(viewController, animated: true)
            }
        } else {
            navigationController.present(viewController, animated: true)
        }
    }
}

// MARK: - Store creation M1

private extension StoreCreationCoordinator {
    func observeSiteURLsFromStoreCreation() {
        possibleSiteURLsFromStoreCreationSubscription = $possibleSiteURLsFromStoreCreation
            .filter { $0.isEmpty == false }
            .removeDuplicates()
            // There are usually three URLs in the webview that return a site URL - two with `*.wordpress.com` and the other the final URL.
            .debounce(for: .seconds(5), scheduler: DispatchQueue.main)
            .asyncMap { [weak self] possibleSiteURLs -> Site? in
                // Waits for 5 seconds before syncing sites every time.
                try await Task.sleep(nanoseconds: 5_000_000_000)
                return try await self?.syncSites(forSiteThatMatchesPossibleURLs: possibleSiteURLs)
            }
            // Retries 10 times with 5 seconds pause in between to wait for the newly created site to be available as a Jetpack site
            // in the WPCOM `/me/sites` response.
            .retry(10)
            .replaceError(with: nil)
            .receive(on: DispatchQueue.main)
            .sink { [weak self] site in
                guard let self, let site else { return }
                self.continueWithSelectedSite(site: site)
            }
    }

    @objc func handleStoreCreationCloseAction() {
        analytics.track(event: .StoreCreation.siteCreationDismissed(source: source.analyticsValue))
        showDiscardChangesAlert()
    }

    func handleStoreCreationResult(_ result: Result<String, Error>) {
        switch result {
        case .success(let siteURL):
            // There could be multiple site URLs from the completion URL in the webview, and only one
            // of them matches the final site URL from WPCOM `/me/sites` endpoint.
            possibleSiteURLsFromStoreCreation.insert(siteURL)
        case .failure(let error):
            analytics.track(event: .StoreCreation.siteCreationFailed(source: source.analyticsValue, error: error))
            DDLogError("Store creation error: \(error)")
        }
    }

    @MainActor
    func syncSites(forSiteThatMatchesPossibleURLs possibleURLs: Set<String>) async throws -> Site {
        return try await withCheckedThrowingContinuation { [weak self] continuation in
            storePickerViewModel.refreshSites(currentlySelectedSiteID: nil) { [weak self] in
                guard let self else {
                    return continuation.resume(throwing: StoreCreationCoordinatorError.selfDeallocated)
                }
                // The newly created site often has `isJetpackThePluginInstalled=false` initially,
                // which results in a JCP site.
                // In this case, we want to retry sites syncing.
                guard let site = self.storePickerViewModel.site(thatMatchesPossibleURLs: possibleURLs) else {
                    return continuation.resume(throwing: StoreCreationError.newSiteUnavailable)
                }
                guard site.isJetpackConnected && site.isJetpackThePluginInstalled else {
                    return continuation.resume(throwing: StoreCreationError.newSiteIsNotJetpackSite)
                }
                continuation.resume(returning: site)
            }
        }
    }

    func continueWithSelectedSite(site: Site) {
        analytics.track(event: .StoreCreation.siteCreated(source: source.analyticsValue, siteURL: site.url))
        switchStoreUseCase.switchStore(with: site.siteID) { [weak self] siteChanged in
            guard let self else { return }

            // Shows `My store` tab by default.
            MainTabBarController.switchToMyStoreTab(animated: true)

            self.navigationController.dismiss(animated: true)
        }
    }

    func showDiscardChangesAlert() {
        let alert = UIAlertController(title: Localization.DiscardChangesAlert.title,
                                      message: Localization.DiscardChangesAlert.message,
                                      preferredStyle: .alert)
        alert.view.tintColor = .text

        alert.addDestructiveActionWithTitle(Localization.DiscardChangesAlert.confirmActionTitle) { [weak self] _ in
            self?.navigationController.dismiss(animated: true)
        }

        alert.addCancelActionWithTitle(Localization.DiscardChangesAlert.cancelActionTitle) { _ in }

        // Presents the alert with the presented webview.
        navigationController.presentedViewController?.present(alert, animated: true)
    }
}

// MARK: - Store creation M2

private extension StoreCreationCoordinator {
    func showDomainSelector(from navigationController: UINavigationController,
                            storeName: String) {
        let domainSelector = DomainSelectorHostingController(viewModel: .init(initialSearchTerm: storeName),
                                                             onDomainSelection: { [weak self] domain in
            guard let self else { return }
            await self.createStoreAndContinueToStoreSummary(from: navigationController,
                                                            name: storeName,
                                                            domain: domain)
        }, onSkip: {
            // TODO-8045: skip to the next step of store creation with an auto-generated domain.
        })
        navigationController.pushViewController(domainSelector, animated: false)
    }

    @MainActor
    func createStoreAndContinueToStoreSummary(from navigationController: UINavigationController,
                                              name: String,
                                              domain: String,
                                              planToPurchase: WPComPlanProduct) async {
        let result = await createStore(name: name, domain: domain)
        switch result {
        case .success(let siteResult):
            showStoreSummary(from: navigationController, result: siteResult, planToPurchase: planToPurchase)
        case .failure(let error):
            showStoreCreationErrorAlert(from: navigationController, error: error)
        }
    }

    @MainActor
    func createStore(name: String, domain: String) async -> Result<SiteCreationResult, SiteCreationError> {
        await withCheckedContinuation { continuation in
            stores.dispatch(SiteAction.createSite(name: name, domain: domain) { result in
                continuation.resume(returning: result)
            })
        }
    }

    @MainActor
    func showStoreSummary(from navigationController: UINavigationController,
                          result: SiteCreationResult,
                          planToPurchase: WPComPlanProduct) {
        let viewModel = StoreCreationSummaryViewModel(storeName: result.name, storeSlug: result.siteSlug)
        let storeSummary = StoreCreationSummaryHostingController(viewModel: viewModel) { [weak self] in
            guard let self else { return }
            self.showWPCOMPlan(from: navigationController,
                               planToPurchase: planToPurchase,
                               siteID: result.siteID)
        }
        navigationController.pushViewController(storeSummary, animated: true)
    }

    @MainActor
    func showWPCOMPlan(from navigationController: UINavigationController,
                       planToPurchase: WPComPlanProduct,
                       siteID: Int64) {
        let storeSummary = StoreCreationPlanHostingController(viewModel: .init(plan: planToPurchase)) { [weak self] in
            guard let self else { return }
            await self.purchasePlan(from: navigationController, siteID: siteID, planToPurchase: planToPurchase)
        } onClose: { [weak self] in
            guard let self else { return }
            self.showDiscardChangesAlert()
        }
        navigationController.pushViewController(storeSummary, animated: true)
    }

    @MainActor
    func purchasePlan(from navigationController: UINavigationController,
                      siteID: Int64,
                      planToPurchase: WPComPlanProduct) async {
        do {
            try await iapManager.purchaseProduct(with: planToPurchase.id, for: siteID)
            showInProgressViewWhileWaitingForJetpackSite(from: navigationController, siteID: siteID)
        } catch {
            showPlanPurchaseErrorAlert(from: navigationController, error: error)
        }
    }

    @MainActor
    func showInProgressViewWhileWaitingForJetpackSite(from navigationController: UINavigationController,
                                                      siteID: Int64) {
        waitForSiteToBecomeJetpackSite(siteID: siteID)
        let inProgressView = InProgressViewController(viewProperties: .init(title: Localization.WaitingForJetpackSite.title, message: ""))
        navigationController.isNavigationBarHidden = true
        navigationController.pushViewController(inProgressView, animated: true)
    }

    @MainActor
    func showStoreCreationErrorAlert(from navigationController: UINavigationController, error: SiteCreationError) {
        let message: String = {
            switch error {
            case .invalidDomain, .domainExists:
                return Localization.StoreCreationErrorAlert.domainErrorMessage
            default:
                return Localization.StoreCreationErrorAlert.defaultErrorMessage
            }
        }()
        let alertController = UIAlertController(title: Localization.StoreCreationErrorAlert.title,
                                                message: message,
                                                preferredStyle: .alert)
        alertController.view.tintColor = .text
        _ = alertController.addCancelActionWithTitle(Localization.StoreCreationErrorAlert.cancelActionTitle) { _ in }
        navigationController.present(alertController, animated: true)
    }

    @MainActor
    func waitForSiteToBecomeJetpackSite(siteID: Int64) {
        siteIDFromStoreCreation = siteID

        jetpackSiteSubscription = $siteIDFromStoreCreation
            .compactMap { $0 }
            .removeDuplicates()
            .asyncMap { [weak self] siteID -> Site? in
                // Waits for 5 seconds before syncing sites every time.
                try await Task.sleep(nanoseconds: 5_000_000_000)
                return try await self?.syncSites(forSiteThatMatchesSiteID: siteID)
            }
            // Retries 10 times with 5 seconds pause in between to wait for the newly created site to be available as a Jetpack site
            // in the WPCOM `/me/sites` response.
            .retry(10)
            .replaceError(with: nil)
            .receive(on: DispatchQueue.main)
            .sink { [weak self] site in
                guard let self, let site else { return }
                self.continueWithSelectedSite(site: site)
            }
    }

    @MainActor
    func syncSites(forSiteThatMatchesSiteID siteID: Int64) async throws -> Site {
        return try await withCheckedThrowingContinuation { [weak self] continuation in
            storePickerViewModel.refreshSites(currentlySelectedSiteID: nil) { [weak self] in
                guard let self else {
                    return continuation.resume(throwing: StoreCreationCoordinatorError.selfDeallocated)
                }
                // The newly created site often has `isJetpackThePluginInstalled=false` initially,
                // which results in a JCP site.
                // In this case, we want to retry sites syncing.
                guard let site = self.storePickerViewModel.site(thatMatchesSiteID: siteID) else {
                    return continuation.resume(throwing: StoreCreationError.newSiteUnavailable)
                }
                guard site.isJetpackConnected && site.isJetpackThePluginInstalled else {
                    return continuation.resume(throwing: StoreCreationError.newSiteIsNotJetpackSite)
                }
                continuation.resume(returning: site)
            }
        }
    }

    @MainActor
    func showPlanPurchaseErrorAlert(from navigationController: UINavigationController, error: Error) {
        // TODO: 8108 - improve error handling
        let alertController = UIAlertController(title: Localization.PlanPurchaseErrorAlert.title,
                                                message: Localization.PlanPurchaseErrorAlert.defaultErrorMessage,
                                                preferredStyle: .alert)
        alertController.view.tintColor = .text
        _ = alertController.addCancelActionWithTitle(Localization.StoreCreationErrorAlert.cancelActionTitle) { _ in }
        navigationController.present(alertController, animated: true)
    }
}

private extension StoreCreationCoordinator {
    enum StoreCreationCoordinatorError: Error {
        case selfDeallocated
    }

    enum Localization {
        enum DiscardChangesAlert {
            static let title = NSLocalizedString("Do you want to leave?",
                                                 comment: "Title of the alert when the user dismisses the store creation flow.")
            static let message = NSLocalizedString("You will lose all your store information.",
                                                   comment: "Message of the alert when the user dismisses the store creation flow.")
            static let confirmActionTitle = NSLocalizedString("Confirm and leave",
                                                              comment: "Button title Discard Changes in Discard Changes Action Sheet")
            static let cancelActionTitle = NSLocalizedString("Cancel",
                                                             comment: "Button title Cancel in Discard Changes Action Sheet")
        }

        enum StoreCreationErrorAlert {
            static let title = NSLocalizedString("Cannot create store",
                                                 comment: "Title of the alert when the store cannot be created in the store creation flow.")
            static let domainErrorMessage = NSLocalizedString("Please try a different domain.",
                                                 comment: "Message of the alert when the store cannot be created due to the domain in the store creation flow.")
            static let defaultErrorMessage = NSLocalizedString("Please try again.",
                                                              comment: "Message of the alert when the store cannot be created in the store creation flow.")
            static let cancelActionTitle = NSLocalizedString(
                "OK",
                comment: "Button title to dismiss the alert when the store cannot be created in the store creation flow."
            )
        }

        enum PlanPurchaseErrorAlert {
            static let title = NSLocalizedString("Issue purchasing the plan",
                                                 comment: "Title of the alert when the WPCOM plan cannot be purchased in the store creation flow.")
            static let defaultErrorMessage = NSLocalizedString(
                "Please try again and make sure you are signed in to an App Store account eligible for purchase.",
                comment: "Message of the alert when the WPCOM plan cannot be purchased in the store creation flow."
            )
            static let cancelActionTitle = NSLocalizedString(
                "OK",
                comment: "Button title to dismiss the alert when the WPCOM plan cannot be purchased in the store creation flow."
            )
        }

        enum WaitingForJetpackSite {
            static let title = NSLocalizedString(
                "Creating your store",
                comment: "Title of the in-progress view when waiting for the site to become a Jetpack site " +
                "after WPCOM plan purchase in the store creation flow."
            )
        }
    }

    enum Constants {
        // TODO: 8108 - update the identifier to production value when it's ready
        static let planIdentifier = "debug.woocommerce.ecommerce.monthly"
    }

    enum PlanPurchaseError: Error {
        case iapNotSupported
        case noMatchingProduct
        case productNotEligible
    }
}

private extension StoreCreationCoordinator.Source {
    var analyticsValue: WooAnalyticsEvent.StoreCreation.Source {
        switch self {
        case .storePicker:
            return .storePicker
        case .loggedOut(let source):
            switch source {
            case .prologue:
                return .loginPrologue
            case .loginEmailError:
                return .loginEmailError
            }
        }
    }
}<|MERGE_RESOLUTION|>--- conflicted
+++ resolved
@@ -104,29 +104,15 @@
         let storeCreationNavigationController = UINavigationController()
         storeCreationNavigationController.navigationBar.prefersLargeTitles = true
 
-<<<<<<< HEAD
-        let domainSelector = DomainSelectorHostingController(viewModel: .init(),
-                                                             onDomainSelection: { [weak self] domain in
-            guard let self else { return }
-            // TODO: add a store name screen before the domain selector screen.
-            await self.createStoreAndContinueToStoreSummary(from: storeCreationNavigationController,
-                                                            name: "Test store",
-                                                            domain: domain,
-                                                            planToPurchase: planToPurchase)
-        }, onSkip: {
-            // TODO-8045: skip to the next step of store creation with an auto-generated domain.
-        })
-        storeCreationNavigationController.pushViewController(domainSelector, animated: false)
-=======
         let storeNameForm = StoreNameFormHostingController { [weak self] storeName in
             self?.showDomainSelector(from: storeCreationNavigationController,
-                                     storeName: storeName)
+                                     storeName: storeName,
+                                     planToPurchase: planToPurchase)
         } onClose: { [weak self] in
             self?.showDiscardChangesAlert()
         }
         storeCreationNavigationController.pushViewController(storeNameForm, animated: false)
 
->>>>>>> 72499a7f
         presentStoreCreation(viewController: storeCreationNavigationController)
     }
 
@@ -239,13 +225,15 @@
 
 private extension StoreCreationCoordinator {
     func showDomainSelector(from navigationController: UINavigationController,
-                            storeName: String) {
+                            storeName: String,
+                            planToPurchase: WPComPlanProduct) {
         let domainSelector = DomainSelectorHostingController(viewModel: .init(initialSearchTerm: storeName),
                                                              onDomainSelection: { [weak self] domain in
             guard let self else { return }
             await self.createStoreAndContinueToStoreSummary(from: navigationController,
                                                             name: storeName,
-                                                            domain: domain)
+                                                            domain: domain,
+                                                            planToPurchase: planToPurchase)
         }, onSkip: {
             // TODO-8045: skip to the next step of store creation with an auto-generated domain.
         })
