--- conflicted
+++ resolved
@@ -5,11 +5,8 @@
 import Yosemite
 import class Networking.UserAgent
 import struct Networking.Settings
-<<<<<<< HEAD
 import UIKit
-=======
 import protocol Storage.StorageManagerType
->>>>>>> ee1f7b8b
 
 
 /// Encapsulates all of the interactions with the WordPress Authenticator
@@ -47,7 +44,6 @@
     /// Initializes the WordPress Authenticator.
     ///
     func initialize() {
-<<<<<<< HEAD
         let alternativeSignInOptions: [WordPressAuthenticatorConfiguration.AltSignInOption] = {
             if UIImagePickerController.isSourceTypeAvailable(.camera) {
                 let signInWithQRCodeButtonConfig: WordPressAuthenticatorConfiguration.ButtonConfig = {
@@ -67,10 +63,8 @@
                 return [.apple, .google]
             }
         }()
-=======
         let isWPComMagicLinkPreferredToPassword = ServiceLocator.featureFlagService.isFeatureFlagEnabled(.loginMagicLinkEmphasis)
         let isWPComMagicLinkShownAsSecondaryActionOnPasswordScreen = ServiceLocator.featureFlagService.isFeatureFlagEnabled(.loginMagicLinkEmphasisM2)
->>>>>>> ee1f7b8b
         let configuration = WordPressAuthenticatorConfiguration(wpcomClientId: ApiCredentials.dotcomAppId,
                                                                 wpcomSecret: ApiCredentials.dotcomSecret,
                                                                 wpcomScheme: ApiCredentials.dotcomAuthScheme,
