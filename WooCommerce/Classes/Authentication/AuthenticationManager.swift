import Foundation
import KeychainAccess
import WordPressAuthenticator
import WordPressKit
import Yosemite
import class Networking.UserAgent
import struct Networking.Settings


/// Encapsulates all of the interactions with the WordPress Authenticator
///
class AuthenticationManager: Authentication {

    /// Store Picker Coordinator
    ///
    private var storePickerCoordinator: StorePickerCoordinator?

    /// Keychain access for SIWA auth token
    ///
    private lazy var keychain = Keychain(service: WooConstants.keychainServiceName)

    /// Apple ID is temporarily stored in memory until we can save it to Keychain when the authentication is complete.
    ///
    private var appleUserID: String?

    /// Info of the self-hosted site that was entered from the Enter a Site Address flow
    ///
    private var currentSelfHostedSite: WordPressComSiteInfo?

    /// Initializes the WordPress Authenticator.
    ///
    func initialize() {
        let configuration = WordPressAuthenticatorConfiguration(wpcomClientId: ApiCredentials.dotcomAppId,
                                                                wpcomSecret: ApiCredentials.dotcomSecret,
                                                                wpcomScheme: ApiCredentials.dotcomAuthScheme,
                                                                wpcomTermsOfServiceURL: WooConstants.URLs.termsOfService.rawValue,
                                                                wpcomAPIBaseURL: Settings.wordpressApiBaseURL,
                                                                whatIsWPComURL: WooConstants.URLs.whatIsWPComURL.rawValue,
                                                                googleLoginClientId: ApiCredentials.googleClientId,
                                                                googleLoginServerClientId: ApiCredentials.googleServerId,
                                                                googleLoginScheme: ApiCredentials.googleAuthScheme,
                                                                userAgent: UserAgent.defaultUserAgent,
                                                                showLoginOptions: true,
                                                                enableSignUp: false,
                                                                enableSignInWithApple: true,
                                                                enableSignupWithGoogle: false,
                                                                enableUnifiedAuth: true,
                                                                continueWithSiteAddressFirst: true,
                                                                enableSiteCredentialsLoginInGetStartedScreen: true,
                                                                isWordPressComCredentialsRequired: true)

        let systemGray3LightModeColor = UIColor(red: 199/255.0, green: 199/255.0, blue: 204/255.0, alpha: 1)
        let systemLabelLightModeColor = UIColor(red: 0, green: 0, blue: 0, alpha: 1)
        let style = WordPressAuthenticatorStyle(primaryNormalBackgroundColor: .primaryButtonBackground,
                                                primaryNormalBorderColor: .primaryButtonDownBackground,
                                                primaryHighlightBackgroundColor: .primaryButtonDownBackground,
                                                primaryHighlightBorderColor: .primaryButtonDownBorder,
                                                secondaryNormalBackgroundColor: .white,
                                                secondaryNormalBorderColor: systemGray3LightModeColor,
                                                secondaryHighlightBackgroundColor: systemGray3LightModeColor,
                                                secondaryHighlightBorderColor: systemGray3LightModeColor,
                                                disabledBackgroundColor: .buttonDisabledBackground,
                                                disabledBorderColor: .gray(.shade30),
                                                primaryTitleColor: .primaryButtonTitle,
                                                secondaryTitleColor: systemLabelLightModeColor,
                                                disabledTitleColor: .textSubtle,
                                                disabledButtonActivityIndicatorColor: .textSubtle,
                                                textButtonColor: .accent,
                                                textButtonHighlightColor: .accentDark,
                                                instructionColor: .textSubtle,
                                                subheadlineColor: .gray(.shade30),
                                                placeholderColor: .placeholderImage,
                                                viewControllerBackgroundColor: .listBackground,
                                                textFieldBackgroundColor: .listForeground,
                                                buttonViewBackgroundColor: .authPrologueBottomBackgroundColor,
                                                buttonViewTopShadowImage: nil,
                                                navBarImage: StyleManager.navBarImage,
                                                navBarBadgeColor: .primary,
                                                navBarBackgroundColor: .appBar,
                                                prologueTopContainerChildViewController: LoginPrologueViewController(),
                                                statusBarStyle: .default)

        let displayStrings = WordPressAuthenticatorDisplayStrings(emailLoginInstructions: AuthenticationConstants.emailInstructions,
                                                                  getStartedInstructions: AuthenticationConstants.getStartedInstructions,
                                                                  jetpackLoginInstructions: AuthenticationConstants.jetpackInstructions,
                                                                  siteLoginInstructions: AuthenticationConstants.siteInstructions,
                                                                  usernamePasswordInstructions: AuthenticationConstants.usernamePasswordInstructions,
                                                                  continueWithWPButtonTitle: AuthenticationConstants.continueWithWPButtonTitle,
                                                                  enterYourSiteAddressButtonTitle: AuthenticationConstants.enterYourSiteAddressButtonTitle,
                                                                  signInWithSiteCredentialsButtonTitle: AuthenticationConstants.signInWithSiteCredsButtonTitle,
                                                                  findSiteButtonTitle: AuthenticationConstants.findYourStoreAddressButtonTitle,
                                                                  signupTermsOfService: AuthenticationConstants.signupTermsOfService,
                                                                  whatIsWPComLinkTitle: AuthenticationConstants.whatIsWPComLinkTitle,
                                                                  getStartedTitle: AuthenticationConstants.loginTitle)

        let unifiedStyle = WordPressAuthenticatorUnifiedStyle(borderColor: .divider,
                                                              errorColor: .error,
                                                              textColor: .text,
                                                              textSubtleColor: .textSubtle,
                                                              textButtonColor: .accent,
                                                              textButtonHighlightColor: .accent,
                                                              viewControllerBackgroundColor: .basicBackground,
                                                              prologueButtonsBackgroundColor: .authPrologueBottomBackgroundColor,
                                                              prologueViewBackgroundColor: .authPrologueBottomBackgroundColor,
                                                              navBarBackgroundColor: .basicBackground,
                                                              navButtonTextColor: .accent,
                                                              navTitleTextColor: .text)

        let displayImages = WordPressAuthenticatorDisplayImages(
            magicLink: .loginMagicLinkImage,
            siteAddressModalPlaceholder: .loginSiteAddressInfoImage
        )

        WordPressAuthenticator.initialize(configuration: configuration,
                                          style: style,
                                          unifiedStyle: unifiedStyle,
                                          displayImages: displayImages,
                                          displayStrings: displayStrings)
        WordPressAuthenticator.shared.delegate = self
    }

    /// Returns the Login Flow view controller.
    ///
    func authenticationUI() -> UIViewController {
        let loginViewController: UIViewController = {
            let loginUI = WordPressAuthenticator.loginUI(onLoginButtonTapped: { [weak self] in
                guard let self = self else { return }
                // Resets Apple ID at the beginning of the authentication.
                self.appleUserID = nil

                ServiceLocator.analytics.track(.loginPrologueContinueTapped)
            })
            guard let loginVC = loginUI else {
                fatalError("Cannot instantiate login UI from WordPressAuthenticator")
            }
            return loginVC
        }()
        return loginViewController
    }

    /// Handles an Authentication URL Callback. Returns *true* on success.
    ///
    func handleAuthenticationUrl(_ url: URL, options: [UIApplication.OpenURLOptionsKey: Any], rootViewController: UIViewController) -> Bool {
        let source = options[.sourceApplication] as? String
        let annotation = options[.annotation]

        if WordPressAuthenticator.shared.isGoogleAuthUrl(url) {
            return WordPressAuthenticator.shared.handleGoogleAuthUrl(url, sourceApplication: source, annotation: annotation)
        }

        if WordPressAuthenticator.shared.isWordPressAuthUrl(url) {
            return WordPressAuthenticator.shared.handleWordPressAuthUrl(url,
                                                                        rootViewController: rootViewController)
        }

        return false
    }
}



// MARK: - WordPressAuthenticator Delegate
//
extension AuthenticationManager: WordPressAuthenticatorDelegate {
    func userAuthenticatedWithAppleUserID(_ appleUserID: String) {
        self.appleUserID = appleUserID
    }

    var allowWPComLogin: Bool {
        return true
    }

    /// Indicates if the active Authenticator can be dismissed or not.
    ///
    var dismissActionEnabled: Bool {
        // TODO: Return *true* only if there is no default account already set.
        return false
    }

    /// Indicates whether the Support Action should be enabled, or not.
    ///
    var supportActionEnabled: Bool {
        return true
    }

    /// Indicates whether a link to WP.com TOS should be available, or not.
    ///
    var wpcomTermsOfServiceEnabled: Bool {
        return false
    }

    /// Indicates if Support is Enabled.
    ///
    var supportEnabled: Bool {
        return ZendeskProvider.shared.zendeskEnabled
    }

    /// Indicates if the Support notification indicator should be displayed.
    ///
    var showSupportNotificationIndicator: Bool {
        // TODO: Wire Zendesk
        return false
    }

    /// Executed whenever a new WordPress.com account has been created.
    /// Note: As of now, this is a NO-OP, we're not supporting any signup flows.
    ///
    func createdWordPressComAccount(username: String, authToken: String) { }

    func shouldHandleError(_ error: Error) -> Bool {
        return isSupportedError(error)
    }

    func handleError(_ error: Error, onCompletion: @escaping (UIViewController) -> Void) {
        requestLocalNotificationIfApplicable(error: error)

        guard let errorViewModel = viewModel(error) else {
            return
        }

        let noWPErrorUI = ULErrorViewController(viewModel: errorViewModel)

        onCompletion(noWPErrorUI)
    }

    /// Validates that the self-hosted site contains the correct information
    /// and can proceed to the self-hosted username and password view controller.
    ///
    func shouldPresentUsernamePasswordController(for siteInfo: WordPressComSiteInfo?, onCompletion: @escaping (WordPressAuthenticatorResult) -> Void) {

        /// WordPress must be present.
        guard let site = siteInfo, site.isWP else {
            let viewModel = NotWPErrorViewModel()
            let notWPErrorUI = ULErrorViewController(viewModel: viewModel)

            let authenticationResult: WordPressAuthenticatorResult = .injectViewController(value: notWPErrorUI)

            onCompletion(authenticationResult)

            return
        }

        /// save the site to memory to check for jetpack requirement in epilogue
        currentSelfHostedSite = site

        /// For self-hosted sites, navigate to enter the email address associated to the wp.com account:
        /// https://github.com/woocommerce/woocommerce-ios/issues/3426
        guard site.isWPCom else {
            let authenticationResult: WordPressAuthenticatorResult = .presentEmailController

            onCompletion(authenticationResult)

            return
        }

        /// We should never reach this point, as WPAuthenticator won't call its delegate for this case.
        ///
        DDLogWarn("⚠️ Present password controller for site: \(site.url)")
        let authenticationResult: WordPressAuthenticatorResult = .presentPasswordController(value: false)
        onCompletion(authenticationResult)
    }

    /// Presents the Login Epilogue, in the specified NavigationController.
    ///
    func presentLoginEpilogue(in navigationController: UINavigationController, for credentials: AuthenticatorCredentials, onDismiss: @escaping () -> Void) {
        let matcher = ULAccountMatcher()
        matcher.refreshStoredSites()

        /// Jetpack is required. Present an error if we don't detect a valid installation for a self-hosted site.
        if let urlFromCredentials = credentials.wpcom?.siteURL ?? credentials.wporg?.siteURL,
           isJetpackValidForSelfHostedSite(url: urlFromCredentials) {
            return presentJetpackError(for: urlFromCredentials, with: credentials, in: navigationController, onDismiss: onDismiss)
        }

        // We are currently supporting WPCom credentials only
        // Update this when handling store credentials authentication.
        guard let wpcomLogin = credentials.wpcom else {
            return
        }

<<<<<<< HEAD
=======
        if ServiceLocator.featureFlagService.isFeatureFlagEnabled(.loginErrorNotifications) {
            ServiceLocator.pushNotesManager.cancelLocalNotification(scenarios: [.loginSiteAddressError])
        }

        let matcher = ULAccountMatcher()
        matcher.refreshStoredSites()

>>>>>>> 714f4af4
        guard matcher.match(originalURL: wpcomLogin.siteURL) else {
            DDLogWarn("⚠️ Present account mismatch error for site: \(String(describing: credentials.wpcom?.siteURL))")
            let viewModel = WrongAccountErrorViewModel(siteURL: credentials.wpcom?.siteURL)
            let mismatchAccountUI = ULAccountMismatchViewController(viewModel: viewModel)

            return navigationController.show(mismatchAccountUI, sender: nil)
        }

        storePickerCoordinator = StorePickerCoordinator(navigationController, config: .login)
        storePickerCoordinator?.onDismiss = onDismiss
        if let site = matcher.matchedSite(originalURL: wpcomLogin.siteURL) {
            storePickerCoordinator?.didSelectStore(with: site.siteID, onCompletion: onDismiss)
        } else {
            storePickerCoordinator?.start()
        }
    }

    /// Presents the Signup Epilogue, in the specified NavigationController.
    ///
    func presentSignupEpilogue(in navigationController: UINavigationController, for credentials: AuthenticatorCredentials, service: SocialService?) {
        // NO-OP: The current WC version does not support Signup. Let SIWA through.
        guard case .apple = service else {
            return
        }

        // For SIWA, signups are treating like signing in for now.
        // Signup code in Authenticator normally synchronizes the auth credentials but
        // since we're hacking in SIWA, that's never called in the pod. Call here so the
        // person's name and user ID show up on the picker screen.
        //
        // This is effectively a useless screen for them other than telling them to install Jetpack.
        sync(credentials: credentials) { [weak self] in
            self?.storePickerCoordinator = StorePickerCoordinator(navigationController, config: .login)
            self?.storePickerCoordinator?.start()
        }
    }

    /// Presents the Support Interface from a given ViewController, with a specified SourceTag.
    ///
    func presentSupport(from sourceViewController: UIViewController, sourceTag: WordPressSupportSourceTag) {
        let identifier = HelpAndSupportViewController.classNameWithoutNamespaces
        guard let supportViewController = UIStoryboard.dashboard.instantiateViewController(withIdentifier: identifier) as? HelpAndSupportViewController else {
            return
        }

        supportViewController.displaysDismissAction = true

        let navController = WooNavigationController(rootViewController: supportViewController)
        navController.modalPresentationStyle = .formSheet

        sourceViewController.present(navController, animated: true, completion: nil)
    }

    /// Presents the Support new request, from a given ViewController, with a specified SourceTag.
    ///
    func presentSupportRequest(from sourceViewController: UIViewController, sourceTag: WordPressSupportSourceTag) {
        ZendeskProvider.shared.showNewRequestIfPossible(from: sourceViewController, with: sourceTag.name)
    }

    /// Indicates if the Login Epilogue should be presented.
    ///
    func shouldPresentLoginEpilogue(isJetpackLogin: Bool) -> Bool {
        return true
    }

    /// Indicates if the Signup Epilogue should be displayed.
    /// Note: As of now, this is a NO-OP, we're not supporting any signup flows.
    ///
    func shouldPresentSignupEpilogue() -> Bool {
        return false
    }

    /// Synchronizes the specified WordPress Account.
    ///
    func sync(credentials: AuthenticatorCredentials, onCompletion: @escaping () -> Void) {
        guard let wpcom = credentials.wpcom else {
            fatalError("Self Hosted sites are not supported. Please review the Authenticator settings!")
        }

        // If Apple ID is previously set, saves it to Keychain now that authentication is complete.
        if let appleUserID = appleUserID {
            keychain.wooAppleID = appleUserID
        }
        appleUserID = nil

        ServiceLocator.stores.authenticate(credentials: .init(authToken: wpcom.authToken))
        let action = AccountAction.synchronizeAccount { result in
            switch result {
            case .success(let account):
                let credentials = Credentials(username: account.username, authToken: wpcom.authToken, siteAddress: wpcom.siteURL)
                ServiceLocator.stores
                    .authenticate(credentials: credentials)
                    .synchronizeEntities(onCompletion: onCompletion)
            case .failure:
                ServiceLocator.stores.synchronizeEntities(onCompletion: onCompletion)
            }
        }
        ServiceLocator.stores.dispatch(action)
    }

    /// Tracks a given Analytics Event.
    ///
    func track(event: WPAnalyticsStat) {
        guard let wooEvent = WooAnalyticsStat.valueOf(stat: event) else {
            DDLogWarn("⚠️ Could not convert WPAnalyticsStat with value: \(event.rawValue)")
            return
        }
        ServiceLocator.analytics.track(wooEvent)
    }

    /// Tracks a given Analytics Event, with the specified properties.
    ///
    func track(event: WPAnalyticsStat, properties: [AnyHashable: Any]) {
        guard let wooEvent = WooAnalyticsStat.valueOf(stat: event) else {
            DDLogWarn("⚠️ Could not convert WPAnalyticsStat with value: \(event.rawValue)")
            return
        }
        ServiceLocator.analytics.track(wooEvent, withProperties: properties)
    }

    /// Tracks a given Analytics Event, with the specified error.
    ///
    func track(event: WPAnalyticsStat, error: Error) {
        guard let wooEvent = WooAnalyticsStat.valueOf(stat: event) else {
            DDLogWarn("⚠️ Could not convert WPAnalyticsStat with value: \(event.rawValue)")
            return
        }
        ServiceLocator.analytics.track(wooEvent, withError: error)
    }
}

// MARK: - Local notifications

private extension AuthenticationManager {
    func requestLocalNotificationIfApplicable(error: Error) {
        guard ServiceLocator.featureFlagService.isFeatureFlagEnabled(.loginErrorNotifications) else {
            return
        }

        let wooAuthError = AuthenticationError.make(with: error)
        switch wooAuthError {
        case .notWPSite, .notValidAddress:
            let notification = LocalNotification(scenario: .loginSiteAddressError)
            ServiceLocator.pushNotesManager.cancelLocalNotification(scenarios: [notification.scenario])
            ServiceLocator.pushNotesManager.requestLocalNotification(notification,
                                                                     // 24 hours from now.
                                                                     trigger: UNTimeIntervalNotificationTrigger(timeInterval: 86400, repeats: false))
        default:
            break
        }
    }
}

// MARK: - Private helpers
private extension AuthenticationManager {
    func isJetpackValidForSelfHostedSite(url: String) -> Bool {
        if let site = currentSelfHostedSite,
           site.url == url, !site.hasValidJetpack {
            return true
        }
        return false
    }

    func presentJetpackError(for siteURL: String,
                             with credentials: AuthenticatorCredentials,
                             in navigationController: UINavigationController,
                             onDismiss: @escaping () -> Void) {
        let viewModel = JetpackErrorViewModel(siteURL: siteURL, onJetpackSetupCompletion: { [weak self] in
            self?.currentSelfHostedSite = nil
            self?.presentLoginEpilogue(in: navigationController, for: credentials, onDismiss: onDismiss)
        })
        let installJetpackUI = ULErrorViewController(viewModel: viewModel)
        navigationController.show(installJetpackUI, sender: nil)
    }
}

// MARK: - ViewModel Factory
extension AuthenticationManager {
    /// This is only exposed for testing.
    func viewModel(_ error: Error) -> ULErrorViewModel? {
        let wooAuthError = AuthenticationError.make(with: error)

        switch wooAuthError {
        case .emailDoesNotMatchWPAccount:
            return NotWPAccountViewModel()
        case .notWPSite,
             .notValidAddress:
            return NotWPErrorViewModel()
        case .noSecureConnection:
            return NoSecureConnectionErrorViewModel()
        case .unknown:
            return nil
        }
    }
}

// MARK: - Error handling
private extension AuthenticationManager {

    /// Maps error codes emitted by WPAuthenticator to a domain error object
    enum AuthenticationError: Int, Error {
        case emailDoesNotMatchWPAccount
        case notWPSite
        case notValidAddress
        case noSecureConnection
        case unknown

        static func make(with error: Error) -> AuthenticationError {
            let error = error as NSError

            switch error.code {
            case WordPressComRestApiError.unknown.rawValue:
                let restAPIErrorCode = error.userInfo[WordPressComRestApi.ErrorKeyErrorCode] as? String
                if restAPIErrorCode == "unknown_user" {
                    return .emailDoesNotMatchWPAccount
                } else {
                    return .unknown
                }
            case WordPressOrgXMLRPCValidatorError.invalid.rawValue:
                // We were able to connect to the site but it does not seem to be a WordPress site.
                return .notWPSite
            case NSURLErrorCannotFindHost,
                 NSURLErrorCannotConnectToHost:
                // The site cannot be found. This can mean that the domain is invalid.
                return .notValidAddress
            case NSURLErrorSecureConnectionFailed:
                // The site does not have a valid SSL. It could be that it is only HTTP.
                return .noSecureConnection
            default:
                return .unknown
            }
        }
    }

    func isSupportedError(_ error: Error) -> Bool {
        let wooAuthError = AuthenticationError.make(with: error)
        return wooAuthError != .unknown
    }
}<|MERGE_RESOLUTION|>--- conflicted
+++ resolved
@@ -278,16 +278,10 @@
             return
         }
 
-<<<<<<< HEAD
-=======
         if ServiceLocator.featureFlagService.isFeatureFlagEnabled(.loginErrorNotifications) {
             ServiceLocator.pushNotesManager.cancelLocalNotification(scenarios: [.loginSiteAddressError])
         }
 
-        let matcher = ULAccountMatcher()
-        matcher.refreshStoredSites()
-
->>>>>>> 714f4af4
         guard matcher.match(originalURL: wpcomLogin.siteURL) else {
             DDLogWarn("⚠️ Present account mismatch error for site: \(String(describing: credentials.wpcom?.siteURL))")
             let viewModel = WrongAccountErrorViewModel(siteURL: credentials.wpcom?.siteURL)
