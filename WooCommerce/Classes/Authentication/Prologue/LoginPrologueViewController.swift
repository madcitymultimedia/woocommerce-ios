import Foundation
import UIKit
import SafariServices
import WordPressAuthenticator


/// Displays the WooCommerce Prologue UI.
///
class LoginPrologueViewController: UIViewController {

    /// Background View, to be placed surrounding the bottom area.
    ///
    @IBOutlet var backgroundView: UIView!

    /// Container View: Holds up the Button + bottom legend.
    ///
    @IBOutlet var containerView: UIView!

    /// Label to be displayed at the top of the Prologue.
    ///
    @IBOutlet var upperLabel: UILabel!

    /// Disclaimer Label
    ///
    @IBOutlet var disclaimerTextView: UITextView!

    /// Jetpack Logo ImageVIew
    ///
    @IBOutlet var jetpackImageView: UIImageView!

    /// Default Action Button.
    ///
    @IBOutlet var loginButton: UIButton!


    // MARK: - Overridden Properties

    override var supportedInterfaceOrientations: UIInterfaceOrientationMask {
        return .portrait
    }


    // MARK: - Overridden Methods

    override func viewDidLoad() {
        super.viewDidLoad()

        setupMainView()
        setupBackgroundView()
        setupContainerView()
        setupJetpackImage()
        setupDisclaimerLabel()
        setupUpperLabel()
        setupLoginButton()
    }

    override func viewWillAppear(_ animated: Bool) {
        super.viewWillAppear(animated)
        navigationController?.setNavigationBarHidden(true, animated: animated)
    }
}


// MARK: - Initialization Methods
//
private extension LoginPrologueViewController {

    func setupMainView() {
        view.backgroundColor = .white
    }

    func setupBackgroundView() {
        backgroundView.backgroundColor = StyleManager.wooCommerceBrandColor
    }

    func setupContainerView() {
        containerView.backgroundColor = StyleManager.wooCommerceBrandColor
    }

    func setupUpperLabel() {
        upperLabel.text = NSLocalizedString("Manage orders, track sales and monitor store activity with real-time alerts.", comment: "Login Prologue Legend")
        upperLabel.font = UIFont.font(forStyle: .subheadline, weight: .bold)
        upperLabel.textColor = StyleManager.wooCommerceBrandColor
    }

    func setupJetpackImage() {
        jetpackImageView.image = UIImage.jetpackLogoImage.imageWithTintColor(.white)
    }

    func setupDisclaimerLabel() {
        disclaimerTextView.attributedText = disclaimerAttributedText
        disclaimerTextView.textContainerInset = .zero
        disclaimerTextView.linkTextAttributes = [
            .foregroundColor: UIColor.white,
            .underlineColor: UIColor.white,
            .underlineStyle: NSUnderlineStyle.single.rawValue
        ]
    }

    func setupLoginButton() {
        let title = NSLocalizedString("Log in with Jetpack", comment: "Authentication Login Button")
        loginButton.setTitle(title, for: .normal)
        loginButton.setTitleColor(StyleManager.wooSecondary, for: .normal)
        loginButton.titleLabel?.font = UIFont.font(forStyle: .headline, weight: .semibold)
        loginButton.backgroundColor = .white
        loginButton.layer.cornerRadius = Settings.buttonCornerRadius
    }
}


// MARK: - UITextViewDeletgate Conformance
//
extension LoginPrologueViewController: UITextViewDelegate {

    func textView(_ textView: UITextView, shouldInteractWith URL: URL, in characterRange: NSRange, interaction: UITextItemInteraction) -> Bool {
        displaySafariViewController(at: URL)
        return false
    }
}


// MARK: - Action Handlers
//
extension LoginPrologueViewController {

    /// Opens SafariViewController at the specified URL.
    ///
    func displaySafariViewController(at url: URL) {
<<<<<<< HEAD
        let safariViewController = SFSafariViewController(url: url)
=======
        WooAnalytics.shared.track(.loginPrologueJetpackInstructions)
        let safariViewController = SafariViewController(url: url)
>>>>>>> 7f55a150
        safariViewController.modalPresentationStyle = .pageSheet
        present(safariViewController, animated: true, completion: nil)
    }

    /// Proceeds with the Login Flow.
    ///
    @IBAction func loginWasPressed() {
        WooAnalytics.shared.track(.loginPrologueContinueTapped)
        let loginViewController = AppDelegate.shared.authenticationManager.loginForWordPressDotCom()

        navigationController?.pushViewController(loginViewController, animated: true)
        navigationController?.setNavigationBarHidden(false, animated: true)
    }
}


// MARK: - Private Methods
//
private extension LoginPrologueViewController {

    /// Returns the Disclaimer Attributed Text (which contains a link to the Jetpack Setup URL).
    ///
    var disclaimerAttributedText: NSAttributedString {
        let disclaimerText = NSLocalizedString("This app requires Jetpack to connect to your Store. Read the ", comment: "Login Disclaimer Text and Jetpack config instructions")
        let disclaimerAttributes: [NSAttributedString.Key: Any] = [
            .font: UIFont.font(forStyle: .caption1, weight: .thin),
            .foregroundColor: UIColor.white
        ]

        let readText = NSLocalizedString("configuration instructions", comment: "Login Disclaimer Linked Text")
        let readAttributes: [NSAttributedString.Key: Any] = [
            .link: URL(string: WooConstants.jetpackSetupUrl) as Any,
            .font: UIFont.font(forStyle: .caption1, weight: .thin)
        ]

        let readAttrText = NSMutableAttributedString(string: readText, attributes: readAttributes)

        let endSentenceText = "."
        let endSentenceAttrText = NSMutableAttributedString(string: endSentenceText, attributes: disclaimerAttributes)

        let disclaimerAttrText = NSMutableAttributedString(string: disclaimerText, attributes: disclaimerAttributes)
        disclaimerAttrText.append(readAttrText)
        disclaimerAttrText.append(endSentenceAttrText)

        return disclaimerAttrText
    }
}


// MARK: - (Private) Constants!
//
private enum Settings {

    /// Login Button's Corner Radius
    ///
    static let buttonCornerRadius = CGFloat(8.0)
}<|MERGE_RESOLUTION|>--- conflicted
+++ resolved
@@ -126,12 +126,9 @@
     /// Opens SafariViewController at the specified URL.
     ///
     func displaySafariViewController(at url: URL) {
-<<<<<<< HEAD
+        WooAnalytics.shared.track(.loginPrologueJetpackInstructions)
         let safariViewController = SFSafariViewController(url: url)
-=======
-        WooAnalytics.shared.track(.loginPrologueJetpackInstructions)
-        let safariViewController = SafariViewController(url: url)
->>>>>>> 7f55a150
+
         safariViewController.modalPresentationStyle = .pageSheet
         present(safariViewController, animated: true, completion: nil)
     }
