import Combine
import struct Yosemite.ProductImage
import enum Yosemite.ProductAction
import protocol Yosemite.StoresManager

/// Information about a background product image upload error.
struct ProductImageUploadErrorInfo {
    let siteID: Int64
    let productID: Int64
    let productImageStatuses: [ProductImageStatus]
    let error: ProductImageUploaderError
}

/// Handles product image upload to support background image upload.
protocol ProductImageUploaderProtocol {
    /// Emits product image upload errors.
    var errors: AnyPublisher<ProductImageUploadErrorInfo, Never> { get }

    /// Called for product image upload use cases (e.g. product/variation form, downloadable product list).
    /// - Parameters:
    ///   - siteID: the ID of the site where images are uploaded to.
    ///   - productID: the ID of the product where images are added to.
    ///   - isLocalID: whether the product ID is a local ID like in product creation.
    ///   - originalStatuses: the current image statuses of the product for initialization.
    func actionHandler(siteID: Int64, productID: Int64, isLocalID: Bool, originalStatuses: [ProductImageStatus]) -> ProductImageActionHandler

    /// Replaces the local ID of the product with the remote ID from API.
    ///
    /// Called in "Add product" flow as soon as the product is saved in the API.
    ///
    /// Replacing product ID is necessary to update the product with the images that are already uploaded without product ID.
    /// Note that the images start uploading even before the product is created in API.
    ///
    /// - Parameters:
    ///   - siteID: The ID of the site to which images are uploaded to.
    ///   - localProductID: A temporary local ID of the product.
    ///   - remoteProductID: Remote product ID received from API.
    func replaceLocalID(siteID: Int64, localProductID: Int64, remoteProductID: Int64)

    /// Saves the product remotely with the images after none is pending upload.
    /// - Parameters:
    ///   - siteID: the ID of the site where images are uploaded to.
    ///   - productID: the ID of the product where images are added to.
    ///   - isLocalID: whether the product ID is a local ID like in product creation.
    ///   - onProductSave: called after the product is saved remotely with the uploaded images.
    func saveProductImagesWhenNoneIsPendingUploadAnymore(siteID: Int64,
                                                         productID: Int64,
                                                         isLocalID: Bool,
                                                         onProductSave: @escaping (Result<[ProductImage], Error>) -> Void)

    /// Stops the emission of errors when the user is in the product form to edit a specific product.
    /// - Parameters:
    ///   - siteID: the ID of the site that the user is logged into.
    ///   - productID: the ID of the product that the user is editing.
    ///   - isLocalID: whether the product ID is a local ID like in product creation.
    func stopEmittingErrors(siteID: Int64, productID: Int64, isLocalID: Bool)

    /// Starts the emission of errors when the user leaves the product form.
    /// - Parameters:
    ///   - siteID: the ID of the site that the user is logged into.
    ///   - productID: the ID of the product that the user is navigating away.
    ///   - isLocalID: whether the product ID is a local ID like in product creation.
    func startEmittingErrors(siteID: Int64, productID: Int64, isLocalID: Bool)

    /// Determines whether there are unsaved changes on a product's images.
    /// If the product had any save request before, it checks whether the image statuses to save match the latest image statuses.
    /// Otherwise, it checks whether there is any pending upload or the image statuses match the given original image statuses.
    /// - Parameters:
    ///   - siteID: the ID of the site where images are uploaded to.
    ///   - productID: the ID of the product where images are added to.
    ///   - isLocalID: whether the product ID is a local ID like in product creation.
    ///   - originalImages: the image statuses before any edits.
    func hasUnsavedChangesOnImages(siteID: Int64, productID: Int64, isLocalID: Bool, originalImages: [ProductImage]) -> Bool
}

/// Supports background image upload and product images update after the user leaves the product form.
final class ProductImageUploader: ProductImageUploaderProtocol {
    var errors: AnyPublisher<ProductImageUploadErrorInfo, Never> {
        errorsSubject.eraseToAnyPublisher()
    }

    private let errorsSubject: PassthroughSubject<ProductImageUploadErrorInfo, Never> = .init()
    private var statusUpdatesExcludedProductKeys: Set<ProductKey> = []
    private var statusUpdatesSubscriptions: Set<AnyCancellable> = []

    private struct ProductKey: Equatable, Hashable {
        let siteID: Int64
        let productID: Int64
        let isLocalID: Bool
    }

    private var actionHandlersByProduct: [ProductKey: ProductImageActionHandler] = [:]
    private var imagesSaverByProduct: [ProductKey: ProductImagesSaver] = [:]
    private let stores: StoresManager
    private let imagesProductIDUpdater: ProductImagesProductIDUpdaterProtocol

    init(stores: StoresManager = ServiceLocator.stores,
         imagesProductIDUpdater: ProductImagesProductIDUpdaterProtocol = ProductImagesProductIDUpdater()) {
        self.stores = stores
        self.imagesProductIDUpdater = imagesProductIDUpdater
    }

    func actionHandler(siteID: Int64, productID: Int64, isLocalID: Bool, originalStatuses: [ProductImageStatus]) -> ProductImageActionHandler {
        let key = ProductKey(siteID: siteID, productID: productID, isLocalID: isLocalID)
        let actionHandler: ProductImageActionHandler
        if let handler = actionHandlersByProduct[key], handler.productImageStatuses.hasPendingUpload {
            actionHandler = handler
        } else {
            actionHandler = ProductImageActionHandler(siteID: siteID, productID: productID, imageStatuses: originalStatuses, stores: stores)
            actionHandlersByProduct[key] = actionHandler
            observeStatusUpdatesForErrors(key: key, actionHandler: actionHandler)
        }
        return actionHandler
    }

    func replaceLocalID(siteID: Int64, localProductID: Int64, remoteProductID: Int64) {
        let key = ProductKey(siteID: siteID, productID: localProductID, isLocalID: true)
        guard let handler = actionHandlersByProduct[key] else {
            return
        }

        // Update the product ID of handler to make sure that future product image uploads use the `remoteProductID` instead of `localProductID`
        handler.updateProductID(remoteProductID)

        actionHandlersByProduct.removeValue(forKey: key)
        let keyWithRemoteProductID = ProductKey(siteID: siteID, productID: remoteProductID, isLocalID: false)
        actionHandlersByProduct[keyWithRemoteProductID] = handler

        statusUpdatesExcludedProductKeys.remove(key)
        statusUpdatesExcludedProductKeys.insert(keyWithRemoteProductID)
    }

    func stopEmittingErrors(siteID: Int64, productID: Int64, isLocalID: Bool) {
        let key = ProductKey(siteID: siteID, productID: productID, isLocalID: isLocalID)
        statusUpdatesExcludedProductKeys.insert(key)
    }

    func startEmittingErrors(siteID: Int64, productID: Int64, isLocalID: Bool) {
        let key = ProductKey(siteID: siteID, productID: productID, isLocalID: isLocalID)
        statusUpdatesExcludedProductKeys.remove(key)
    }

    func hasUnsavedChangesOnImages(siteID: Int64, productID: Int64, isLocalID: Bool, originalImages: [ProductImage]) -> Bool {
        let key = ProductKey(siteID: siteID, productID: productID, isLocalID: isLocalID)
        guard let handler = actionHandlersByProduct[key] else {
            return false
        }
        if let productImagesSaver = imagesSaverByProduct[key], productImagesSaver.imageStatusesToSave.isNotEmpty {
            // If there are images scheduled to be saved, there are no unsaved changes if the image statuses to save match the latest image statuses.
            return handler.productImageStatuses != productImagesSaver.imageStatusesToSave
        } else {
            // Otherwise, there are unsaved changes if there is any pending image upload or any difference in the remote image IDs between the
            // original and latest product.
            return handler.productImageStatuses.hasPendingUpload ||
            handler.productImageStatuses.images.map { $0.imageID } != originalImages.map { $0.imageID }
        }
    }

    func saveProductImagesWhenNoneIsPendingUploadAnymore(siteID: Int64,
                                                         productID: Int64,
                                                         isLocalID: Bool,
                                                         onProductSave: @escaping (Result<[ProductImage], Error>) -> Void) {
        // The product has to exist remotely in order to save its images remotely.
        // In product creation, this save function should be called after a new product is saved remotely for the first time.
        guard isLocalID == false else {
            onProductSave(.failure(ProductImageUploaderError.cannotUseLocalProductID))
            return
        }

        let key = ProductKey(siteID: siteID, productID: productID, isLocalID: isLocalID)
        guard let handler = actionHandlersByProduct[key] else {
            onProductSave(.failure(ProductImageUploaderError.actionHandlerNotFound))
            return
        }

        guard handler.productImageStatuses.hasPendingUpload else {
            updateProductIDOfImagesUploadedUsingLocalProductID(siteID: siteID,
                                                               productID: productID,
                                                               images: handler.productImageStatuses.images)
            onProductSave(.success(handler.productImageStatuses.images))
            return
        }

        let imagesSaver: ProductImagesSaver
        if let productImagesSaver = imagesSaverByProduct[key] {
            imagesSaver = productImagesSaver
        } else {
            imagesSaver = ProductImagesSaver(siteID: siteID, productID: productID, stores: stores)
            imagesSaverByProduct[key] = imagesSaver
        }

        imagesSaver.saveProductImagesWhenNoneIsPendingUploadAnymore(imageActionHandler: handler) { [weak self] result in
            guard let self = self else { return }
            onProductSave(result)
            if case let .failure(error) = result {
                self.errorsSubject.send(.init(siteID: siteID,
                                              productID: productID,
                                              productImageStatuses: handler.productImageStatuses,
                                              error: .failedSavingProductAfterImageUpload(error: error)))
            }
<<<<<<< HEAD
            onProductSave(result)
            self.updateProductIDOfImagesUploadedUsingLocalProductID(siteID: siteID,
                                                                     productID: productID,
                                                                     images: handler.productImageStatuses.images)
=======
>>>>>>> 3cbe598b
        }
    }
}

private extension ProductImageUploader {
    /// Called to replace the local product ID with remote product ID for the previously uploaded images
    ///
    func updateProductIDOfImagesUploadedUsingLocalProductID(siteID: Int64,
                                                            productID: Int64,
                                                            images: [ProductImage]) {
        images.forEach { image in
            Task {
                _ = try? await imagesProductIDUpdater.updateImageProductID(siteID: siteID,
                                                                      productID: productID,
                                                                      productImage: image)
            }
        }
    }

    private func observeStatusUpdatesForErrors(key: ProductKey, actionHandler: ProductImageActionHandler) {
        let observationToken = actionHandler.addUpdateObserver(self) { [weak self] (productImageStatuses, error) in
            guard let self = self else { return }

            if let error = error, self.statusUpdatesExcludedProductKeys.contains(key) == false {
                self.errorsSubject.send(.init(siteID: key.siteID,
                                              productID: key.productID,
                                              productImageStatuses: productImageStatuses,
                                              error: .failedUploadingImage(error: error)))
            }
        }
        statusUpdatesSubscriptions.insert(observationToken)
    }
}

/// Possible errors from background image upload.
enum ProductImageUploaderError: Error {
<<<<<<< HEAD
    case savingProductImages(error: Error)
    case actionHandler(error: Error)
    case cannotUseLocalProductID
    case actionHandlerNotFound
=======
    case failedSavingProductAfterImageUpload(error: Error)
    case failedUploadingImage(error: Error)
>>>>>>> 3cbe598b
}<|MERGE_RESOLUTION|>--- conflicted
+++ resolved
@@ -198,13 +198,9 @@
                                               productImageStatuses: handler.productImageStatuses,
                                               error: .failedSavingProductAfterImageUpload(error: error)))
             }
-<<<<<<< HEAD
-            onProductSave(result)
             self.updateProductIDOfImagesUploadedUsingLocalProductID(siteID: siteID,
                                                                      productID: productID,
                                                                      images: handler.productImageStatuses.images)
-=======
->>>>>>> 3cbe598b
         }
     }
 }
@@ -241,13 +237,10 @@
 
 /// Possible errors from background image upload.
 enum ProductImageUploaderError: Error {
-<<<<<<< HEAD
     case savingProductImages(error: Error)
     case actionHandler(error: Error)
+    case failedSavingProductAfterImageUpload(error: Error)
+    case failedUploadingImage(error: Error)
     case cannotUseLocalProductID
     case actionHandlerNotFound
-=======
-    case failedSavingProductAfterImageUpload(error: Error)
-    case failedUploadingImage(error: Error)
->>>>>>> 3cbe598b
 }