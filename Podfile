--- conflicted
+++ resolved
@@ -36,14 +36,10 @@
   # ====================
   #
 
-  # pod 'Automattic-Tracks-iOS', '~> 0.11.1'
+  # pod 'Automattic-Tracks-iOS', '~> 0.12.0-beta.1'
   # pod 'Automattic-Tracks-iOS', :git => 'https://github.com/Automattic/Automattic-Tracks-iOS.git', :branch => ''
-<<<<<<< HEAD
   pod 'Automattic-Tracks-iOS', :git => 'https://github.com/Automattic/Automattic-Tracks-iOS.git', :commit => '82cb6f0c1106f8a9b972380881b6fcb063166efb'
   # pod 'Automattic-Tracks-iOS', :path => '../Automattic-Tracks-iOS'
-=======
-  pod 'Automattic-Tracks-iOS', '~> 0.12.0-beta.1'
->>>>>>> 3c847607
 
   pod 'Gridicons', '~> 1.2.0'
 
@@ -233,14 +229,10 @@
 # ==================
 #
 def experiments_pods
-<<<<<<< HEAD
-  # pod 'Automattic-Tracks-iOS', '~> 0.11.1'
+  # pod 'Automattic-Tracks-iOS', '~> 0.12.0-beta.1'
   # pod 'Automattic-Tracks-iOS', :git => 'https://github.com/Automattic/Automattic-Tracks-iOS.git', :branch => ''
   pod 'Automattic-Tracks-iOS', :git => 'https://github.com/Automattic/Automattic-Tracks-iOS.git', :commit => '82cb6f0c1106f8a9b972380881b6fcb063166efb'
   # pod 'Automattic-Tracks-iOS', :path => '../Automattic-Tracks-iOS'
-=======
-  pod 'Automattic-Tracks-iOS', '~> 0.12.0-beta.1'
->>>>>>> 3c847607
   pod 'CocoaLumberjack', '~> 3.7.4'
   pod 'CocoaLumberjack/Swift', '~> 3.7.4'
 end
