# frozen_string_literal: true

require 'cocoapods-catalyst-support'

# For security reasons, please always keep the wordpress-mobile source first and the CDN second.
# For more info, see https://github.com/wordpress-mobile/cocoapods-specs#source-order-and-security-considerations
install! 'cocoapods', warn_for_multiple_pod_sources: false
source 'https://github.com/wordpress-mobile/cocoapods-specs.git'
source 'https://cdn.cocoapods.org/'

raise 'Please run CocoaPods via `bundle exec`' unless %w[BUNDLE_BIN_PATH BUNDLE_GEMFILE].any? { |k| ENV.key?(k) }

inhibit_all_warnings!
use_frameworks! # Defaulting to use_frameworks! See pre_install hook below for static linking.
use_modular_headers!

app_ios_deployment_target = Gem::Version.new('14.0')

platform :ios, app_ios_deployment_target.version
workspace 'WooCommerce.xcworkspace'

## Pods shared between all the targets
## =====================================
##
def aztec
  pod 'WordPress-Editor-iOS', '~> 1.11.0'
end

# Main Target!
# ============
#
target 'WooCommerce' do
  project 'WooCommerce/WooCommerce.xcodeproj'

  # Automattic Libraries
  # ====================
  #

<<<<<<< HEAD
  # pod 'Automattic-Tracks-iOS', :git => 'https://github.com/Automattic/Automattic-Tracks-iOS.git', :branch => 'add/build-configuration'
  pod 'Automattic-Tracks-iOS', '~> 0.9.1'
=======
  #pod 'Automattic-Tracks-iOS', :git => 'https://github.com/Automattic/Automattic-Tracks-iOS.git', :branch => 'add/build-configuration'
  pod 'Automattic-Tracks-iOS', '~> 0.11.1'
>>>>>>> 9094d8c0

  pod 'Gridicons', '~> 1.2.0'

  # To allow pod to pick up beta versions use -beta. E.g., 1.1.7-beta.1
  pod 'WordPressAuthenticator', '~> 2.0.0'
  # pod 'WordPressAuthenticator', :git => 'https://github.com/wordpress-mobile/WordPressAuthenticator-iOS.git', :commit => ''
  # pod 'WordPressAuthenticator', :git => 'https://github.com/wordpress-mobile/WordPressAuthenticator-iOS.git', :branch => ''
  # pod 'WordPressAuthenticator', :path => '../WordPressAuthenticator-iOS'

  pod 'WordPressShared', '~> 1.15'

  pod 'WordPressUI', '~> 1.12.5'
  # pod 'WordPressUI', :git => 'https://github.com/wordpress-mobile/WordPressUI-iOS.git', :branch => ''

  aztec

  pod 'WPMediaPicker', '~> 1.8.1'

  # External Libraries
  # ==================
  #
  pod 'Alamofire', '~> 4.8'
  pod 'KeychainAccess', '~> 3.2'
  pod 'CocoaLumberjack', '~> 3.5'
  pod 'CocoaLumberjack/Swift', '~> 3.5'
  pod 'XLPagerTabStrip', '~> 9.0'
  pod 'Charts', '~> 3.6.0'
  pod 'ZendeskSupportSDK', '~> 5.0'
  pod 'StripeTerminal', '~> 2.7'
  pod 'Kingfisher', '~> 6.0.0'
  pod 'Wormholy', '~> 1.6.5', configurations: ['Debug']

  # Unit Tests
  # ==========
  #
  target 'WooCommerceTests' do
    inherit! :search_paths
  end
end

# Yosemite Layer:
# ===============
#
def yosemite_pods
  pod 'Alamofire', '~> 4.8'
  pod 'StripeTerminal', '~> 2.7'
  pod 'CocoaLumberjack', '~> 3.5'
  pod 'CocoaLumberjack/Swift', '~> 3.5'

  # To allow pod to pick up beta versions use -beta. E.g., 1.1.7-beta.1
  pod 'WordPressKit', '~> 4.49.0'
  # pod 'WordPressKit', :git => 'https://github.com/wordpress-mobile/WordPressKit-iOS.git', :branch => ''

  aztec
end

# Yosemite Target:
# ================
#
target 'Yosemite' do
  project 'Yosemite/Yosemite.xcodeproj'
  yosemite_pods
end

# Unit Tests
# ==========
#
target 'YosemiteTests' do
  project 'Yosemite/Yosemite.xcodeproj'
  yosemite_pods
end

# Networking Layer:
# =================
#
def networking_pods
  pod 'Alamofire', '~> 4.8'
  pod 'CocoaLumberjack', '~> 3.5'
  pod 'CocoaLumberjack/Swift', '~> 3.5'

  pod 'Sourcery', '~> 1.0.3', configuration: 'Debug'

  # Used for HTML parsing
  aztec
end

# Networking Target:
# ==================
#
target 'Networking' do
  project 'Networking/Networking.xcodeproj'
  networking_pods
end

# Unit Tests
# ==========
#
target 'NetworkingTests' do
  project 'Networking/Networking.xcodeproj'
  networking_pods

  # Including `yosemite_pods` because `Fakes.framework` has a dependency `Yosemite` while `Networking` does not.
  yosemite_pods
end

# Storage Layer:
# ==============
#
def storage_pods
  pod 'CocoaLumberjack', '~> 3.5'
  pod 'CocoaLumberjack/Swift', '~> 3.5'
end

# Storage Target:
# ===============
#
target 'Storage' do
  project 'Storage/Storage.xcodeproj'
  storage_pods
end

# Unit Tests
# ==========
#
target 'StorageTests' do
  project 'Storage/Storage.xcodeproj'
  storage_pods
end

# Hardware Layer:
# =================
#
def hardware_pods
  pod 'StripeTerminal', '~> 2.7'
  pod 'CocoaLumberjack', '~> 3.5'
  pod 'CocoaLumberjack/Swift', '~> 3.5'
end

# Hardware Target:
# ==================
#
target 'Hardware' do
  project 'Hardware/Hardware.xcodeproj'
  hardware_pods
end

# Unit Tests
# ==========
#
target 'HardwareTests' do
  project 'Hardware/Hardware.xcodeproj'
  hardware_pods
end

# SampleReceiptPrinter Target:
# ==================
#
target 'SampleReceiptPrinter' do
  project 'Hardware/Hardware.xcodeproj'
  hardware_pods
end

# Experiments Layer:
# ==================
#
def experiments_pods
  pod 'Automattic-Tracks-iOS', '~> 0.11.1'
  pod 'CocoaLumberjack', '~> 3.5'
  pod 'CocoaLumberjack/Swift', '~> 3.5'
end

# Experiments Target:
# ===================
#
target 'Experiments' do
  project 'Experiments/Experiments.xcodeproj'
  experiments_pods
end

# Unit Tests
# ==========
#
target 'ExperimentsTests' do
  project 'Experiments/Experiments.xcodeproj'
  experiments_pods
end

# Workarounds:
# ============
#

# Static Frameworks:
# ============
#
# Make all pods that are not shared across multiple targets into static frameworks by overriding the static_framework? function to return true
# Linking the shared frameworks statically would lead to duplicate symbols
# A future version of CocoaPods may make this easier to do. See https://github.com/CocoaPods/CocoaPods/issues/7428
shared_targets = %w[Storage Networking Yosemite Hardware]
# Statically linking Sentry results in a conflict with `NSDictionary.objectAtKeyPath`, but dynamically
# linking it resolves this.
dynamic_pods = ['Sentry']
pre_install do |installer|
  static = []
  dynamic = []
  installer.pod_targets.each do |pod|
    # If this pod is a dependency of one of our shared targets or its explicitly excluded, it must be linked dynamically
    if pod.target_definitions.any? { |t| shared_targets.include? t.name } || dynamic_pods.include?(pod.name)
      dynamic << pod
      next
    end
    static << pod
    def pod.static_framework?
      true
    end
  end

  puts "Installing #{static.count} pods as static frameworks"
  puts "Installing #{dynamic.count} pods as dynamic frameworks"

  # Force CocoaLumberjack Swift version
  installer.analysis_result.specifications.each do |s|
    s.swift_version = '5.0' if s.name == 'CocoaLumberjack'
  end
end

# Configure your macCatalyst dependencies
catalyst_configuration do
  # Uncomment the next line for a verbose output
  # verbose!

  # ios '<pod_name>' # This dependency will only be available for iOS
  ios 'StripeTerminal'
  ios 'ZendeskSupportSDK'
  # macos '<pod_name>' # This dependency will only be available for macOS
end

post_install do |installer|
  installer.configure_catalyst
  # Workaround: Drop 32 Bit Architectures
  # =====================================
  #
  installer.pods_project.build_configuration_list.build_configurations.each do |configuration|
    configuration.build_settings['VALID_ARCHS'] = '$(ARCHS_STANDARD_64_BIT)'
  end

  # Let Pods targets inherit deployment target from the app
  # This solution is suggested here: https://github.com/CocoaPods/CocoaPods/issues/4859
  # =====================================
  #
  installer.pods_project.targets.each do |target|
    # Fix bundle targets' 'Signing Certificate' to 'Sign to Run Locally'
    if target.respond_to?(:product_type) && (target.product_type == 'com.apple.product-type.bundle')
      target.build_configurations.each do |config|
        config.build_settings['CODE_SIGN_IDENTITY[sdk=macosx*]'] = '-'
      end
    end
    target.build_configurations.each do |configuration|
      pod_ios_deployment_target = Gem::Version.new(configuration.build_settings['IPHONEOS_DEPLOYMENT_TARGET'])
      if pod_ios_deployment_target <= app_ios_deployment_target
        configuration.build_settings.delete 'IPHONEOS_DEPLOYMENT_TARGET'
      end
    end
  end

  # Flag Alpha builds for Tracks
  # ============================
  installer.pods_project.targets.each do |target|
    next unless target.name == 'Automattic-Tracks-iOS'

    target.build_configurations.each do |config|
      next unless config.name == 'Release-Alpha'

      config.build_settings['GCC_PREPROCESSOR_DEFINITIONS'] ||= ['$(inherited)', 'ALPHA=1']
    end
  end
end<|MERGE_RESOLUTION|>--- conflicted
+++ resolved
@@ -36,13 +36,8 @@
   # ====================
   #
 
-<<<<<<< HEAD
-  # pod 'Automattic-Tracks-iOS', :git => 'https://github.com/Automattic/Automattic-Tracks-iOS.git', :branch => 'add/build-configuration'
-  pod 'Automattic-Tracks-iOS', '~> 0.9.1'
-=======
-  #pod 'Automattic-Tracks-iOS', :git => 'https://github.com/Automattic/Automattic-Tracks-iOS.git', :branch => 'add/build-configuration'
+  # pod 'Automattic-Tracks-iOS', :git => 'https://github.com/Automattic/Automattic-Tracks-iOS.git', :branch => ''
   pod 'Automattic-Tracks-iOS', '~> 0.11.1'
->>>>>>> 9094d8c0
 
   pod 'Gridicons', '~> 1.2.0'
 
