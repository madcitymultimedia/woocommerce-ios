--- conflicted
+++ resolved
@@ -42,13 +42,8 @@
   pod 'Gridicons', '~> 1.2.0'
 
   # To allow pod to pick up beta versions use -beta. E.g., 1.1.7-beta.1
-<<<<<<< HEAD
-  # pod 'WordPressAuthenticator', '~> 2.2.0-beta.4'
+  # pod 'WordPressAuthenticator', '~> 2.2.0'
   pod 'WordPressAuthenticator', :git => 'https://github.com/wordpress-mobile/WordPressAuthenticator-iOS.git', :commit => '69fcfb2a17b9d1d6847c94361a9ce35fcd722449'
-=======
-  pod 'WordPressAuthenticator', '~> 2.2.0'
-  # pod 'WordPressAuthenticator', :git => 'https://github.com/wordpress-mobile/WordPressAuthenticator-iOS.git', :commit => ''
->>>>>>> 3da9580f
   # pod 'WordPressAuthenticator', :git => 'https://github.com/wordpress-mobile/WordPressAuthenticator-iOS.git', :branch => ''
   # pod 'WordPressAuthenticator', :path => '../WordPressAuthenticator-iOS'
 
