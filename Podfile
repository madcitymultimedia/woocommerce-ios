# frozen_string_literal: true

require 'cocoapods-catalyst-support'

# For security reasons, please always keep the wordpress-mobile source first and the CDN second.
# For more info, see https://github.com/wordpress-mobile/cocoapods-specs#source-order-and-security-considerations
install! 'cocoapods', warn_for_multiple_pod_sources: false
source 'https://github.com/wordpress-mobile/cocoapods-specs.git'
source 'https://cdn.cocoapods.org/'

raise 'Please run CocoaPods via `bundle exec`' unless %w[BUNDLE_BIN_PATH BUNDLE_GEMFILE].any? { |k| ENV.key?(k) }

inhibit_all_warnings!
use_frameworks! # Defaulting to use_frameworks! See pre_install hook below for static linking.
use_modular_headers!

app_ios_deployment_target = Gem::Version.new('14.0')

platform :ios, app_ios_deployment_target.version
workspace 'WooCommerce.xcworkspace'

## Pods shared between all the targets
## =====================================
##
def aztec
  pod 'WordPress-Editor-iOS', '~> 1.11.0'
end

# Main Target!
# ============
#
target 'WooCommerce' do
  project 'WooCommerce/WooCommerce.xcodeproj'

  # Automattic Libraries
  # ====================
  #

  # pod 'Automattic-Tracks-iOS', :git => 'https://github.com/Automattic/Automattic-Tracks-iOS.git', :branch => ''
  pod 'Automattic-Tracks-iOS', '~> 0.11.1'

  pod 'Gridicons', '~> 1.2.0'

  # To allow pod to pick up beta versions use -beta. E.g., 1.1.7-beta.1
<<<<<<< HEAD
  # pod 'WordPressAuthenticator', '~> 2.1.0-beta.5'
  # pod 'WordPressAuthenticator', :git => 'https://github.com/wordpress-mobile/WordPressAuthenticator-iOS.git', :commit => ''
  pod 'WordPressAuthenticator', :git => 'https://github.com/wordpress-mobile/WordPressAuthenticator-iOS.git', :branch => 'wcios/verifyEmailScreen'
=======
  pod 'WordPressAuthenticator', '~> 2.1.0-beta.6'
  # pod 'WordPressAuthenticator', :git => 'https://github.com/wordpress-mobile/WordPressAuthenticator-iOS.git', :commit => ''
  # pod 'WordPressAuthenticator', :git => 'https://github.com/wordpress-mobile/WordPressAuthenticator-iOS.git', :branch => ''
>>>>>>> af10676f
  # pod 'WordPressAuthenticator', :path => '../WordPressAuthenticator-iOS'

  pod 'WordPressShared', '~> 1.15'

  pod 'WordPressUI', '~> 1.12.5'
  # pod 'WordPressUI', :git => 'https://github.com/wordpress-mobile/WordPressUI-iOS.git', :branch => ''

  aztec

  pod 'WPMediaPicker', '~> 1.8.1'

  # External Libraries
  # ==================
  #
  pod 'Alamofire', '~> 4.8'
  pod 'KeychainAccess', '~> 4.2.2'
  pod 'CocoaLumberjack', '~> 3.7.4'
  pod 'CocoaLumberjack/Swift', '~> 3.7.4'
  pod 'XLPagerTabStrip', '~> 9.0'
  pod 'ZendeskSupportSDK', '~> 5.0'
  pod 'StripeTerminal', '~> 2.7'
  pod 'Kingfisher', '~> 7.2.2'
  pod 'Wormholy', '~> 1.6.5', configurations: ['Debug']

  # Unit Tests
  # ==========
  #
  target 'WooCommerceTests' do
    inherit! :search_paths
  end
end

# Yosemite Layer:
# ===============
#
def yosemite_pods
  pod 'Alamofire', '~> 4.8'
  pod 'StripeTerminal', '~> 2.7'
  pod 'CocoaLumberjack', '~> 3.7.4'
  pod 'CocoaLumberjack/Swift', '~> 3.7.4'

  # To allow pod to pick up beta versions use -beta. E.g., 1.1.7-beta.1
  pod 'WordPressKit', '~> 4.49.0'
  # pod 'WordPressKit', :git => 'https://github.com/wordpress-mobile/WordPressKit-iOS.git', :branch => ''

  aztec
end

# Yosemite Target:
# ================
#
target 'Yosemite' do
  project 'Yosemite/Yosemite.xcodeproj'
  yosemite_pods
end

# Unit Tests
# ==========
#
target 'YosemiteTests' do
  project 'Yosemite/Yosemite.xcodeproj'
  yosemite_pods
end

# WooFoundation Layer:
# ===============
#
def woofoundation_pods
  pod 'CocoaLumberjack', '~> 3.7.4'
  pod 'CocoaLumberjack/Swift', '~> 3.7.4'
end

# Tools Target:
# ================
#
target 'WooFoundation' do
  project 'WooFoundation/WooFoundation.xcodeproj'
  woofoundation_pods
end

# Unit Tests
# ==========
#
target 'WooFoundationTests' do
  project 'WooFoundation/WooFoundation.xcodeproj'
  woofoundation_pods
end

# Networking Layer:
# =================
#
def networking_pods
  pod 'Alamofire', '~> 4.8'
  pod 'CocoaLumberjack', '~> 3.7.4'
  pod 'CocoaLumberjack/Swift', '~> 3.7.4'

  pod 'Sourcery', '~> 1.0.3', configuration: 'Debug'

  # Used for HTML parsing
  aztec
end

# Networking Target:
# ==================
#
target 'Networking' do
  project 'Networking/Networking.xcodeproj'
  networking_pods
end

# Unit Tests
# ==========
#
target 'NetworkingTests' do
  project 'Networking/Networking.xcodeproj'
  networking_pods

  # Including `yosemite_pods` because `Fakes.framework` has a dependency `Yosemite` while `Networking` does not.
  yosemite_pods
end

# Storage Layer:
# ==============
#
def storage_pods
  pod 'CocoaLumberjack', '~> 3.7.4'
  pod 'CocoaLumberjack/Swift', '~> 3.7.4'
end

# Storage Target:
# ===============
#
target 'Storage' do
  project 'Storage/Storage.xcodeproj'
  storage_pods
end

# Unit Tests
# ==========
#
target 'StorageTests' do
  project 'Storage/Storage.xcodeproj'
  storage_pods
end

# Hardware Layer:
# =================
#
def hardware_pods
  pod 'StripeTerminal', '~> 2.7'
  pod 'CocoaLumberjack', '~> 3.7.4'
  pod 'CocoaLumberjack/Swift', '~> 3.7.4'
end

# Hardware Target:
# ==================
#
target 'Hardware' do
  project 'Hardware/Hardware.xcodeproj'
  hardware_pods
end

# Unit Tests
# ==========
#
target 'HardwareTests' do
  project 'Hardware/Hardware.xcodeproj'
  hardware_pods
end

# SampleReceiptPrinter Target:
# ==================
#
target 'SampleReceiptPrinter' do
  project 'Hardware/Hardware.xcodeproj'
  hardware_pods
end

# Experiments Layer:
# ==================
#
def experiments_pods
  pod 'Automattic-Tracks-iOS', '~> 0.11.1'
  pod 'CocoaLumberjack', '~> 3.7.4'
  pod 'CocoaLumberjack/Swift', '~> 3.7.4'
end

# Experiments Target:
# ===================
#
target 'Experiments' do
  project 'Experiments/Experiments.xcodeproj'
  experiments_pods
end

# Unit Tests
# ==========
#
target 'ExperimentsTests' do
  project 'Experiments/Experiments.xcodeproj'
  experiments_pods
end

# Workarounds:
# ============
#

# Static Frameworks:
# ============
#
# Make all pods that are not shared across multiple targets into static frameworks by overriding the static_framework? function to return true
# Linking the shared frameworks statically would lead to duplicate symbols
# A future version of CocoaPods may make this easier to do. See https://github.com/CocoaPods/CocoaPods/issues/7428
shared_targets = %w[Storage Networking Yosemite Hardware]
# Statically linking Sentry results in a conflict with `NSDictionary.objectAtKeyPath`, but dynamically
# linking it resolves this.
dynamic_pods = ['Sentry']
pre_install do |installer|
  static = []
  dynamic = []
  installer.pod_targets.each do |pod|
    # If this pod is a dependency of one of our shared targets or its explicitly excluded, it must be linked dynamically
    if pod.target_definitions.any? { |t| shared_targets.include? t.name } || dynamic_pods.include?(pod.name)
      dynamic << pod
      next
    end
    static << pod
    def pod.static_framework?
      true
    end
  end

  puts "Installing #{static.count} pods as static frameworks"
  puts "Installing #{dynamic.count} pods as dynamic frameworks"

  # Force CocoaLumberjack Swift version
  installer.analysis_result.specifications.each do |s|
    s.swift_version = '5.0' if s.name == 'CocoaLumberjack'
  end
end

# Configure your macCatalyst dependencies
catalyst_configuration do
  # Uncomment the next line for a verbose output
  # verbose!

  # ios '<pod_name>' # This dependency will only be available for iOS
  ios 'StripeTerminal'
  ios 'ZendeskSupportSDK'
  # macos '<pod_name>' # This dependency will only be available for macOS
end

post_install do |installer|
  installer.configure_catalyst
  # Workaround: Drop 32 Bit Architectures
  # =====================================
  #
  installer.pods_project.build_configuration_list.build_configurations.each do |configuration|
    configuration.build_settings['VALID_ARCHS'] = '$(ARCHS_STANDARD_64_BIT)'
  end

  # Let Pods targets inherit deployment target from the app
  # This solution is suggested here: https://github.com/CocoaPods/CocoaPods/issues/4859
  # =====================================
  #
  installer.pods_project.targets.each do |target|
    # Fix bundle targets' 'Signing Certificate' to 'Sign to Run Locally'
    if target.respond_to?(:product_type) && (target.product_type == 'com.apple.product-type.bundle')
      target.build_configurations.each do |config|
        config.build_settings['CODE_SIGN_IDENTITY[sdk=macosx*]'] = '-'
      end
    end
    target.build_configurations.each do |configuration|
      pod_ios_deployment_target = Gem::Version.new(configuration.build_settings['IPHONEOS_DEPLOYMENT_TARGET'])
      if pod_ios_deployment_target <= app_ios_deployment_target
        configuration.build_settings.delete 'IPHONEOS_DEPLOYMENT_TARGET'
      end
    end
  end

  # Flag Alpha builds for Tracks
  # ============================
  installer.pods_project.targets.each do |target|
    next unless target.name == 'Automattic-Tracks-iOS'

    target.build_configurations.each do |config|
      next unless config.name == 'Release-Alpha'

      config.build_settings['GCC_PREPROCESSOR_DEFINITIONS'] ||= ['$(inherited)', 'ALPHA=1']
    end
  end
end<|MERGE_RESOLUTION|>--- conflicted
+++ resolved
@@ -42,15 +42,9 @@
   pod 'Gridicons', '~> 1.2.0'
 
   # To allow pod to pick up beta versions use -beta. E.g., 1.1.7-beta.1
-<<<<<<< HEAD
-  # pod 'WordPressAuthenticator', '~> 2.1.0-beta.5'
-  # pod 'WordPressAuthenticator', :git => 'https://github.com/wordpress-mobile/WordPressAuthenticator-iOS.git', :commit => ''
-  pod 'WordPressAuthenticator', :git => 'https://github.com/wordpress-mobile/WordPressAuthenticator-iOS.git', :branch => 'wcios/verifyEmailScreen'
-=======
   pod 'WordPressAuthenticator', '~> 2.1.0-beta.6'
   # pod 'WordPressAuthenticator', :git => 'https://github.com/wordpress-mobile/WordPressAuthenticator-iOS.git', :commit => ''
   # pod 'WordPressAuthenticator', :git => 'https://github.com/wordpress-mobile/WordPressAuthenticator-iOS.git', :branch => ''
->>>>>>> af10676f
   # pod 'WordPressAuthenticator', :path => '../WordPressAuthenticator-iOS'
 
   pod 'WordPressShared', '~> 1.15'
