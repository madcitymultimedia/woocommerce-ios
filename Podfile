# frozen_string_literal: true

require 'cocoapods-catalyst-support'

# For security reasons, please always keep the wordpress-mobile source first and the CDN second.
# For more info, see https://github.com/wordpress-mobile/cocoapods-specs#source-order-and-security-considerations
install! 'cocoapods', warn_for_multiple_pod_sources: false
source 'https://github.com/wordpress-mobile/cocoapods-specs.git'
source 'https://cdn.cocoapods.org/'

raise 'Please run CocoaPods via `bundle exec`' unless %w[BUNDLE_BIN_PATH BUNDLE_GEMFILE].any? { |k| ENV.key?(k) }

inhibit_all_warnings!
use_frameworks! # Defaulting to use_frameworks! See pre_install hook below for static linking.
use_modular_headers!

app_ios_deployment_target = Gem::Version.new('15.0')

platform :ios, app_ios_deployment_target.version
workspace 'WooCommerce.xcworkspace'

## Pods shared between all the targets
## =====================================
##
def aztec
  pod 'WordPress-Editor-iOS', '~> 1.11.0'
end

def tracks
  pod 'Automattic-Tracks-iOS', '~> 0.13.0'
  # pod 'Automattic-Tracks-iOS', :git => 'https://github.com/Automattic/Automattic-Tracks-iOS.git', :branch => ''
  # pod 'Automattic-Tracks-iOS', :git => 'https://github.com/Automattic/Automattic-Tracks-iOS.git', :commit => ''
  # pod 'Automattic-Tracks-iOS', :path => '../Automattic-Tracks-iOS'
end

def keychain
  pod 'KeychainAccess', '~> 4.2.2'
end

def alamofire
  pod 'Alamofire', '~> 4.8'
end

def cocoa_lumberjack
  pod 'CocoaLumberjack', '~> 3.7.4'
  pod 'CocoaLumberjack/Swift', '~> 3.7.4'
end

def stripe_terminal
  pod 'StripeTerminal', '~> 2.7'
end

# Main Target!
# ============
#
target 'WooCommerce' do
  project 'WooCommerce/WooCommerce.xcodeproj'

  # Automattic Libraries
  # ====================
  #

  tracks

  pod 'Gridicons', '~> 1.2.0'

  # To allow pod to pick up beta versions use -beta. E.g., 1.1.7-beta.1
<<<<<<< HEAD
  # pod 'WordPressAuthenticator', '~> 3.2.0'
  pod 'WordPressAuthenticator', :git => 'https://github.com/wordpress-mobile/WordPressAuthenticator-iOS.git', :commit => 'bdafedd5ef323260bee0afcef5b76f10dc883ff7'
=======
  pod 'WordPressAuthenticator', '~> 3.3.0-beta.1'
#   pod 'WordPressAuthenticator', :git => 'https://github.com/wordpress-mobile/WordPressAuthenticator-iOS.git', :commit => ''
>>>>>>> 78b92b18
  # pod 'WordPressAuthenticator', :git => 'https://github.com/wordpress-mobile/WordPressAuthenticator-iOS.git', :branch => ''
  # pod 'WordPressAuthenticator', :path => '../WordPressAuthenticator-iOS'

  pod 'WordPressShared', '~> 1.15'

  pod 'WordPressUI', '~> 1.12.5'
  # pod 'WordPressUI', :git => 'https://github.com/wordpress-mobile/WordPressUI-iOS.git', :branch => ''

  aztec

  pod 'WPMediaPicker', '~> 1.8.1'

  # External Libraries
  # ==================
  #
  alamofire
  cocoa_lumberjack
  keychain
  pod 'XLPagerTabStrip', '~> 9.0'
  pod 'ZendeskSupportSDK', '~> 5.0'
  stripe_terminal
  pod 'Kingfisher', '~> 7.2.2'
  pod 'Wormholy', '~> 1.6.5', configurations: ['Debug']

  # Unit Tests
  # ==========
  #
  target 'WooCommerceTests' do
    inherit! :search_paths
  end
end

# StoreWidget Target
# ==========
#
target 'StoreWidgetsExtension' do
  project 'WooCommerce/WooCommerce.xcodeproj'
  tracks
  keychain
end

# Yosemite Layer:
# ===============
#
def yosemite_pods
  alamofire
  stripe_terminal
  cocoa_lumberjack

  # To allow pod to pick up beta versions use -beta. E.g., 1.1.7-beta.1
  pod 'WordPressKit', '~> 4.49.0'
  # pod 'WordPressKit', :git => 'https://github.com/wordpress-mobile/WordPressKit-iOS.git', :branch => ''

  aztec
end

# Yosemite Target:
# ================
#
target 'Yosemite' do
  project 'Yosemite/Yosemite.xcodeproj'
  yosemite_pods
end

# Unit Tests
# ==========
#
target 'YosemiteTests' do
  project 'Yosemite/Yosemite.xcodeproj'
  yosemite_pods
end

# WooFoundation Layer:
# ===============
#
def woofoundation_pods
  cocoa_lumberjack
end

# Tools Target:
# ================
#
target 'WooFoundation' do
  project 'WooFoundation/WooFoundation.xcodeproj'
  woofoundation_pods
end

# Unit Tests
# ==========
#
target 'WooFoundationTests' do
  project 'WooFoundation/WooFoundation.xcodeproj'
  woofoundation_pods
end

# Networking Layer:
# =================
#
def networking_pods
  alamofire
  cocoa_lumberjack

  pod 'Sourcery', '~> 1.0.3', configuration: 'Debug'

  # Used for HTML parsing
  aztec

  # To allow pod to pick up beta versions use -beta. E.g., 1.1.7-beta.1
  pod 'WordPressKit', '~> 4.49.0'
  # pod 'WordPressKit', :git => 'https://github.com/wordpress-mobile/WordPressKit-iOS.git', :branch => ''
end

# Networking Target:
# ==================
#
target 'Networking' do
  project 'Networking/Networking.xcodeproj'
  networking_pods
end

# Unit Tests
# ==========
#
target 'NetworkingTests' do
  project 'Networking/Networking.xcodeproj'
  networking_pods

  # Including `yosemite_pods` because `Fakes.framework` has a dependency `Yosemite` while `Networking` does not.
  yosemite_pods
end

# Storage Layer:
# ==============
#
def storage_pods
  cocoa_lumberjack
end

# Storage Target:
# ===============
#
target 'Storage' do
  project 'Storage/Storage.xcodeproj'
  storage_pods
end

# Unit Tests
# ==========
#
target 'StorageTests' do
  project 'Storage/Storage.xcodeproj'
  storage_pods
end

# Hardware Layer:
# =================
#
def hardware_pods
  stripe_terminal
  cocoa_lumberjack
end

# Hardware Target:
# ==================
#
target 'Hardware' do
  project 'Hardware/Hardware.xcodeproj'
  hardware_pods
end

# Unit Tests
# ==========
#
target 'HardwareTests' do
  project 'Hardware/Hardware.xcodeproj'
  hardware_pods
end

# SampleReceiptPrinter Target:
# ==================
#
target 'SampleReceiptPrinter' do
  project 'Hardware/Hardware.xcodeproj'
  hardware_pods
end

# Experiments Layer:
# ==================
#
def experiments_pods
  tracks
  cocoa_lumberjack
end

# Experiments Target:
# ===================
#
target 'Experiments' do
  project 'Experiments/Experiments.xcodeproj'
  experiments_pods
end

# Unit Tests
# ==========
#
target 'ExperimentsTests' do
  project 'Experiments/Experiments.xcodeproj'
  experiments_pods
end

# Workarounds:
# ============
#

# Static Frameworks:
# ============
#
# Make all pods that are not shared across multiple targets into static frameworks by overriding the static_framework? function to return true
# Linking the shared frameworks statically would lead to duplicate symbols
# A future version of CocoaPods may make this easier to do. See https://github.com/CocoaPods/CocoaPods/issues/7428
shared_targets = %w[Storage Networking Yosemite Hardware]
# Statically linking Sentry results in a conflict with `NSDictionary.objectAtKeyPath`, but dynamically
# linking it resolves this.
dynamic_pods = ['Sentry']
pre_install do |installer|
  static = []
  dynamic = []
  installer.pod_targets.each do |pod|
    # If this pod is a dependency of one of our shared targets or its explicitly excluded, it must be linked dynamically
    if pod.target_definitions.any? { |t| shared_targets.include? t.name } || dynamic_pods.include?(pod.name)
      dynamic << pod
      next
    end
    static << pod
    def pod.static_framework?
      true
    end
  end

  puts "Installing #{static.count} pods as static frameworks"
  puts "Installing #{dynamic.count} pods as dynamic frameworks"

  # Force CocoaLumberjack Swift version
  installer.analysis_result.specifications.each do |s|
    s.swift_version = '5.0' if s.name == 'CocoaLumberjack'
  end
end

# Configure your macCatalyst dependencies
catalyst_configuration do
  # Uncomment the next line for a verbose output
  # verbose!

  # ios '<pod_name>' # This dependency will only be available for iOS
  ios 'StripeTerminal'
  ios 'ZendeskSupportSDK'
  # macos '<pod_name>' # This dependency will only be available for macOS
end

post_install do |installer|
  installer.configure_catalyst
  # Workaround: Drop 32 Bit Architectures
  # =====================================
  #
  installer.pods_project.build_configuration_list.build_configurations.each do |configuration|
    configuration.build_settings['VALID_ARCHS'] = '$(ARCHS_STANDARD_64_BIT)'
  end

  # Let Pods targets inherit deployment target from the app
  # This solution is suggested here: https://github.com/CocoaPods/CocoaPods/issues/4859
  # =====================================
  #
  installer.pods_project.targets.each do |target|
    # Fix bundle targets' 'Signing Certificate' to 'Sign to Run Locally'
    if target.respond_to?(:product_type) && (target.product_type == 'com.apple.product-type.bundle')
      target.build_configurations.each do |config|
        config.build_settings['CODE_SIGN_IDENTITY[sdk=macosx*]'] = '-'
      end
    end
    target.build_configurations.each do |configuration|
      pod_ios_deployment_target = Gem::Version.new(configuration.build_settings['IPHONEOS_DEPLOYMENT_TARGET'])
      if pod_ios_deployment_target <= app_ios_deployment_target
        configuration.build_settings.delete 'IPHONEOS_DEPLOYMENT_TARGET'
      end
    end
  end

  # Flag Alpha builds for Tracks
  # ============================
  # rubocop:disable Style/CombinableLoops
  installer.pods_project.targets.each do |target|
    next unless target.name == 'Automattic-Tracks-iOS'

    target.build_configurations.each do |config|
      next unless config.name == 'Release-Alpha'

      config.build_settings['GCC_PREPROCESSOR_DEFINITIONS'] ||= ['$(inherited)', 'ALPHA=1']
    end
  end

  # Fix a code signing issue in Xcode 14 beta.
  # This solution is suggested here: https://github.com/CocoaPods/CocoaPods/issues/11402#issuecomment-1189861270
  # ====================================
  installer.pods_project.targets.each do |target|
    target.build_configurations.each do |config|
      config.build_settings['CODE_SIGN_IDENTITY'] = ''
    end
  end
  # rubocop:enable Style/CombinableLoops
end<|MERGE_RESOLUTION|>--- conflicted
+++ resolved
@@ -65,13 +65,8 @@
   pod 'Gridicons', '~> 1.2.0'
 
   # To allow pod to pick up beta versions use -beta. E.g., 1.1.7-beta.1
-<<<<<<< HEAD
-  # pod 'WordPressAuthenticator', '~> 3.2.0'
+  # pod 'WordPressAuthenticator', '~> 3.3.0-beta.1'
   pod 'WordPressAuthenticator', :git => 'https://github.com/wordpress-mobile/WordPressAuthenticator-iOS.git', :commit => 'bdafedd5ef323260bee0afcef5b76f10dc883ff7'
-=======
-  pod 'WordPressAuthenticator', '~> 3.3.0-beta.1'
-#   pod 'WordPressAuthenticator', :git => 'https://github.com/wordpress-mobile/WordPressAuthenticator-iOS.git', :commit => ''
->>>>>>> 78b92b18
   # pod 'WordPressAuthenticator', :git => 'https://github.com/wordpress-mobile/WordPressAuthenticator-iOS.git', :branch => ''
   # pod 'WordPressAuthenticator', :path => '../WordPressAuthenticator-iOS'
 
