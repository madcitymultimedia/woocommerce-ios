--- conflicted
+++ resolved
@@ -53,28 +53,17 @@
     - WordPressShared (~> 1.4)
     - WordPressUI (~> 1.0)
     - wpxmlrpc (~> 0.8)
-<<<<<<< HEAD
-  - WordPressKit (1.4.4):
-=======
   - WordPressKit (1.5.0):
->>>>>>> 37f5fcdf
     - Alamofire (~> 4.7.3)
     - CocoaLumberjack (= 3.4.2)
     - NSObject-SafeExpectations (= 0.0.3)
     - UIDeviceIdentifier (~> 0.4)
     - WordPressShared (~> 1.4)
     - wpxmlrpc (= 0.8.3)
-<<<<<<< HEAD
-  - WordPressShared (1.4.0):
-    - CocoaLumberjack (~> 3.4)
-    - FormatterKit/TimeIntervalFormatter (= 1.8.2)
-  - WordPressUI (1.1.0)
-=======
   - WordPressShared (1.5.1):
     - CocoaLumberjack (~> 3.4)
     - FormatterKit/TimeIntervalFormatter (= 1.8.2)
   - WordPressUI (1.1.1)
->>>>>>> 37f5fcdf
   - wpxmlrpc (0.8.3)
   - XLPagerTabStrip (8.1.0)
   - ZendeskSDK (2.3.0):
@@ -158,15 +147,9 @@
   SVProgressHUD: 1428aafac632c1f86f62aa4243ec12008d7a51d6
   UIDeviceIdentifier: a959a6d4f51036b4180dd31fb26483a820f1cc46
   WordPressAuthenticator: 0e60d89e1637212bc841a0cf66fc5ef8cac01e52
-<<<<<<< HEAD
-  WordPressKit: b1d4e0030c68c30c9238d909d79c3a1f886d9a2e
-  WordPressShared: f55be10963c8f6dbbc8e896450805ba1dd5353f7
-  WordPressUI: d3dbd0258f12560d6607647d3240c62c83e089fe
-=======
   WordPressKit: 46fe8a4fa2ff4195f73a992f0f6f3a1eb2972b70
   WordPressShared: 2a2d74bbe0ee4c31452f8c33aafe255278dc56f6
   WordPressUI: 3c69543f0170e011226e48910b8c3071e5d400af
->>>>>>> 37f5fcdf
   wpxmlrpc: bfc572f62ce7ee897f6f38b098d2ba08732ecef4
   XLPagerTabStrip: 22d4c58200d7c105e0e407ab6bfd01a5d85014be
   ZendeskSDK: af6509ad7968d367f95b2645713802712152f879
