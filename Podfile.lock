PODS:
  - 1PasswordExtension (1.8.5)
  - Alamofire (4.7.3)
  - Automattic-Tracks-iOS (0.4.0):
    - CocoaLumberjack (~> 3.5.2)
    - Reachability (~> 3.1)
    - Sentry (~> 4)
    - UIDeviceIdentifier (~> 1.1.4)
  - Charts (3.3.0):
    - Charts/Core (= 3.3.0)
  - Charts/Core (3.3.0)
  - CocoaLumberjack (3.5.3):
    - CocoaLumberjack/Core (= 3.5.3)
  - CocoaLumberjack/Core (3.5.3)
  - CocoaLumberjack/Swift (3.5.3):
    - CocoaLumberjack/Core
  - FormatterKit/Resources (1.8.2)
  - FormatterKit/TimeIntervalFormatter (1.8.2):
    - FormatterKit/Resources
  - GoogleSignIn (4.4.0):
    - "GoogleToolboxForMac/NSDictionary+URLArguments (~> 2.1)"
    - "GoogleToolboxForMac/NSString+URLArguments (~> 2.1)"
    - GTMSessionFetcher/Core (~> 1.1)
  - GoogleToolboxForMac/DebugUtils (2.2.1):
    - GoogleToolboxForMac/Defines (= 2.2.1)
  - GoogleToolboxForMac/Defines (2.2.1)
  - "GoogleToolboxForMac/NSDictionary+URLArguments (2.2.1)":
    - GoogleToolboxForMac/DebugUtils (= 2.2.1)
    - GoogleToolboxForMac/Defines (= 2.2.1)
    - "GoogleToolboxForMac/NSString+URLArguments (= 2.2.1)"
  - "GoogleToolboxForMac/NSString+URLArguments (2.2.1)"
  - Gridicons (0.19)
  - GTMSessionFetcher/Core (1.2.2)
  - KeychainAccess (3.2.0)
  - lottie-ios (2.5.2)
  - NSObject-SafeExpectations (0.0.3)
  - "NSURL+IDN (0.3)"
  - Reachability (3.2)
  - Sentry (4.3.4):
    - Sentry/Core (= 4.3.4)
  - Sentry/Core (4.3.4)
  - SVProgressHUD (2.2.5)
  - UIDeviceIdentifier (1.1.4)
  - WordPressAuthenticator (1.5.2):
    - 1PasswordExtension (= 1.8.5)
    - Alamofire (= 4.7.3)
    - CocoaLumberjack (~> 3.5)
    - GoogleSignIn (~> 4.4)
    - Gridicons (~> 0.15)
    - lottie-ios (= 2.5.2)
    - "NSURL+IDN (= 0.3)"
    - SVProgressHUD (= 2.2.5)
    - WordPressKit (~> 4.1)
    - WordPressShared (~> 1.8)
    - WordPressUI (~> 1.3)
  - WordPressKit (4.1.2):
    - Alamofire (~> 4.7.3)
    - CocoaLumberjack (~> 3.4)
    - NSObject-SafeExpectations (= 0.0.3)
    - UIDeviceIdentifier (~> 1.1.4)
    - WordPressShared (~> 1.8.0)
    - wpxmlrpc (= 0.8.4)
  - WordPressShared (1.8.2):
    - CocoaLumberjack (~> 3.4)
    - FormatterKit/TimeIntervalFormatter (= 1.8.2)
  - WordPressUI (1.3.5-beta.1)
  - wpxmlrpc (0.8.4)
  - XLPagerTabStrip (9.0.0)
  - ZendeskSDK (3.0.1):
    - ZendeskSDK/Providers (= 3.0.1)
    - ZendeskSDK/UI (= 3.0.1)
  - ZendeskSDK/Core (3.0.1)
  - ZendeskSDK/Providers (3.0.1):
    - ZendeskSDK/Core
  - ZendeskSDK/UI (3.0.1):
    - ZendeskSDK/Core
    - ZendeskSDK/Providers

DEPENDENCIES:
  - Alamofire (~> 4.7)
  - Automattic-Tracks-iOS (~> 0.4.0)
  - Charts (~> 3.3.0)
  - CocoaLumberjack (~> 3.5)
  - CocoaLumberjack/Swift (~> 3.5)
  - Gridicons (~> 0.19)
  - KeychainAccess (~> 3.2)
  - WordPressAuthenticator (~> 1.5.2)
  - WordPressShared (~> 1.8.2)
  - WordPressUI (~> 1.3.5-beta)
  - XLPagerTabStrip (~> 9.0)
  - ZendeskSDK (from `https://github.com/zendesk/zendesk_sdk_ios.git`, branch `3.0.1-swift5.1-beta6`)

SPEC REPOS:
  https://github.com/cocoapods/specs.git:
    - 1PasswordExtension
    - Alamofire
    - Automattic-Tracks-iOS
    - Charts
    - CocoaLumberjack
    - FormatterKit
    - GoogleSignIn
    - GoogleToolboxForMac
    - Gridicons
    - GTMSessionFetcher
    - KeychainAccess
    - lottie-ios
    - NSObject-SafeExpectations
    - "NSURL+IDN"
    - Reachability
    - Sentry
    - SVProgressHUD
    - UIDeviceIdentifier
    - WordPressAuthenticator
    - WordPressKit
    - WordPressShared
    - WordPressUI
    - wpxmlrpc
    - XLPagerTabStrip

EXTERNAL SOURCES:
  ZendeskSDK:
    :branch: 3.0.1-swift5.1-beta6
    :git: https://github.com/zendesk/zendesk_sdk_ios.git

CHECKOUT OPTIONS:
  ZendeskSDK:
    :commit: 7a0d934dc322fbb1f3aaea51c2600a6f476faaad
    :git: https://github.com/zendesk/zendesk_sdk_ios.git

SPEC CHECKSUMS:
  1PasswordExtension: 0e95bdea64ec8ff2f4f693be5467a09fac42a83d
  Alamofire: c7287b6e5d7da964a70935e5db17046b7fde6568
  Automattic-Tracks-iOS: f7a8284999a5ce2f4e768717d86a640a32f43b7c
  Charts: e0dd4cd8f257bccf98407b58183ddca8e8d5b578
  CocoaLumberjack: 2f44e60eb91c176d471fdba43b9e3eae6a721947
  FormatterKit: 4b8f29acc9b872d5d12a63efb560661e8f2e1b98
  GoogleSignIn: 7ff245e1a7b26d379099d3243a562f5747e23d39
  GoogleToolboxForMac: b3553629623a3b1bff17f555e736cd5a6d95ad55
  Gridicons: dc92efbe5fd60111d2e8ea051d84a60cca552abc
  GTMSessionFetcher: 61bb0f61a4cb560030f1222021178008a5727a23
  KeychainAccess: 3b1bf8a77eb4c6ea1ce9404c292e48f948954c6b
  lottie-ios: 3fef45d3fabe63e3c7c2eb603dd64ddfffc73062
  NSObject-SafeExpectations: b989b68a8a9b7b9f2b264a8b52ba9d7aab8f3129
  "NSURL+IDN": 82355a0afd532fe1de08f6417c134b49b1a1c4b3
  Reachability: 33e18b67625424e47b6cde6d202dce689ad7af96
  Sentry: 26f0e6492b103e87434d1a5eea2d241a36f2c2a2
  SVProgressHUD: 1428aafac632c1f86f62aa4243ec12008d7a51d6
  UIDeviceIdentifier: 8f8a24b257a4d978c8d40ad1e7355b944ffbfa8c
  WordPressAuthenticator: e8617f67da0cb013ffaade1f4410f8cfbbe30d97
  WordPressKit: 09a28afc17dc63d35b6bd76c69fa94a7049183eb
  WordPressShared: 34f7a1386d28d7e4650c1a225c554ee024401ca3
  WordPressUI: 32cdbb68f0a214c2172ee7cb368a5d76a49cfbb9
  wpxmlrpc: 6ba55c773cfa27083ae4a2173e69b19f46da98e2
  XLPagerTabStrip: 61c57fd61f611ee5f01ff1495ad6fbee8bf496c5
  ZendeskSDK: ce880e75f12ae5dacaa3658f49e545f3c8471030

<<<<<<< HEAD
PODFILE CHECKSUM: 39f7828cc13caf899baa51798ccf5ed83ded6382
=======
PODFILE CHECKSUM: f360a89d99c994de30eb7aa5d72af1c098b11465
>>>>>>> 1c8b82fa

COCOAPODS: 1.6.2<|MERGE_RESOLUTION|>--- conflicted
+++ resolved
@@ -1,7 +1,7 @@
 PODS:
   - 1PasswordExtension (1.8.5)
   - Alamofire (4.7.3)
-  - Automattic-Tracks-iOS (0.4.0):
+  - Automattic-Tracks-iOS (0.4.1):
     - CocoaLumberjack (~> 3.5.2)
     - Reachability (~> 3.1)
     - Sentry (~> 4)
@@ -36,12 +36,12 @@
   - NSObject-SafeExpectations (0.0.3)
   - "NSURL+IDN (0.3)"
   - Reachability (3.2)
-  - Sentry (4.3.4):
-    - Sentry/Core (= 4.3.4)
-  - Sentry/Core (4.3.4)
+  - Sentry (4.4.0):
+    - Sentry/Core (= 4.4.0)
+  - Sentry/Core (4.4.0)
   - SVProgressHUD (2.2.5)
   - UIDeviceIdentifier (1.1.4)
-  - WordPressAuthenticator (1.5.2):
+  - WordPressAuthenticator (1.8.0):
     - 1PasswordExtension (= 1.8.5)
     - Alamofire (= 4.7.3)
     - CocoaLumberjack (~> 3.5)
@@ -50,20 +50,20 @@
     - lottie-ios (= 2.5.2)
     - "NSURL+IDN (= 0.3)"
     - SVProgressHUD (= 2.2.5)
-    - WordPressKit (~> 4.1)
+    - WordPressKit (~> 4.5.0)
     - WordPressShared (~> 1.8)
     - WordPressUI (~> 1.3)
-  - WordPressKit (4.1.2):
+  - WordPressKit (4.5.0):
     - Alamofire (~> 4.7.3)
     - CocoaLumberjack (~> 3.4)
     - NSObject-SafeExpectations (= 0.0.3)
     - UIDeviceIdentifier (~> 1.1.4)
     - WordPressShared (~> 1.8.0)
     - wpxmlrpc (= 0.8.4)
-  - WordPressShared (1.8.2):
+  - WordPressShared (1.8.7):
     - CocoaLumberjack (~> 3.4)
     - FormatterKit/TimeIntervalFormatter (= 1.8.2)
-  - WordPressUI (1.3.5-beta.1)
+  - WordPressUI (1.3.5)
   - wpxmlrpc (0.8.4)
   - XLPagerTabStrip (9.0.0)
   - ZendeskSDK (3.0.1):
@@ -84,7 +84,7 @@
   - CocoaLumberjack/Swift (~> 3.5)
   - Gridicons (~> 0.19)
   - KeychainAccess (~> 3.2)
-  - WordPressAuthenticator (~> 1.5.2)
+  - WordPressAuthenticator (~> 1.8.0)
   - WordPressShared (~> 1.8.2)
   - WordPressUI (~> 1.3.5-beta)
   - XLPagerTabStrip (~> 9.0)
@@ -130,7 +130,7 @@
 SPEC CHECKSUMS:
   1PasswordExtension: 0e95bdea64ec8ff2f4f693be5467a09fac42a83d
   Alamofire: c7287b6e5d7da964a70935e5db17046b7fde6568
-  Automattic-Tracks-iOS: f7a8284999a5ce2f4e768717d86a640a32f43b7c
+  Automattic-Tracks-iOS: a176848be4c95aa208184fe96d0322594ce230eb
   Charts: e0dd4cd8f257bccf98407b58183ddca8e8d5b578
   CocoaLumberjack: 2f44e60eb91c176d471fdba43b9e3eae6a721947
   FormatterKit: 4b8f29acc9b872d5d12a63efb560661e8f2e1b98
@@ -143,21 +143,17 @@
   NSObject-SafeExpectations: b989b68a8a9b7b9f2b264a8b52ba9d7aab8f3129
   "NSURL+IDN": 82355a0afd532fe1de08f6417c134b49b1a1c4b3
   Reachability: 33e18b67625424e47b6cde6d202dce689ad7af96
-  Sentry: 26f0e6492b103e87434d1a5eea2d241a36f2c2a2
+  Sentry: 26650184fe71eb7476dfd2737acb5ea6cc64b4b1
   SVProgressHUD: 1428aafac632c1f86f62aa4243ec12008d7a51d6
   UIDeviceIdentifier: 8f8a24b257a4d978c8d40ad1e7355b944ffbfa8c
-  WordPressAuthenticator: e8617f67da0cb013ffaade1f4410f8cfbbe30d97
-  WordPressKit: 09a28afc17dc63d35b6bd76c69fa94a7049183eb
-  WordPressShared: 34f7a1386d28d7e4650c1a225c554ee024401ca3
-  WordPressUI: 32cdbb68f0a214c2172ee7cb368a5d76a49cfbb9
+  WordPressAuthenticator: 17ad69bd1fc4dc54af15fb706c61bfe81da12ddd
+  WordPressKit: 87ba4cce3f5269e26a09568a749ec1b8b2ba2267
+  WordPressShared: 09cf184caa614835f5811e8609227165201e6d3e
+  WordPressUI: 1b006c7440e85e724b9773c7ebe3a2e783f70941
   wpxmlrpc: 6ba55c773cfa27083ae4a2173e69b19f46da98e2
   XLPagerTabStrip: 61c57fd61f611ee5f01ff1495ad6fbee8bf496c5
   ZendeskSDK: ce880e75f12ae5dacaa3658f49e545f3c8471030
 
-<<<<<<< HEAD
-PODFILE CHECKSUM: 39f7828cc13caf899baa51798ccf5ed83ded6382
-=======
-PODFILE CHECKSUM: f360a89d99c994de30eb7aa5d72af1c098b11465
->>>>>>> 1c8b82fa
+PODFILE CHECKSUM: 7765c5d051f413d8ae097e76efb8204d9e2d28ba
 
 COCOAPODS: 1.6.2