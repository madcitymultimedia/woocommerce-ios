--- conflicted
+++ resolved
@@ -42,11 +42,7 @@
   - WordPress-Aztec-iOS (1.11.0)
   - WordPress-Editor-iOS (1.11.0):
     - WordPress-Aztec-iOS (= 1.11.0)
-<<<<<<< HEAD
   - WordPressAuthenticator (2.2.1-beta.4):
-=======
-  - WordPressAuthenticator (2.2.1-beta.2):
->>>>>>> 0eda7b21
     - Alamofire (~> 4.8)
     - CocoaLumberjack (~> 3.5)
     - GoogleSignIn (~> 6.0.1)
@@ -96,11 +92,7 @@
   - Sourcery (~> 1.0.3)
   - StripeTerminal (~> 2.7)
   - WordPress-Editor-iOS (~> 1.11.0)
-<<<<<<< HEAD
   - WordPressAuthenticator (from `https://github.com/wordpress-mobile/WordPressAuthenticator-iOS.git`, commit `3d1ca10ea9c849f503f7eb8f172bf803272336df`)
-=======
-  - WordPressAuthenticator (~> 2.2.1-beta.2)
->>>>>>> 0eda7b21
   - WordPressKit (~> 4.49.0)
   - WordPressShared (~> 1.15)
   - WordPressUI (~> 1.12.5)
@@ -179,11 +171,7 @@
   UIDeviceIdentifier: af4e11e25a2ea670078e2bd677bb0e8144f9f063
   WordPress-Aztec-iOS: 050b34d4c3adfb7c60363849049b13d60683b348
   WordPress-Editor-iOS: 304098424f1051cb271546c99f906aac296b1b81
-<<<<<<< HEAD
   WordPressAuthenticator: bca8d1ed2688f921084f7689bd9e55c2fc645e65
-=======
-  WordPressAuthenticator: 5695f2f517df46414456195914eccfe2a6be4b1b
->>>>>>> 0eda7b21
   WordPressKit: 96deb6ba37ea5eaec4ddcaa53eca04d653246152
   WordPressShared: 5477f179c7fe03b5d574f91adda66f67d131827e
   WordPressUI: c5be816f6c7b3392224ac21de9e521e89fa108ac
@@ -199,10 +187,6 @@
   ZendeskSupportProvidersSDK: 2bdf8544f7cd0fd4c002546f5704b813845beb2a
   ZendeskSupportSDK: 3a8e508ab1d9dd22dc038df6c694466414e037ba
 
-<<<<<<< HEAD
-PODFILE CHECKSUM: 8b55930552da883132ab3dae0ca8db9dfc28a3c2
-=======
-PODFILE CHECKSUM: a9489557183401ff27ecf7a8b78378f0e3363892
->>>>>>> 0eda7b21
+PODFILE CHECKSUM: 9fb6bbe0dff9cedeec812813a0f9014c788ba32a
 
 COCOAPODS: 1.11.2