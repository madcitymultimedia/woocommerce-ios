PODS:
  - Alamofire (4.8.0)
  - AppAuth (1.6.0):
    - AppAuth/Core (= 1.6.0)
    - AppAuth/ExternalUserAgent (= 1.6.0)
  - AppAuth/Core (1.6.0)
  - AppAuth/ExternalUserAgent (1.6.0):
    - AppAuth/Core
  - Automattic-Tracks-iOS (0.13.0):
    - Sentry (~> 7.25)
    - Sodium (>= 0.9.1)
    - UIDeviceIdentifier (~> 2.0)
  - CocoaLumberjack (3.7.4):
    - CocoaLumberjack/Core (= 3.7.4)
  - CocoaLumberjack/Core (3.7.4)
  - CocoaLumberjack/Swift (3.7.4):
    - CocoaLumberjack/Core
  - FormatterKit/Resources (1.9.0)
  - FormatterKit/TimeIntervalFormatter (1.9.0):
    - FormatterKit/Resources
  - GoogleSignIn (6.0.2):
    - AppAuth (~> 1.4)
    - GTMAppAuth (~> 1.0)
    - GTMSessionFetcher/Core (~> 1.1)
  - Gridicons (1.2.0)
  - GTMAppAuth (1.3.1):
    - AppAuth/Core (~> 1.6)
    - GTMSessionFetcher/Core (< 3.0, >= 1.5)
  - GTMSessionFetcher/Core (1.7.2)
  - KeychainAccess (4.2.2)
  - Kingfisher (7.2.2)
  - NSObject-SafeExpectations (0.0.4)
  - "NSURL+IDN (0.4)"
  - Sentry (7.25.1):
    - Sentry/Core (= 7.25.1)
  - Sentry/Core (7.25.1)
  - Sodium (0.9.1)
  - Sourcery (1.0.3)
  - StripeTerminal (2.7.0)
  - SVProgressHUD (2.2.5)
  - UIDeviceIdentifier (2.0.0)
  - WordPress-Aztec-iOS (1.11.0)
  - WordPress-Editor-iOS (1.11.0):
    - WordPress-Aztec-iOS (= 1.11.0)
<<<<<<< HEAD
  - WordPressAuthenticator (4.1.0-beta.1):
=======
  - WordPressAuthenticator (4.0.0):
>>>>>>> d7d05c18
    - CocoaLumberjack (~> 3.5)
    - GoogleSignIn (~> 6.0.1)
    - Gridicons (~> 1.0)
    - "NSURL+IDN (= 0.4)"
    - SVProgressHUD (~> 2.2.5)
    - WordPressKit (~> 4.18-beta)
    - WordPressShared (~> 1.12-beta)
    - WordPressUI (~> 1.7-beta)
  - WordPressKit (4.49.0):
    - Alamofire (~> 4.8.0)
    - CocoaLumberjack (~> 3.4)
    - NSObject-SafeExpectations (= 0.0.4)
    - UIDeviceIdentifier (~> 2.0)
    - WordPressShared (~> 1.15-beta)
    - wpxmlrpc (~> 0.9)
  - WordPressShared (1.16.1):
    - CocoaLumberjack (~> 3.4)
    - FormatterKit/TimeIntervalFormatter (~> 1.8)
  - WordPressUI (1.12.5)
  - Wormholy (1.6.5)
  - WPMediaPicker (1.8.1)
  - wpxmlrpc (0.9.0)
  - XLPagerTabStrip (9.0.0)
  - ZendeskCommonUISDK (6.1.1)
  - ZendeskCoreSDK (2.5.1)
  - ZendeskMessagingAPISDK (3.8.2):
    - ZendeskSDKConfigurationsSDK (~> 1.1.8)
  - ZendeskMessagingSDK (3.8.2):
    - ZendeskCommonUISDK (~> 6.1.1)
    - ZendeskMessagingAPISDK (~> 3.8.2)
  - ZendeskSDKConfigurationsSDK (1.1.8)
  - ZendeskSupportProvidersSDK (5.3.0):
    - ZendeskCoreSDK (~> 2.5.1)
  - ZendeskSupportSDK (5.3.0):
    - ZendeskMessagingSDK (~> 3.8.2)
    - ZendeskSupportProvidersSDK (~> 5.3.0)

DEPENDENCIES:
  - Alamofire (~> 4.8)
  - Automattic-Tracks-iOS (~> 0.13.0)
  - CocoaLumberjack (~> 3.7.4)
  - CocoaLumberjack/Swift (~> 3.7.4)
  - Gridicons (~> 1.2.0)
  - KeychainAccess (~> 4.2.2)
  - Kingfisher (~> 7.2.2)
  - Sourcery (~> 1.0.3)
  - StripeTerminal (~> 2.7)
  - WordPress-Editor-iOS (~> 1.11.0)
<<<<<<< HEAD
  - WordPressAuthenticator (from `https://github.com/wordpress-mobile/WordPressAuthenticator-iOS.git`, commit `52b7c404356679ff172ece8497de56eebefcd168`)
=======
  - WordPressAuthenticator (~> 4.0.0)
>>>>>>> d7d05c18
  - WordPressKit (~> 4.49.0)
  - WordPressShared (~> 1.15)
  - WordPressUI (~> 1.12.5)
  - Wormholy (~> 1.6.5)
  - WPMediaPicker (~> 1.8.1)
  - XLPagerTabStrip (~> 9.0)
  - ZendeskSupportSDK (~> 5.0)

SPEC REPOS:
  trunk:
    - Alamofire
    - AppAuth
    - Automattic-Tracks-iOS
    - CocoaLumberjack
    - FormatterKit
    - GoogleSignIn
    - Gridicons
    - GTMAppAuth
    - GTMSessionFetcher
    - KeychainAccess
    - Kingfisher
    - NSObject-SafeExpectations
    - "NSURL+IDN"
    - Sentry
    - Sodium
    - Sourcery
    - StripeTerminal
    - SVProgressHUD
    - UIDeviceIdentifier
    - WordPress-Aztec-iOS
    - WordPress-Editor-iOS
    - WordPressAuthenticator
    - WordPressKit
    - WordPressShared
    - WordPressUI
    - Wormholy
    - WPMediaPicker
    - wpxmlrpc
    - XLPagerTabStrip
    - ZendeskCommonUISDK
    - ZendeskCoreSDK
    - ZendeskMessagingAPISDK
    - ZendeskMessagingSDK
    - ZendeskSDKConfigurationsSDK
    - ZendeskSupportProvidersSDK
    - ZendeskSupportSDK

EXTERNAL SOURCES:
  WordPressAuthenticator:
    :commit: 52b7c404356679ff172ece8497de56eebefcd168
    :git: https://github.com/wordpress-mobile/WordPressAuthenticator-iOS.git

CHECKOUT OPTIONS:
  WordPressAuthenticator:
    :commit: 52b7c404356679ff172ece8497de56eebefcd168
    :git: https://github.com/wordpress-mobile/WordPressAuthenticator-iOS.git

SPEC CHECKSUMS:
  Alamofire: 3ec537f71edc9804815215393ae2b1a8ea33a844
  AppAuth: 8fca6b5563a5baef2c04bee27538025e4ceb2add
  Automattic-Tracks-iOS: 63e55654f500b3e8fb35087e64575e00d12eb2f5
  CocoaLumberjack: 543c79c114dadc3b1aba95641d8738b06b05b646
  FormatterKit: 184db51bf120b633693a73624a4cede89ec51a41
  GoogleSignIn: fd381840dbe7c1137aa6dc30849a5c3e070c034a
  Gridicons: 4455b9f366960121430e45997e32112ae49ffe1d
  GTMAppAuth: 0ff230db599948a9ad7470ca667337803b3fc4dd
  GTMSessionFetcher: 5595ec75acf5be50814f81e9189490412bad82ba
  KeychainAccess: c0c4f7f38f6fc7bbe58f5702e25f7bd2f65abf51
  Kingfisher: 184d4d1a8c36666e663caf8e08abe87898595c53
  NSObject-SafeExpectations: ab8fe623d36b25aa1f150affa324e40a2f3c0374
  "NSURL+IDN": afc873e639c18138a1589697c3add197fe8679ca
  Sentry: dd29c18c32b0af9269949f079cf631d581ca76ca
  Sodium: 23d11554ecd556196d313cf6130d406dfe7ac6da
  Sourcery: 70a6048014bd4f37ea80e6bd4354d47bf3b760e1
  StripeTerminal: 237b759168a00c7f55b97c743cd8a4921866c46b
  SVProgressHUD: 1428aafac632c1f86f62aa4243ec12008d7a51d6
  UIDeviceIdentifier: af4e11e25a2ea670078e2bd677bb0e8144f9f063
  WordPress-Aztec-iOS: 050b34d4c3adfb7c60363849049b13d60683b348
  WordPress-Editor-iOS: 304098424f1051cb271546c99f906aac296b1b81
<<<<<<< HEAD
  WordPressAuthenticator: 7d03fc7493770d168c31b7dd717767ebbd215049
=======
  WordPressAuthenticator: c0bdeec612e4e80d76ac7849f89d8405c1d43654
>>>>>>> d7d05c18
  WordPressKit: 96deb6ba37ea5eaec4ddcaa53eca04d653246152
  WordPressShared: 5477f179c7fe03b5d574f91adda66f67d131827e
  WordPressUI: c5be816f6c7b3392224ac21de9e521e89fa108ac
  Wormholy: 3252bc3e55a1847ef9a0976c1377bd77bf3635fa
  WPMediaPicker: 9011a0ec1f468c039af7485c244576b4c9889a0f
  wpxmlrpc: bf55a43a7e710bd2a4fb8c02dfe83b1246f14f13
  XLPagerTabStrip: 61c57fd61f611ee5f01ff1495ad6fbee8bf496c5
  ZendeskCommonUISDK: 5808802951ad2bb424f0bed4259dc3c0ce9b52ec
  ZendeskCoreSDK: 19a18e5ef2edcb18f4dbc0ea0d12bd31f515712a
  ZendeskMessagingAPISDK: 144e0fb0e633a3c4e73149b781ab65338938d5a8
  ZendeskMessagingSDK: 500e83d9413481e95180c37ddca0d4ef9d515600
  ZendeskSDKConfigurationsSDK: 8371b468db0d09e9198f6c5a97818826943ee1ee
  ZendeskSupportProvidersSDK: 2bdf8544f7cd0fd4c002546f5704b813845beb2a
  ZendeskSupportSDK: 3a8e508ab1d9dd22dc038df6c694466414e037ba

<<<<<<< HEAD
PODFILE CHECKSUM: 184b8cf3cbe3c012b0e6bab49a64e0345c751d61
=======
PODFILE CHECKSUM: 56e66ae89d30a0b6cfc246d43c71ba38eff01e0d
>>>>>>> d7d05c18

COCOAPODS: 1.11.3<|MERGE_RESOLUTION|>--- conflicted
+++ resolved
@@ -42,11 +42,7 @@
   - WordPress-Aztec-iOS (1.11.0)
   - WordPress-Editor-iOS (1.11.0):
     - WordPress-Aztec-iOS (= 1.11.0)
-<<<<<<< HEAD
   - WordPressAuthenticator (4.1.0-beta.1):
-=======
-  - WordPressAuthenticator (4.0.0):
->>>>>>> d7d05c18
     - CocoaLumberjack (~> 3.5)
     - GoogleSignIn (~> 6.0.1)
     - Gridicons (~> 1.0)
@@ -95,11 +91,7 @@
   - Sourcery (~> 1.0.3)
   - StripeTerminal (~> 2.7)
   - WordPress-Editor-iOS (~> 1.11.0)
-<<<<<<< HEAD
   - WordPressAuthenticator (from `https://github.com/wordpress-mobile/WordPressAuthenticator-iOS.git`, commit `52b7c404356679ff172ece8497de56eebefcd168`)
-=======
-  - WordPressAuthenticator (~> 4.0.0)
->>>>>>> d7d05c18
   - WordPressKit (~> 4.49.0)
   - WordPressShared (~> 1.15)
   - WordPressUI (~> 1.12.5)
@@ -131,7 +123,6 @@
     - UIDeviceIdentifier
     - WordPress-Aztec-iOS
     - WordPress-Editor-iOS
-    - WordPressAuthenticator
     - WordPressKit
     - WordPressShared
     - WordPressUI
@@ -179,11 +170,7 @@
   UIDeviceIdentifier: af4e11e25a2ea670078e2bd677bb0e8144f9f063
   WordPress-Aztec-iOS: 050b34d4c3adfb7c60363849049b13d60683b348
   WordPress-Editor-iOS: 304098424f1051cb271546c99f906aac296b1b81
-<<<<<<< HEAD
   WordPressAuthenticator: 7d03fc7493770d168c31b7dd717767ebbd215049
-=======
-  WordPressAuthenticator: c0bdeec612e4e80d76ac7849f89d8405c1d43654
->>>>>>> d7d05c18
   WordPressKit: 96deb6ba37ea5eaec4ddcaa53eca04d653246152
   WordPressShared: 5477f179c7fe03b5d574f91adda66f67d131827e
   WordPressUI: c5be816f6c7b3392224ac21de9e521e89fa108ac
@@ -199,10 +186,6 @@
   ZendeskSupportProvidersSDK: 2bdf8544f7cd0fd4c002546f5704b813845beb2a
   ZendeskSupportSDK: 3a8e508ab1d9dd22dc038df6c694466414e037ba
 
-<<<<<<< HEAD
-PODFILE CHECKSUM: 184b8cf3cbe3c012b0e6bab49a64e0345c751d61
-=======
-PODFILE CHECKSUM: 56e66ae89d30a0b6cfc246d43c71ba38eff01e0d
->>>>>>> d7d05c18
+PODFILE CHECKSUM: 696588ff1cd49adefba7792752f8b7b7eb5116af
 
 COCOAPODS: 1.11.3