--- conflicted
+++ resolved
@@ -42,11 +42,7 @@
   - WordPress-Aztec-iOS (1.11.0)
   - WordPress-Editor-iOS (1.11.0):
     - WordPress-Aztec-iOS (= 1.11.0)
-<<<<<<< HEAD
   - WordPressAuthenticator (2.2.1-beta.1):
-=======
-  - WordPressAuthenticator (2.2.0):
->>>>>>> 3da9580f
     - Alamofire (~> 4.8)
     - CocoaLumberjack (~> 3.5)
     - GoogleSignIn (~> 6.0.1)
@@ -96,11 +92,7 @@
   - Sourcery (~> 1.0.3)
   - StripeTerminal (~> 2.7)
   - WordPress-Editor-iOS (~> 1.11.0)
-<<<<<<< HEAD
   - WordPressAuthenticator (from `https://github.com/wordpress-mobile/WordPressAuthenticator-iOS.git`, commit `69fcfb2a17b9d1d6847c94361a9ce35fcd722449`)
-=======
-  - WordPressAuthenticator (~> 2.2.0)
->>>>>>> 3da9580f
   - WordPressKit (~> 4.49.0)
   - WordPressShared (~> 1.15)
   - WordPressUI (~> 1.12.5)
@@ -179,11 +171,7 @@
   UIDeviceIdentifier: af4e11e25a2ea670078e2bd677bb0e8144f9f063
   WordPress-Aztec-iOS: 050b34d4c3adfb7c60363849049b13d60683b348
   WordPress-Editor-iOS: 304098424f1051cb271546c99f906aac296b1b81
-<<<<<<< HEAD
   WordPressAuthenticator: b8fe1d0de46f4cf431a211e296f3bbdf617f0811
-=======
-  WordPressAuthenticator: 1f73a42b686c6d536cb956a9a6986deb46f9cc64
->>>>>>> 3da9580f
   WordPressKit: 96deb6ba37ea5eaec4ddcaa53eca04d653246152
   WordPressShared: 5477f179c7fe03b5d574f91adda66f67d131827e
   WordPressUI: c5be816f6c7b3392224ac21de9e521e89fa108ac
@@ -199,10 +187,6 @@
   ZendeskSupportProvidersSDK: 2bdf8544f7cd0fd4c002546f5704b813845beb2a
   ZendeskSupportSDK: 3a8e508ab1d9dd22dc038df6c694466414e037ba
 
-<<<<<<< HEAD
-PODFILE CHECKSUM: 8a7e082fa51c87b6317481bc606874a977ab454c
-=======
-PODFILE CHECKSUM: 22a6c8d5a30293d444db7e6cc3a8654c61025698
->>>>>>> 3da9580f
+PODFILE CHECKSUM: 3e46fe45f1f056f11394f9bd85d81df5da750fa7
 
 COCOAPODS: 1.11.2