PODS:
  - 1PasswordExtension (1.8.6)
  - Alamofire (4.8.0)
  - AppAuth (1.4.0):
    - AppAuth/Core (= 1.4.0)
    - AppAuth/ExternalUserAgent (= 1.4.0)
  - AppAuth/Core (1.4.0)
  - AppAuth/ExternalUserAgent (1.4.0)
  - Automattic-Tracks-iOS (0.6.0):
    - CocoaLumberjack (~> 3)
    - Reachability (~> 3)
    - Sentry (~> 4)
    - Sodium-Fork (= 0.8.2)
    - UIDeviceIdentifier (~> 1)
  - Charts (3.6.0):
    - Charts/Core (= 3.6.0)
  - Charts/Core (3.6.0)
  - CocoaLumberjack (3.7.0):
    - CocoaLumberjack/Core (= 3.7.0)
  - CocoaLumberjack/Core (3.7.0)
  - CocoaLumberjack/Swift (3.7.0):
    - CocoaLumberjack/Core
  - FormatterKit/Resources (1.8.2)
  - FormatterKit/TimeIntervalFormatter (1.8.2):
    - FormatterKit/Resources
  - GoogleSignIn (5.0.2):
    - AppAuth (~> 1.2)
    - GTMAppAuth (~> 1.0)
    - GTMSessionFetcher/Core (~> 1.1)
  - Gridicons (1.0.2)
  - GTMAppAuth (1.1.0):
    - AppAuth/Core (~> 1.4)
    - GTMSessionFetcher (~> 1.4)
  - GTMSessionFetcher (1.5.0):
    - GTMSessionFetcher/Full (= 1.5.0)
  - GTMSessionFetcher/Core (1.5.0)
  - GTMSessionFetcher/Full (1.5.0):
    - GTMSessionFetcher/Core (= 1.5.0)
  - KeychainAccess (3.2.1)
  - Kingfisher (5.11.0):
    - Kingfisher/Core (= 5.11.0)
  - Kingfisher/Core (5.11.0)
  - lottie-ios (3.1.6)
  - NSObject-SafeExpectations (0.0.4)
  - "NSURL+IDN (0.4)"
  - Reachability (3.2)
  - Sentry (4.5.0):
    - Sentry/Core (= 4.5.0)
  - Sentry/Core (4.5.0)
  - Sodium-Fork (0.8.2)
  - Sourcery (0.18.0)
  - SVProgressHUD (2.2.5)
  - UIDeviceIdentifier (1.6.0)
  - WordPress-Aztec-iOS (1.11.0)
  - WordPress-Editor-iOS (1.11.0):
    - WordPress-Aztec-iOS (= 1.11.0)
  - WordPressAuthenticator (1.31.0-beta.5):
    - 1PasswordExtension (= 1.8.6)
    - Alamofire (= 4.8)
    - CocoaLumberjack (~> 3.5)
    - GoogleSignIn (~> 5.0.2)
    - Gridicons (~> 1.0)
    - lottie-ios (= 3.1.6)
    - "NSURL+IDN (= 0.4)"
    - SVProgressHUD (= 2.2.5)
    - WordPressKit (~> 4.18-beta)
    - WordPressShared (~> 1.12-beta)
    - WordPressUI (~> 1.7-beta)
  - WordPressKit (4.23.0-beta.7):
    - Alamofire (~> 4.8.0)
    - CocoaLumberjack (~> 3.4)
    - NSObject-SafeExpectations (= 0.0.4)
    - UIDeviceIdentifier (~> 1)
    - WordPressShared (~> 1.12)
    - wpxmlrpc (~> 0.9.0)
  - WordPressShared (1.13.0):
    - CocoaLumberjack (~> 3.4)
    - FormatterKit/TimeIntervalFormatter (= 1.8.2)
<<<<<<< HEAD
  - WordPressUI (1.7.3)
  - Wormholy (1.6.3)
  - WPMediaPicker (1.7.2)
=======
  - WordPressUI (1.7.2)
  - Wormholy (1.6.4)
  - WPMediaPicker (1.7.1)
>>>>>>> e00f8cb3
  - wpxmlrpc (0.9.0)
  - XLPagerTabStrip (9.0.0)
  - ZendeskCommonUISDK (6.0.0):
    - ZendeskSDKConfigurationsSDK (~> 1.1.6)
  - ZendeskCoreSDK (2.4.1)
  - ZendeskMessagingAPISDK (3.8.0):
    - ZendeskSDKConfigurationsSDK (~> 1.1.6)
  - ZendeskMessagingSDK (3.8.0):
    - ZendeskCommonUISDK (~> 6.0.0)
    - ZendeskMessagingAPISDK (~> 3.8.0)
  - ZendeskSDKConfigurationsSDK (1.1.6)
  - ZendeskSupportProvidersSDK (5.1.1):
    - ZendeskCoreSDK (~> 2.4.1)
  - ZendeskSupportSDK (5.1.1):
    - ZendeskMessagingSDK (~> 3.8.0)
    - ZendeskSupportProvidersSDK (~> 5.1.1)

DEPENDENCIES:
  - Alamofire (~> 4.8)
  - Automattic-Tracks-iOS (~> 0.6.0)
  - Charts (~> 3.6.0)
  - CocoaLumberjack (~> 3.5)
  - CocoaLumberjack/Swift (~> 3.5)
  - Gridicons (~> 1.0)
  - KeychainAccess (~> 3.2)
  - Kingfisher (~> 5.11.0)
  - Sourcery (~> 0.18)
  - WordPress-Editor-iOS (~> 1.11.0)
  - WordPressAuthenticator (~> 1.31.0-beta.5)
  - WordPressShared (~> 1.12)
  - WordPressUI (~> 1.7.2)
  - Wormholy (~> 1.6.4)
  - WPMediaPicker (~> 1.7.1)
  - XLPagerTabStrip (~> 9.0)
  - ZendeskSupportSDK (~> 5.0)

SPEC REPOS:
  trunk:
    - 1PasswordExtension
    - Alamofire
    - AppAuth
    - Automattic-Tracks-iOS
    - Charts
    - CocoaLumberjack
    - FormatterKit
    - GoogleSignIn
    - Gridicons
    - GTMAppAuth
    - GTMSessionFetcher
    - KeychainAccess
    - Kingfisher
    - lottie-ios
    - NSObject-SafeExpectations
    - "NSURL+IDN"
    - Reachability
    - Sentry
    - Sodium-Fork
    - Sourcery
    - SVProgressHUD
    - UIDeviceIdentifier
    - WordPress-Aztec-iOS
    - WordPress-Editor-iOS
    - WordPressAuthenticator
    - WordPressKit
    - WordPressShared
    - WordPressUI
    - Wormholy
    - WPMediaPicker
    - wpxmlrpc
    - XLPagerTabStrip
    - ZendeskCommonUISDK
    - ZendeskCoreSDK
    - ZendeskMessagingAPISDK
    - ZendeskMessagingSDK
    - ZendeskSDKConfigurationsSDK
    - ZendeskSupportProvidersSDK
    - ZendeskSupportSDK

SPEC CHECKSUMS:
  1PasswordExtension: f97cc80ae58053c331b2b6dc8843ba7103b33794
  Alamofire: 3ec537f71edc9804815215393ae2b1a8ea33a844
  AppAuth: 31bcec809a638d7bd2f86ea8a52bd45f6e81e7c7
  Automattic-Tracks-iOS: c525679cbf91ac8bcbcbed01bdaa564867173182
  Charts: b1e3a1f5a1c9ba5394438ca3b91bd8c9076310af
  CocoaLumberjack: e8955b9d337ac307103b0a34fd141c32f27e53c5
  FormatterKit: 4b8f29acc9b872d5d12a63efb560661e8f2e1b98
  GoogleSignIn: 7137d297ddc022a7e0aa4619c86d72c909fa7213
  Gridicons: 7085561c06c2bda3a78f4a14f6590e61c3bfd09a
  GTMAppAuth: 197a8dabfea5d665224aa00d17f164fc2248dab9
  GTMSessionFetcher: b3503b20a988c4e20cc189aa798fd18220133f52
  KeychainAccess: d5470352939ced6d6f7fb51cb2e67aae51fc294f
  Kingfisher: 4569606189149e19c7d9439f47e885d0679b7a90
  lottie-ios: 85ce835dd8c53e02509f20729fc7d6a4e6645a0a
  NSObject-SafeExpectations: ab8fe623d36b25aa1f150affa324e40a2f3c0374
  "NSURL+IDN": afc873e639c18138a1589697c3add197fe8679ca
  Reachability: 33e18b67625424e47b6cde6d202dce689ad7af96
  Sentry: ab6c209f23700d1460691dbc90e19ed0a05d496b
  Sodium-Fork: 45fe3a7c675898ca0635af4eadcb34985477e868
  Sourcery: e0e8658a1ce6d9f475156ad3ffce4c68f1261b3e
  SVProgressHUD: 1428aafac632c1f86f62aa4243ec12008d7a51d6
  UIDeviceIdentifier: f4bf3b343581a1beacdbf5fb1a8825bd5f05a4a4
  WordPress-Aztec-iOS: 050b34d4c3adfb7c60363849049b13d60683b348
  WordPress-Editor-iOS: 304098424f1051cb271546c99f906aac296b1b81
<<<<<<< HEAD
  WordPressAuthenticator: 3749dd8aea7edb3888d0b474593c86ff6e3078ad
  WordPressKit: 95fe61b3e482fb80e8608186fff5e86aa1e2fd3e
  WordPressShared: 532ad68f954d37ea901e8c7e3ca62913c43ff787
  WordPressUI: 07ad23f17631bdce0171383e533eb7c4c29280aa
  Wormholy: bfc1c8679eefd0edd92638758e21c3961b1b3b50
  WPMediaPicker: d5ae9a83cd5cc0e4de46bfc1c59120aa86658bc3
=======
  WordPressAuthenticator: 68f1b5b3792671888c7c1a77da02e98e3f694cd1
  WordPressKit: 873720d78dc1db8d0a009601f5f4fe8e8aab7d38
  WordPressShared: 38cb62e9cb998d4dc3c1611f17934c6875a6b3e8
  WordPressUI: cb5d0c58f92778b6dffcdcb8234ed8d7a930ce90
  Wormholy: 2e70f64227e010d363f8d33268369f77faf12471
  WPMediaPicker: 46ae5807c8f64d30a39c28812ad150837a424ed2
>>>>>>> e00f8cb3
  wpxmlrpc: bf55a43a7e710bd2a4fb8c02dfe83b1246f14f13
  XLPagerTabStrip: 61c57fd61f611ee5f01ff1495ad6fbee8bf496c5
  ZendeskCommonUISDK: f496b95e2cb728bd5729fe022f400cf1dedda00b
  ZendeskCoreSDK: 2dc9457ae01d024ca02f60f6134ad1ad90136c29
  ZendeskMessagingAPISDK: e315a6ad7a9b6cae9e52d946df4aa8a7727abdf5
  ZendeskMessagingSDK: 774d88bec0671d58ae51c9964d4c4f9bb4142095
  ZendeskSDKConfigurationsSDK: 2fa9413915db85c993f58ad8f7902bea0b6090a5
  ZendeskSupportProvidersSDK: 51c9d4a826f7bd87e3109e5c801c602a6b62c762
  ZendeskSupportSDK: dcb2596ad05a63d662e8c7924357babbf327b421

<<<<<<< HEAD
PODFILE CHECKSUM: 3a597b398697fd60126f8189cded95feec341d96
=======
PODFILE CHECKSUM: ae887e6b5fe4ea82ab5170c76009eaefd28ec3e1
>>>>>>> e00f8cb3

COCOAPODS: 1.9.1<|MERGE_RESOLUTION|>--- conflicted
+++ resolved
@@ -15,10 +15,10 @@
   - Charts (3.6.0):
     - Charts/Core (= 3.6.0)
   - Charts/Core (3.6.0)
-  - CocoaLumberjack (3.7.0):
-    - CocoaLumberjack/Core (= 3.7.0)
-  - CocoaLumberjack/Core (3.7.0)
-  - CocoaLumberjack/Swift (3.7.0):
+  - CocoaLumberjack (3.5.3):
+    - CocoaLumberjack/Core (= 3.5.3)
+  - CocoaLumberjack/Core (3.5.3)
+  - CocoaLumberjack/Swift (3.5.3):
     - CocoaLumberjack/Core
   - FormatterKit/Resources (1.8.2)
   - FormatterKit/TimeIntervalFormatter (1.8.2):
@@ -27,7 +27,7 @@
     - AppAuth (~> 1.2)
     - GTMAppAuth (~> 1.0)
     - GTMSessionFetcher/Core (~> 1.1)
-  - Gridicons (1.0.2)
+  - Gridicons (1.0)
   - GTMAppAuth (1.1.0):
     - AppAuth/Core (~> 1.4)
     - GTMSessionFetcher (~> 1.4)
@@ -50,7 +50,7 @@
   - Sodium-Fork (0.8.2)
   - Sourcery (0.18.0)
   - SVProgressHUD (2.2.5)
-  - UIDeviceIdentifier (1.6.0)
+  - UIDeviceIdentifier (1.5.0)
   - WordPress-Aztec-iOS (1.11.0)
   - WordPress-Editor-iOS (1.11.0):
     - WordPress-Aztec-iOS (= 1.11.0)
@@ -66,41 +66,35 @@
     - WordPressKit (~> 4.18-beta)
     - WordPressShared (~> 1.12-beta)
     - WordPressUI (~> 1.7-beta)
-  - WordPressKit (4.23.0-beta.7):
+  - WordPressKit (4.23.0):
     - Alamofire (~> 4.8.0)
     - CocoaLumberjack (~> 3.4)
     - NSObject-SafeExpectations (= 0.0.4)
-    - UIDeviceIdentifier (~> 1)
+    - UIDeviceIdentifier (~> 1.4)
     - WordPressShared (~> 1.12)
-    - wpxmlrpc (~> 0.9.0)
-  - WordPressShared (1.13.0):
+    - wpxmlrpc (~> 0.9)
+  - WordPressShared (1.12.0):
     - CocoaLumberjack (~> 3.4)
     - FormatterKit/TimeIntervalFormatter (= 1.8.2)
-<<<<<<< HEAD
-  - WordPressUI (1.7.3)
-  - Wormholy (1.6.3)
-  - WPMediaPicker (1.7.2)
-=======
   - WordPressUI (1.7.2)
   - Wormholy (1.6.4)
   - WPMediaPicker (1.7.1)
->>>>>>> e00f8cb3
   - wpxmlrpc (0.9.0)
   - XLPagerTabStrip (9.0.0)
-  - ZendeskCommonUISDK (6.0.0):
-    - ZendeskSDKConfigurationsSDK (~> 1.1.6)
-  - ZendeskCoreSDK (2.4.1)
-  - ZendeskMessagingAPISDK (3.8.0):
-    - ZendeskSDKConfigurationsSDK (~> 1.1.6)
-  - ZendeskMessagingSDK (3.8.0):
-    - ZendeskCommonUISDK (~> 6.0.0)
-    - ZendeskMessagingAPISDK (~> 3.8.0)
-  - ZendeskSDKConfigurationsSDK (1.1.6)
-  - ZendeskSupportProvidersSDK (5.1.1):
-    - ZendeskCoreSDK (~> 2.4.1)
-  - ZendeskSupportSDK (5.1.1):
-    - ZendeskMessagingSDK (~> 3.8.0)
-    - ZendeskSupportProvidersSDK (~> 5.1.1)
+  - ZendeskCommonUISDK (4.2.0):
+    - ZendeskSDKConfigurationsSDK (~> 1.1.2)
+  - ZendeskCoreSDK (2.2.2)
+  - ZendeskMessagingAPISDK (3.2.0):
+    - ZendeskSDKConfigurationsSDK (~> 1.1.2)
+  - ZendeskMessagingSDK (3.2.0):
+    - ZendeskCommonUISDK (~> 4.2.0)
+    - ZendeskMessagingAPISDK (~> 3.2.0)
+  - ZendeskSDKConfigurationsSDK (1.1.3)
+  - ZendeskSupportProvidersSDK (5.0.1):
+    - ZendeskCoreSDK (~> 2.2.1)
+  - ZendeskSupportSDK (5.0.1):
+    - ZendeskMessagingSDK (~> 3.2.0)
+    - ZendeskSupportProvidersSDK (~> 5.0.1)
 
 DEPENDENCIES:
   - Alamofire (~> 4.8)
@@ -169,10 +163,10 @@
   AppAuth: 31bcec809a638d7bd2f86ea8a52bd45f6e81e7c7
   Automattic-Tracks-iOS: c525679cbf91ac8bcbcbed01bdaa564867173182
   Charts: b1e3a1f5a1c9ba5394438ca3b91bd8c9076310af
-  CocoaLumberjack: e8955b9d337ac307103b0a34fd141c32f27e53c5
+  CocoaLumberjack: 2f44e60eb91c176d471fdba43b9e3eae6a721947
   FormatterKit: 4b8f29acc9b872d5d12a63efb560661e8f2e1b98
   GoogleSignIn: 7137d297ddc022a7e0aa4619c86d72c909fa7213
-  Gridicons: 7085561c06c2bda3a78f4a14f6590e61c3bfd09a
+  Gridicons: f032dbc3350f8648e0fabe3e531b72cf97d428a9
   GTMAppAuth: 197a8dabfea5d665224aa00d17f164fc2248dab9
   GTMSessionFetcher: b3503b20a988c4e20cc189aa798fd18220133f52
   KeychainAccess: d5470352939ced6d6f7fb51cb2e67aae51fc294f
@@ -185,38 +179,25 @@
   Sodium-Fork: 45fe3a7c675898ca0635af4eadcb34985477e868
   Sourcery: e0e8658a1ce6d9f475156ad3ffce4c68f1261b3e
   SVProgressHUD: 1428aafac632c1f86f62aa4243ec12008d7a51d6
-  UIDeviceIdentifier: f4bf3b343581a1beacdbf5fb1a8825bd5f05a4a4
+  UIDeviceIdentifier: a79ccdfc940373835a7d8e9fc7541e6bf61b6319
   WordPress-Aztec-iOS: 050b34d4c3adfb7c60363849049b13d60683b348
   WordPress-Editor-iOS: 304098424f1051cb271546c99f906aac296b1b81
-<<<<<<< HEAD
   WordPressAuthenticator: 3749dd8aea7edb3888d0b474593c86ff6e3078ad
-  WordPressKit: 95fe61b3e482fb80e8608186fff5e86aa1e2fd3e
-  WordPressShared: 532ad68f954d37ea901e8c7e3ca62913c43ff787
-  WordPressUI: 07ad23f17631bdce0171383e533eb7c4c29280aa
-  Wormholy: bfc1c8679eefd0edd92638758e21c3961b1b3b50
-  WPMediaPicker: d5ae9a83cd5cc0e4de46bfc1c59120aa86658bc3
-=======
-  WordPressAuthenticator: 68f1b5b3792671888c7c1a77da02e98e3f694cd1
-  WordPressKit: 873720d78dc1db8d0a009601f5f4fe8e8aab7d38
+  WordPressKit: e7603e3da7bbcf51da82c783080458b04585cf3a
   WordPressShared: 38cb62e9cb998d4dc3c1611f17934c6875a6b3e8
   WordPressUI: cb5d0c58f92778b6dffcdcb8234ed8d7a930ce90
   Wormholy: 2e70f64227e010d363f8d33268369f77faf12471
   WPMediaPicker: 46ae5807c8f64d30a39c28812ad150837a424ed2
->>>>>>> e00f8cb3
   wpxmlrpc: bf55a43a7e710bd2a4fb8c02dfe83b1246f14f13
   XLPagerTabStrip: 61c57fd61f611ee5f01ff1495ad6fbee8bf496c5
-  ZendeskCommonUISDK: f496b95e2cb728bd5729fe022f400cf1dedda00b
-  ZendeskCoreSDK: 2dc9457ae01d024ca02f60f6134ad1ad90136c29
-  ZendeskMessagingAPISDK: e315a6ad7a9b6cae9e52d946df4aa8a7727abdf5
-  ZendeskMessagingSDK: 774d88bec0671d58ae51c9964d4c4f9bb4142095
-  ZendeskSDKConfigurationsSDK: 2fa9413915db85c993f58ad8f7902bea0b6090a5
-  ZendeskSupportProvidersSDK: 51c9d4a826f7bd87e3109e5c801c602a6b62c762
-  ZendeskSupportSDK: dcb2596ad05a63d662e8c7924357babbf327b421
-
-<<<<<<< HEAD
-PODFILE CHECKSUM: 3a597b398697fd60126f8189cded95feec341d96
-=======
-PODFILE CHECKSUM: ae887e6b5fe4ea82ab5170c76009eaefd28ec3e1
->>>>>>> e00f8cb3
+  ZendeskCommonUISDK: afbee7c58c04cf88012a48c079599ec0d1590d16
+  ZendeskCoreSDK: 86513e62c1ab68913416c9044463d9b687ca944f
+  ZendeskMessagingAPISDK: c12dacdb94a89a957d911d5cff82a7cc9ee9666b
+  ZendeskMessagingSDK: 9cd3a5af8bc0766b5e4774d8cbd8a0468263af97
+  ZendeskSDKConfigurationsSDK: 918241bc7ec30e0af9e1b16333d54a584ee8ab9e
+  ZendeskSupportProvidersSDK: e183d32abac888c448469e2005c4a5a8c3ed73f0
+  ZendeskSupportSDK: e52f37fa8bcba91f024b81025869fe5a2860f741
+
+PODFILE CHECKSUM: 256f77bcbadf335d0acfa5f3260ef3665ce3ad03
 
 COCOAPODS: 1.9.1