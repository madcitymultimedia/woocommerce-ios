PODS:
  - Alamofire (4.8.0)
  - AppAuth (1.5.0):
    - AppAuth/Core (= 1.5.0)
    - AppAuth/ExternalUserAgent (= 1.5.0)
  - AppAuth/Core (1.5.0)
  - AppAuth/ExternalUserAgent (1.5.0):
    - AppAuth/Core
  - Automattic-Tracks-iOS (0.11.1):
    - Sentry (~> 6)
    - Sodium (>= 0.9.1)
    - UIDeviceIdentifier (~> 2.0)
  - CocoaLumberjack (3.7.4):
    - CocoaLumberjack/Core (= 3.7.4)
  - CocoaLumberjack/Core (3.7.4)
  - CocoaLumberjack/Swift (3.7.4):
    - CocoaLumberjack/Core
  - FormatterKit/Resources (1.9.0)
  - FormatterKit/TimeIntervalFormatter (1.9.0):
    - FormatterKit/Resources
  - GoogleSignIn (6.0.2):
    - AppAuth (~> 1.4)
    - GTMAppAuth (~> 1.0)
    - GTMSessionFetcher/Core (~> 1.1)
  - Gridicons (1.2.0)
  - GTMAppAuth (1.3.0):
    - AppAuth/Core (~> 1.4)
    - GTMSessionFetcher/Core (~> 1.5)
  - GTMSessionFetcher/Core (1.7.2)
  - KeychainAccess (4.2.2)
  - Kingfisher (7.2.2)
  - NSObject-SafeExpectations (0.0.4)
  - "NSURL+IDN (0.4)"
  - Sentry (6.2.1):
    - Sentry/Core (= 6.2.1)
  - Sentry/Core (6.2.1)
  - Sodium (0.9.1)
  - Sourcery (1.0.3)
  - StripeTerminal (2.7.0)
  - SVProgressHUD (2.2.5)
  - UIDeviceIdentifier (2.0.0)
  - WordPress-Aztec-iOS (1.11.0)
  - WordPress-Editor-iOS (1.11.0):
    - WordPress-Aztec-iOS (= 1.11.0)
  - WordPressAuthenticator (2.1.0-beta.6):
    - Alamofire (~> 4.8)
    - CocoaLumberjack (~> 3.5)
    - GoogleSignIn (~> 6.0.1)
    - Gridicons (~> 1.0)
    - "NSURL+IDN (= 0.4)"
    - SVProgressHUD (~> 2.2.5)
    - WordPressKit (~> 4.18-beta)
    - WordPressShared (~> 1.12-beta)
    - WordPressUI (~> 1.7-beta)
  - WordPressKit (4.49.0):
    - Alamofire (~> 4.8.0)
    - CocoaLumberjack (~> 3.4)
    - NSObject-SafeExpectations (= 0.0.4)
    - UIDeviceIdentifier (~> 2.0)
    - WordPressShared (~> 1.15-beta)
    - wpxmlrpc (~> 0.9)
  - WordPressShared (1.16.1):
    - CocoaLumberjack (~> 3.4)
    - FormatterKit/TimeIntervalFormatter (~> 1.8)
  - WordPressUI (1.12.5)
  - Wormholy (1.6.5)
  - WPMediaPicker (1.8.1)
  - wpxmlrpc (0.9.0)
  - XLPagerTabStrip (9.0.0)
  - ZendeskCommonUISDK (6.1.1)
  - ZendeskCoreSDK (2.5.1)
  - ZendeskMessagingAPISDK (3.8.2):
    - ZendeskSDKConfigurationsSDK (~> 1.1.8)
  - ZendeskMessagingSDK (3.8.2):
    - ZendeskCommonUISDK (~> 6.1.1)
    - ZendeskMessagingAPISDK (~> 3.8.2)
  - ZendeskSDKConfigurationsSDK (1.1.8)
  - ZendeskSupportProvidersSDK (5.3.0):
    - ZendeskCoreSDK (~> 2.5.1)
  - ZendeskSupportSDK (5.3.0):
    - ZendeskMessagingSDK (~> 3.8.2)
    - ZendeskSupportProvidersSDK (~> 5.3.0)

DEPENDENCIES:
  - Alamofire (~> 4.8)
  - Automattic-Tracks-iOS (~> 0.11.1)
  - CocoaLumberjack (~> 3.7.4)
  - CocoaLumberjack/Swift (~> 3.7.4)
  - Gridicons (~> 1.2.0)
  - KeychainAccess (~> 4.2.2)
  - Kingfisher (~> 7.2.2)
  - Sourcery (~> 1.0.3)
  - StripeTerminal (~> 2.7)
  - WordPress-Editor-iOS (~> 1.11.0)
<<<<<<< HEAD
  - WordPressAuthenticator (from `https://github.com/wordpress-mobile/WordPressAuthenticator-iOS.git`, branch `wcios/verifyEmailScreen`)
=======
  - WordPressAuthenticator (~> 2.1.0-beta.6)
>>>>>>> af10676f
  - WordPressKit (~> 4.49.0)
  - WordPressShared (~> 1.15)
  - WordPressUI (~> 1.12.5)
  - Wormholy (~> 1.6.5)
  - WPMediaPicker (~> 1.8.1)
  - XLPagerTabStrip (~> 9.0)
  - ZendeskSupportSDK (~> 5.0)

SPEC REPOS:
  trunk:
    - Alamofire
    - AppAuth
    - Automattic-Tracks-iOS
    - CocoaLumberjack
    - FormatterKit
    - GoogleSignIn
    - Gridicons
    - GTMAppAuth
    - GTMSessionFetcher
    - KeychainAccess
    - Kingfisher
    - NSObject-SafeExpectations
    - "NSURL+IDN"
    - Sentry
    - Sodium
    - Sourcery
    - StripeTerminal
    - SVProgressHUD
    - UIDeviceIdentifier
    - WordPress-Aztec-iOS
    - WordPress-Editor-iOS
    - WordPressKit
    - WordPressShared
    - WordPressUI
    - Wormholy
    - WPMediaPicker
    - wpxmlrpc
    - XLPagerTabStrip
    - ZendeskCommonUISDK
    - ZendeskCoreSDK
    - ZendeskMessagingAPISDK
    - ZendeskMessagingSDK
    - ZendeskSDKConfigurationsSDK
    - ZendeskSupportProvidersSDK
    - ZendeskSupportSDK

EXTERNAL SOURCES:
  WordPressAuthenticator:
    :branch: wcios/verifyEmailScreen
    :git: https://github.com/wordpress-mobile/WordPressAuthenticator-iOS.git

CHECKOUT OPTIONS:
  WordPressAuthenticator:
    :commit: 3a8e177d33852a4d2583bca2f1cba02c520d9560
    :git: https://github.com/wordpress-mobile/WordPressAuthenticator-iOS.git

SPEC CHECKSUMS:
  Alamofire: 3ec537f71edc9804815215393ae2b1a8ea33a844
  AppAuth: 80317d99ac7ff2801a2f18ff86b48cd315ed465d
  Automattic-Tracks-iOS: 5cd49d3acf76c26b92b4094d34ba84e6b55e5425
  CocoaLumberjack: 543c79c114dadc3b1aba95641d8738b06b05b646
  FormatterKit: 184db51bf120b633693a73624a4cede89ec51a41
  GoogleSignIn: fd381840dbe7c1137aa6dc30849a5c3e070c034a
  Gridicons: 4455b9f366960121430e45997e32112ae49ffe1d
  GTMAppAuth: 4d8f864896f3646f0c33baf38a28362f4c601e15
  GTMSessionFetcher: 5595ec75acf5be50814f81e9189490412bad82ba
  KeychainAccess: c0c4f7f38f6fc7bbe58f5702e25f7bd2f65abf51
  Kingfisher: 184d4d1a8c36666e663caf8e08abe87898595c53
  NSObject-SafeExpectations: ab8fe623d36b25aa1f150affa324e40a2f3c0374
  "NSURL+IDN": afc873e639c18138a1589697c3add197fe8679ca
  Sentry: 9b922b396b0e0bca8516a10e36b0ea3ebea5faf7
  Sodium: 23d11554ecd556196d313cf6130d406dfe7ac6da
  Sourcery: 70a6048014bd4f37ea80e6bd4354d47bf3b760e1
  StripeTerminal: 237b759168a00c7f55b97c743cd8a4921866c46b
  SVProgressHUD: 1428aafac632c1f86f62aa4243ec12008d7a51d6
  UIDeviceIdentifier: af4e11e25a2ea670078e2bd677bb0e8144f9f063
  WordPress-Aztec-iOS: 050b34d4c3adfb7c60363849049b13d60683b348
  WordPress-Editor-iOS: 304098424f1051cb271546c99f906aac296b1b81
<<<<<<< HEAD
  WordPressAuthenticator: ef446814e4a422c09b0ac692e4d0f236d1d3f058
=======
  WordPressAuthenticator: c37f46275abe8dabcf7c9e4067a8a74a4d2319f8
>>>>>>> af10676f
  WordPressKit: 96deb6ba37ea5eaec4ddcaa53eca04d653246152
  WordPressShared: 5477f179c7fe03b5d574f91adda66f67d131827e
  WordPressUI: c5be816f6c7b3392224ac21de9e521e89fa108ac
  Wormholy: 3252bc3e55a1847ef9a0976c1377bd77bf3635fa
  WPMediaPicker: 9011a0ec1f468c039af7485c244576b4c9889a0f
  wpxmlrpc: bf55a43a7e710bd2a4fb8c02dfe83b1246f14f13
  XLPagerTabStrip: 61c57fd61f611ee5f01ff1495ad6fbee8bf496c5
  ZendeskCommonUISDK: 5808802951ad2bb424f0bed4259dc3c0ce9b52ec
  ZendeskCoreSDK: 19a18e5ef2edcb18f4dbc0ea0d12bd31f515712a
  ZendeskMessagingAPISDK: 144e0fb0e633a3c4e73149b781ab65338938d5a8
  ZendeskMessagingSDK: 500e83d9413481e95180c37ddca0d4ef9d515600
  ZendeskSDKConfigurationsSDK: 8371b468db0d09e9198f6c5a97818826943ee1ee
  ZendeskSupportProvidersSDK: 2bdf8544f7cd0fd4c002546f5704b813845beb2a
  ZendeskSupportSDK: 3a8e508ab1d9dd22dc038df6c694466414e037ba

<<<<<<< HEAD
PODFILE CHECKSUM: 1abadc4a555abe980ee230f35cce4812154ef020
=======
PODFILE CHECKSUM: bdb50696f693707df5492c7db72c483dc9ce402c
>>>>>>> af10676f

COCOAPODS: 1.11.2<|MERGE_RESOLUTION|>--- conflicted
+++ resolved
@@ -92,11 +92,7 @@
   - Sourcery (~> 1.0.3)
   - StripeTerminal (~> 2.7)
   - WordPress-Editor-iOS (~> 1.11.0)
-<<<<<<< HEAD
-  - WordPressAuthenticator (from `https://github.com/wordpress-mobile/WordPressAuthenticator-iOS.git`, branch `wcios/verifyEmailScreen`)
-=======
   - WordPressAuthenticator (~> 2.1.0-beta.6)
->>>>>>> af10676f
   - WordPressKit (~> 4.49.0)
   - WordPressShared (~> 1.15)
   - WordPressUI (~> 1.12.5)
@@ -106,6 +102,8 @@
   - ZendeskSupportSDK (~> 5.0)
 
 SPEC REPOS:
+  https://github.com/wordpress-mobile/cocoapods-specs.git:
+    - WordPressAuthenticator
   trunk:
     - Alamofire
     - AppAuth
@@ -143,16 +141,6 @@
     - ZendeskSupportProvidersSDK
     - ZendeskSupportSDK
 
-EXTERNAL SOURCES:
-  WordPressAuthenticator:
-    :branch: wcios/verifyEmailScreen
-    :git: https://github.com/wordpress-mobile/WordPressAuthenticator-iOS.git
-
-CHECKOUT OPTIONS:
-  WordPressAuthenticator:
-    :commit: 3a8e177d33852a4d2583bca2f1cba02c520d9560
-    :git: https://github.com/wordpress-mobile/WordPressAuthenticator-iOS.git
-
 SPEC CHECKSUMS:
   Alamofire: 3ec537f71edc9804815215393ae2b1a8ea33a844
   AppAuth: 80317d99ac7ff2801a2f18ff86b48cd315ed465d
@@ -175,11 +163,7 @@
   UIDeviceIdentifier: af4e11e25a2ea670078e2bd677bb0e8144f9f063
   WordPress-Aztec-iOS: 050b34d4c3adfb7c60363849049b13d60683b348
   WordPress-Editor-iOS: 304098424f1051cb271546c99f906aac296b1b81
-<<<<<<< HEAD
-  WordPressAuthenticator: ef446814e4a422c09b0ac692e4d0f236d1d3f058
-=======
   WordPressAuthenticator: c37f46275abe8dabcf7c9e4067a8a74a4d2319f8
->>>>>>> af10676f
   WordPressKit: 96deb6ba37ea5eaec4ddcaa53eca04d653246152
   WordPressShared: 5477f179c7fe03b5d574f91adda66f67d131827e
   WordPressUI: c5be816f6c7b3392224ac21de9e521e89fa108ac
@@ -195,10 +179,6 @@
   ZendeskSupportProvidersSDK: 2bdf8544f7cd0fd4c002546f5704b813845beb2a
   ZendeskSupportSDK: 3a8e508ab1d9dd22dc038df6c694466414e037ba
 
-<<<<<<< HEAD
-PODFILE CHECKSUM: 1abadc4a555abe980ee230f35cce4812154ef020
-=======
 PODFILE CHECKSUM: bdb50696f693707df5492c7db72c483dc9ce402c
->>>>>>> af10676f
 
 COCOAPODS: 1.11.2